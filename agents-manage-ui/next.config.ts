import type { NextConfig } from 'next';

// Load environment files from project root during development
// This allows the Next.js app to read .env files from the workspace root in development
if (process.env.NODE_ENV !== 'production') {
  try {
    const { loadEnvironmentFiles } = require('@inkeep/agents-core');
    loadEnvironmentFiles();
    console.log('✅ Loaded environment files from project root');
  } catch (error) {
    console.warn('Could not load environment files:', error);
  }
}

const nextConfig: NextConfig = {
  output: 'standalone',
  // Enable Turbopack for faster builds
  turbopack: {},
  eslint: {
    // Disable ESLint during builds on Vercel to avoid deployment failures
    ignoreDuringBuilds: true,
  },
<<<<<<< HEAD
  typescript: {
    ignoreBuildErrors: process.env.NEXTJS_IGNORE_TYPECHECK === 'true',
=======
  typescript:{
    ignoreBuildErrors: true,
>>>>>>> a413d81e
  },
  images: {
    // Allow all external image domains since users can provide any URL
    remotePatterns: [
      {
        protocol: 'https',
        hostname: '**',
      },
      {
        protocol: 'http',
        hostname: '**',
      },
    ],
  },
};

export default nextConfig;<|MERGE_RESOLUTION|>--- conflicted
+++ resolved
@@ -20,13 +20,8 @@
     // Disable ESLint during builds on Vercel to avoid deployment failures
     ignoreDuringBuilds: true,
   },
-<<<<<<< HEAD
   typescript: {
     ignoreBuildErrors: process.env.NEXTJS_IGNORE_TYPECHECK === 'true',
-=======
-  typescript:{
-    ignoreBuildErrors: true,
->>>>>>> a413d81e
   },
   images: {
     // Allow all external image domains since users can provide any URL
