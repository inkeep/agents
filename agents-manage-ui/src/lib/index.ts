--- conflicted
+++ resolved
@@ -12,6 +12,7 @@
   deleteFullAgentAction,
   getFullAgentAction,
   updateFullAgentAction,
+  validateAgentData,
 } from './actions/agent-full';
 
 // API Client exports (for advanced use cases)
@@ -25,20 +26,22 @@
 // Agent Full API exports
 export {
   type AgentAgentApi,
+  AgentAgentApiSchema,
   type AgentApi,
   type AgentApiError,
+  AgentApiSchema,
   type AgentIdParams,
-<<<<<<< HEAD
-  type CreateAgentResponse,
-=======
   AgentIdParamsSchema,
   type CreateFullAgentResponse,
->>>>>>> 5b32e12f
   type ErrorResponse,
+  ErrorResponseSchema,
   type FullAgentDefinition,
   FullAgentDefinitionSchema,
   type GetAgentResponse,
+  SingleResponseSchema,
   type TenantParams,
+  TenantParamsSchema,
   type ToolApi,
+  ToolApiSchema,
   type UpdateAgentResponse,
 } from './types/agent-full';