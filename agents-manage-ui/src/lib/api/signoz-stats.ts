import axios from 'axios';
import axiosRetry from 'axios-retry';
import { z } from 'zod';
import {
  AGGREGATE_OPERATORS,
  AI_OPERATIONS,
  AI_TOOL_TYPES,
  DATA_SOURCES,
  DATA_TYPES,
  OPERATORS,
  ORDER_DIRECTIONS,
  PANEL_TYPES,
  QUERY_DEFAULTS,
  QUERY_EXPRESSIONS,
  QUERY_FIELD_CONFIGS,
  QUERY_TYPES,
  REDUCE_OPERATIONS,
  SPAN_KEYS,
  SPAN_NAMES,
  UNKNOWN_VALUE,
} from '@/constants/signoz';

// ---------- String Constants for Type Safety

export interface ConversationStats {
  conversationId: string;
  tenantId: string;
  agentId: string;
  agentName: string;
  totalToolCalls: number;
  toolsUsed: Array<{ name: string; calls: number; description: string }>;
  transfers: Array<{ from: string; to: string; count: number }>;
  totalTransfers: number;
  delegations: Array<{ from: string; to: string; count: number }>;
  totalDelegations: number;
  totalAICalls: number;
  totalErrors: number;
  hasErrors: boolean;
  firstUserMessage?: string;
  startTime?: number;
}

export interface PaginatedConversationStats {
  data: ConversationStats[];
  pagination: {
    page: number;
    limit: number;
    total: number;
    totalPages: number;
    hasNextPage: boolean;
    hasPreviousPage: boolean;
  };
}

export interface SpanFilterOptions {
  spanName?: string;
  attributes?: {
    key: string;
    value: string;
    operator?:
      | '='
      | '!='
      | '<'
      | '>'
      | '<='
      | '>='
      | 'in'
      | 'nin'
      | 'contains'
      | 'ncontains'
      | 'regex'
      | 'nregex'
      | 'like'
      | 'nlike'
      | 'exists'
      | 'nexists';
  }[];
}

// ---------- Small utilities

const nsToMs = (ns: number) => Math.floor(ns / 1_000_000);

const asNumberIfNumeric = (v: string) => (/^-?\d+(\.\d+)?$/.test(v) ? Number(v) : v);

// Type-safe filter value schema and parser
const FilterValueSchema = z.union([z.string(), z.number(), z.boolean()]);

type FilterValue = z.infer<typeof FilterValueSchema>;

type DataType = (typeof DATA_TYPES)[keyof typeof DATA_TYPES];

const asTypedFilterValue = (v: string): FilterValue => {
  try {
    // Handle boolean values
    if (v === 'true') {
      return FilterValueSchema.parse(true);
    }
    if (v === 'false') {
      return FilterValueSchema.parse(false);
    }

    // Handle numeric values with validation
    const numericValue = asNumberIfNumeric(v);
    if (typeof numericValue === 'number') {
      return FilterValueSchema.parse(numericValue);
    }

    return FilterValueSchema.parse(v);
  } catch (error) {
    // If validation fails, log the error and return the original string
    console.warn(`Failed to parse filter value "${v}":`, error);
    return FilterValueSchema.parse(v);
  }
};

const byFirstActivity = (a: number = 0, b: number = 0) => b - a;

type Series = {
  labels?: Record<string, string>;
  values?: Array<{ value?: string }>;
};

const countFromSeries = (s: Series) => parseInt(s.values?.[0]?.value ?? '0', 10) || 0;
const numberFromSeries = (s: Series) => Number(s.values?.[0]?.value ?? 0) || 0;

const datesRange = (startMs: number, endMs: number) => {
  const start = new Date(startMs);
  start.setHours(0, 0, 0, 0);
  const end = new Date(endMs);
  end.setHours(0, 0, 0, 0);
  const out: string[] = [];
  for (let d = new Date(start); d <= end; d.setDate(d.getDate() + 1)) {
    out.push(
      `${d.getFullYear()}-${String(d.getMonth() + 1).padStart(2, '0')}-${String(d.getDate()).padStart(2, '0')}`
    );
  }
  return out;
};

// ---------- Client

axiosRetry(axios, {
  retries: 3,
  retryDelay: axiosRetry.exponentialDelay,
});

class SigNozStatsAPI {
  private tenantId: string | null = null;

  setTenantId(tenantId: string) {
    this.tenantId = tenantId;
  }

  private async makeRequest<T = any>(payload: any, projectId?: string): Promise<T> {
    if (!this.tenantId) {
      throw new Error('TenantId not set. Call setTenantId() before making requests.');
    }

    const requestPayload = {
      ...payload,
      ...(projectId && { projectId }),
    };

    // Call Next.js route which validates and forwards to manage-api
    const response = await axios.post<T>(`/api/signoz?tenantId=${this.tenantId}`, requestPayload, {
      timeout: 30000,
      headers: {
        'Content-Type': 'application/json',
      },
      withCredentials: true,
    });
    return response.data;
  }

  // --- Helpers to read SigNoz response
  private extractSeries(resp: any, name: string): Series[] {
    return resp?.data?.result?.find((r: any) => r?.queryName === name)?.series ?? [];
  }

  // ---------- Public methods (unchanged signatures)

  async getConversationStats(
    startTime: number,
    endTime: number,
    filters: SpanFilterOptions | undefined,
    projectId: string | undefined,
    pagination: { page: number; limit: number },
    searchQuery: string | undefined,
    agentId: string | undefined
  ): Promise<PaginatedConversationStats> {
    try {
      return await this.getConversationStatsPaginated(
        startTime,
        endTime,
        filters,
        projectId,
        pagination,
        searchQuery,
        agentId
      );
    } catch (e) {
      console.error('getConversationStats error:', e);
      return {
        data: [],
        pagination: {
          page: pagination.page,
          limit: pagination.limit,
          total: 0,
          totalPages: 0,
          hasNextPage: false,
          hasPreviousPage: false,
        },
      };
    }
  }

  private async getConversationStatsPaginated(
    startTime: number,
    endTime: number,
    filters: SpanFilterOptions | undefined,
    projectId: string | undefined,
    pagination: { page: number; limit: number },
    searchQuery: string | undefined,
    agentId: string | undefined
  ): Promise<PaginatedConversationStats> {
    // Step 1: Get total count and paginated conversation IDs sorted by last activity
    const { conversationIds, total } = await this.getPaginatedConversationIds(
      startTime,
      endTime,
      filters,
      projectId,
      pagination,
      searchQuery,
      agentId
    );

    if (conversationIds.length === 0) {
      return {
        data: [],
        pagination: {
          page: pagination.page,
          limit: pagination.limit,
          total,
          totalPages: Math.ceil(total / pagination.limit),
          hasNextPage: pagination.page < Math.ceil(total / pagination.limit),
          hasPreviousPage: pagination.page > 1,
        },
      };
    }

    // Step 2: Fetch detailed stats only for the paginated conversation IDs
    const payload = this.buildCombinedPayload(
      startTime,
      endTime,
      filters,
      projectId,
      agentId,
      conversationIds
    );
    const resp = await this.makeRequest(payload);

    const toolsSeries = this.extractSeries(resp, QUERY_EXPRESSIONS.TOOLS);
    const transfersSeries = this.extractSeries(resp, QUERY_EXPRESSIONS.TRANSFERS);
    const delegationsSeries = this.extractSeries(resp, QUERY_EXPRESSIONS.DELEGATIONS);
    const aiCallsSeries = this.extractSeries(resp, QUERY_EXPRESSIONS.AI_CALLS);
    const lastActivitySeries = this.extractSeries(resp, QUERY_EXPRESSIONS.LAST_ACTIVITY);
    const metadataSeries = this.extractSeries(resp, QUERY_EXPRESSIONS.CONVERSATION_METADATA);
    const spansWithErrorsSeries = this.extractSeries(resp, QUERY_EXPRESSIONS.SPANS_WITH_ERRORS);
    const userMessagesSeries = this.extractSeries(resp, QUERY_EXPRESSIONS.USER_MESSAGES);

    // metadata map
    const metaByConv = new Map<string, { tenantId: string; agentId: string; agentName: string }>();
    for (const s of metadataSeries) {
      const id = s.labels?.[SPAN_KEYS.CONVERSATION_ID];
      if (!id) continue;
      metaByConv.set(id, {
        tenantId: s.labels?.[SPAN_KEYS.TENANT_ID] ?? UNKNOWN_VALUE,
        agentId: s.labels?.[SPAN_KEYS.AGENT_ID] ?? UNKNOWN_VALUE,
        agentName: s.labels?.[SPAN_KEYS.AGENT_NAME] ?? UNKNOWN_VALUE,
      });
    }

    // first seen map
    const firstSeen = new Map<string, number>();
    for (const s of lastActivitySeries) {
      const id = s.labels?.[SPAN_KEYS.CONVERSATION_ID];
      if (!id) continue;
      firstSeen.set(id, numberFromSeries(s));
    }

    // first user message per conversation
    const firstMsgByConv = new Map<string, { content: string; timestamp: number }>();
    const msgsByConv = new Map<string, Array<{ t: number; c: string }>>();
    for (const s of userMessagesSeries) {
      const id = s.labels?.[SPAN_KEYS.CONVERSATION_ID];
      const content = s.labels?.[SPAN_KEYS.MESSAGE_CONTENT];
      const t = numberFromSeries(s);
      if (!id || !content) continue;
      (msgsByConv.get(id) ?? msgsByConv.set(id, []).get(id))?.push({
        t,
        c: content,
      });
    }
    for (const [id, arr] of msgsByConv) {
      arr.sort((a, b) => a.t - b.t);
      const first = arr[0];
      if (first) {
        const content = first.c.length > 100 ? `${first.c.slice(0, 100)}...` : first.c;
        firstMsgByConv.set(id, { content, timestamp: nsToMs(first.t) });
      }
    }

    // build stats
    const stats = this.toConversationStats(
      toolsSeries,
      transfersSeries,
      delegationsSeries,
      aiCallsSeries,
      metaByConv,
      spansWithErrorsSeries,
      firstMsgByConv
    );

    // Filter to only include the paginated conversation IDs (in the correct order)
    const statsMap = new Map(stats.map((s) => [s.conversationId, s]));
    const orderedStats = conversationIds
      .map((id) => statsMap.get(id))
      .filter((s): s is ConversationStats => s !== undefined);

    // Sort by first activity to maintain order
    orderedStats.sort((a, b) =>
      byFirstActivity(firstSeen.get(a.conversationId), firstSeen.get(b.conversationId))
    );

    return {
      data: orderedStats,
      pagination: {
        page: pagination.page,
        limit: pagination.limit,
        total,
        totalPages: Math.ceil(total / pagination.limit),
        hasNextPage: pagination.page < Math.ceil(total / pagination.limit),
        hasPreviousPage: pagination.page > 1,
      },
    };
  }

  private async getPaginatedConversationIds(
    startTime: number,
    endTime: number,
    filters: SpanFilterOptions | undefined,
    projectId: string | undefined,
    pagination: { page: number; limit: number },
    searchQuery: string | undefined,
    agentId: string | undefined
  ): Promise<{ conversationIds: string[]; total: number }> {
    // Consolidated query: fetch all required data in a single request
    const consolidatedPayload = this.buildFilteredConversationIdsPayload(
      startTime,
      endTime,
      filters,
      projectId,
      agentId,
      !!searchQuery?.trim()
    );

    const consolidatedResp = await this.makeRequest(consolidatedPayload);

    // Extract activity data (always needed for sorting)
    const activitySeries = this.extractSeries(consolidatedResp, QUERY_EXPRESSIONS.LAST_ACTIVITY);
    const activityMap = new Map<string, number>();
    for (const s of activitySeries) {
      const id = s.labels?.[SPAN_KEYS.CONVERSATION_ID];
      if (!id) continue;
      activityMap.set(id, numberFromSeries(s));
    }

    // Start with all conversation IDs from activity data
    let conversationIds = Array.from(activityMap.keys());

    // Apply span filters if needed
    if (filters?.spanName || filters?.attributes?.length) {
      const filteredSeries = this.extractSeries(
        consolidatedResp,
        QUERY_EXPRESSIONS.FILTERED_CONVERSATIONS
      );
      const filteredIds = new Set(
        filteredSeries.map((s) => s.labels?.[SPAN_KEYS.CONVERSATION_ID]).filter(Boolean) as string[]
      );
      conversationIds = conversationIds.filter((id) => filteredIds.has(id));
    }

    // Apply search filtering if needed
    if (searchQuery?.trim()) {
      const metadataSeries = this.extractSeries(
        consolidatedResp,
        QUERY_EXPRESSIONS.CONVERSATION_METADATA
      );
      const metadataMap = new Map<string, { agentId: string; conversationId: string }>();
      for (const s of metadataSeries) {
        const id = s.labels?.[SPAN_KEYS.CONVERSATION_ID];
        const agentIdValue = s.labels?.[SPAN_KEYS.AGENT_ID];
        if (!id) continue;
        metadataMap.set(id, { agentId: agentIdValue ?? '', conversationId: id });
      }

      const userMessagesSeries = this.extractSeries(
        consolidatedResp,
        QUERY_EXPRESSIONS.USER_MESSAGES
      );
      const firstMessagesMap = new Map<string, string>();
      for (const s of userMessagesSeries) {
        const id = s.labels?.[SPAN_KEYS.CONVERSATION_ID];
        const content = s.labels?.[SPAN_KEYS.MESSAGE_CONTENT];
        if (!id || !content) continue;
        if (!firstMessagesMap.has(id)) {
          firstMessagesMap.set(id, content);
        }
      }

      const q = searchQuery.toLowerCase().trim();
      conversationIds = conversationIds.filter((id) => {
        const meta = metadataMap.get(id);
        const firstMsg = firstMessagesMap.get(id);
        return (
          firstMsg?.toLowerCase().includes(q) ||
          id.toLowerCase().includes(q) ||
          meta?.agentId.toLowerCase().includes(q)
        );
      });
    }

    // Sort by last activity (descending - most recent first)
    conversationIds.sort((a, b) => {
      const aTime = activityMap.get(a) ?? 0;
      const bTime = activityMap.get(b) ?? 0;
      return bTime - aTime; // Descending order
    });

    const total = conversationIds.length;
    const start = (pagination.page - 1) * pagination.limit;
    const paginatedIds = conversationIds.slice(start, start + pagination.limit);

    return { conversationIds: paginatedIds, total };
  }

  async getAICallsBySubAgent(
    startTime: number,
    endTime: number,
    agentId?: string,
    modelId?: string,
    projectId?: string
  ) {
    try {
      const resp = await this.makeRequest(
        this.buildAgentModelBreakdownPayload(startTime, endTime, projectId)
      );
      const series = this.extractSeries(resp, 'agentModelCalls');
      const acc = new Map<
        string,
        {
          subAgentId: string;
          agentId: string;
          modelId: string;
          totalCalls: number;
        }
      >();

      for (const s of series) {
        const subAgent = s.labels?.[SPAN_KEYS.AI_TELEMETRY_FUNCTION_ID] || UNKNOWN_VALUE;
        const gId = s.labels?.[SPAN_KEYS.AGENT_ID] || UNKNOWN_VALUE;
        const mId = s.labels?.[SPAN_KEYS.AI_MODEL_ID] || UNKNOWN_VALUE;
        const count = countFromSeries(s);

        if (!count) continue;
        if (agentId && agentId !== 'all' && gId !== agentId) continue;
        if (modelId && modelId !== 'all' && mId !== modelId) continue;

        const key = `${subAgent}::${gId}::${mId}`;
        const row = acc.get(key) || {
          subAgentId: subAgent,
          agentId: gId,
          modelId: mId,
          totalCalls: 0,
        };
        row.totalCalls += count;
        acc.set(key, row);
      }
      return [...acc.values()].sort((a, b) => b.totalCalls - a.totalCalls);
    } catch (e) {
      console.error('getAICallsByAgent error:', e);
      return [];
    }
  }

  async getAICallsByModel(
    startTime: number,
    endTime: number,
    agentId?: string,
    projectId?: string
  ) {
    try {
      const resp = await this.makeRequest(
        this.buildModelBreakdownPayload(startTime, endTime, projectId)
      );
      const series = this.extractSeries(resp, 'modelCalls');
      const totals = new Map<string, number>();

      for (const s of series) {
        const mId = s.labels?.[SPAN_KEYS.AI_MODEL_ID] || UNKNOWN_VALUE;
        const gId = s.labels?.[SPAN_KEYS.AGENT_ID] || UNKNOWN_VALUE;
        const count = countFromSeries(s);
        if (!count) continue;
        if (agentId && agentId !== 'all' && gId !== agentId) continue;
        totals.set(mId, (totals.get(mId) || 0) + count);
      }

      return [...totals]
        .map(([modelId, totalCalls]) => ({ modelId, totalCalls }))
        .sort((a, b) => b.totalCalls - a.totalCalls);
    } catch (e) {
      console.error('getAICallsByModel error:', e);
      return [];
    }
  }

  async getUniqueAgents(startTime: number, endTime: number, projectId?: string) {
    try {
      const resp = await this.makeRequest(
        this.buildUniqueAgentsPayload(startTime, endTime, projectId)
      );
      const series = this.extractSeries(resp, 'uniqueAgents');
      const agent = series
        .map((s) => s.labels?.[SPAN_KEYS.AGENT_ID])
        .filter((id): id is string => Boolean(id) && id !== UNKNOWN_VALUE)
        .sort();
      return [...new Set(agent)];
    } catch (e) {
      console.error('getUniqueAgents error:', e);
      return [];
    }
  }

  async getUniqueModels(startTime: number, endTime: number, projectId?: string) {
    try {
      const resp = await this.makeRequest(
        this.buildUniqueModelsPayload(startTime, endTime, projectId)
      );
      const series = this.extractSeries(resp, 'uniqueModels');
      const models = series
        .map((s) => s.labels?.[SPAN_KEYS.AI_MODEL_ID])
        .filter((id): id is string => Boolean(id) && id !== UNKNOWN_VALUE)
        .sort();
      return [...new Set(models)];
    } catch (e) {
      console.error('getUniqueModels error:', e);
      return [];
    }
  }

  async getToolCallsByTool(
    startTime: number,
    endTime: number,
    serverName?: string,
    projectId?: string
  ) {
    try {
      const resp = await this.makeRequest(
        this.buildToolBreakdownPayload(startTime, endTime, projectId)
      );
      const series = this.extractSeries(resp, 'toolCalls');
      const errorSeries = this.extractSeries(resp, 'toolErrors');

      const errorMap = new Map<string, number>();
      for (const s of errorSeries) {
        const toolName = s.labels?.[SPAN_KEYS.AI_TOOL_CALL_NAME] || UNKNOWN_VALUE;
        const count = countFromSeries(s);
        errorMap.set(toolName, (errorMap.get(toolName) || 0) + count);
      }

      const acc = new Map<
        string,
        {
          toolName: string;
          serverName: string;
          serverId: string;
          totalCalls: number;
          errorCount: number;
          errorRate: number;
        }
      >();

      for (const s of series) {
        const toolName = s.labels?.[SPAN_KEYS.AI_TOOL_CALL_NAME] || UNKNOWN_VALUE;
        const server = s.labels?.[SPAN_KEYS.AI_TOOL_CALL_MCP_SERVER_NAME] || UNKNOWN_VALUE;
        const serverId = s.labels?.[SPAN_KEYS.AI_TOOL_CALL_MCP_SERVER_ID] || UNKNOWN_VALUE;
        const count = countFromSeries(s);

        if (!count) continue;
        if (serverName && serverName !== 'all' && server !== serverName) continue;

        const key = `${toolName}::${server}::${serverId}`;
        const row = acc.get(key) || {
          toolName,
          serverName: server,
          serverId,
          totalCalls: 0,
          errorCount: 0,
          errorRate: 0,
        };
        row.totalCalls += count;
        row.errorCount = errorMap.get(toolName) || 0;
        row.errorRate = row.totalCalls > 0 ? (row.errorCount / row.totalCalls) * 100 : 0;
        acc.set(key, row);
      }

      return [...acc.values()].sort((a, b) => b.totalCalls - a.totalCalls);
    } catch (e) {
      console.error('getToolCallsByTool error:', e);
      return [];
    }
  }

  async getToolCallsByServer(startTime: number, endTime: number, projectId?: string) {
    try {
      const resp = await this.makeRequest(
        this.buildToolServerBreakdownPayload(startTime, endTime, projectId)
      );
      const series = this.extractSeries(resp, 'serverCalls');
      const errorSeries = this.extractSeries(resp, 'serverErrors');

      const errorMap = new Map<string, number>();
      for (const s of errorSeries) {
        const serverName = s.labels?.[SPAN_KEYS.AI_TOOL_CALL_MCP_SERVER_NAME] || UNKNOWN_VALUE;
        const count = countFromSeries(s);
        errorMap.set(serverName, (errorMap.get(serverName) || 0) + count);
      }

      const totals = new Map<string, { totalCalls: number; errorCount: number }>();
      for (const s of series) {
        const serverName = s.labels?.[SPAN_KEYS.AI_TOOL_CALL_MCP_SERVER_NAME] || UNKNOWN_VALUE;
        const count = countFromSeries(s);
        if (!count) continue;
        const existing = totals.get(serverName) || { totalCalls: 0, errorCount: 0 };
        existing.totalCalls += count;
        existing.errorCount = errorMap.get(serverName) || 0;
        totals.set(serverName, existing);
      }

      return [...totals]
        .map(([serverName, data]) => ({
          serverName,
          totalCalls: data.totalCalls,
          errorCount: data.errorCount,
          errorRate: data.totalCalls > 0 ? (data.errorCount / data.totalCalls) * 100 : 0,
        }))
        .sort((a, b) => b.totalCalls - a.totalCalls);
    } catch (e) {
      console.error('getToolCallsByServer error:', e);
      return [];
    }
  }

  async getUniqueToolServers(startTime: number, endTime: number, projectId?: string) {
    try {
      const resp = await this.makeRequest(
        this.buildUniqueToolServersPayload(startTime, endTime, projectId)
      );
      const series = this.extractSeries(resp, 'uniqueServers');
      const serverMap = new Map<string, { name: string; id: string }>();
      for (const s of series) {
        const name = s.labels?.[SPAN_KEYS.AI_TOOL_CALL_MCP_SERVER_NAME];
        const id = s.labels?.[SPAN_KEYS.AI_TOOL_CALL_MCP_SERVER_ID] || '';
        if (name && name !== UNKNOWN_VALUE) {
          serverMap.set(name, { name, id });
        }
      }
      return [...serverMap.values()].sort((a, b) => a.name.localeCompare(b.name));
    } catch (e) {
      console.error('getUniqueToolServers error:', e);
      return [];
    }
  }

  async getUniqueToolNames(startTime: number, endTime: number, projectId?: string) {
    try {
      const resp = await this.makeRequest(
        this.buildUniqueToolNamesPayload(startTime, endTime, projectId)
      );
      const series = this.extractSeries(resp, 'uniqueTools');
      const tools = series
        .map((s) => s.labels?.[SPAN_KEYS.AI_TOOL_CALL_NAME])
        .filter((id): id is string => Boolean(id) && id !== UNKNOWN_VALUE)
        .sort();
      return [...new Set(tools)];
    } catch (e) {
      console.error('getUniqueToolNames error:', e);
      return [];
    }
  }

  async getConversationsPerDay(
    startTime: number,
    endTime: number,
    agentId?: string,
    projectId?: string
  ) {
    try {
      // 1) which conversations exist?
      const metaResp = await this.makeRequest(
        this.buildConversationMetadataPayload(startTime, endTime, agentId, projectId)
      );
      const metaSeries = this.extractSeries(metaResp, 'conversationMetadata');

      // 2) if any, fetch their last activity
      const activitySeries = metaSeries.length
        ? this.extractSeries(
            await this.makeRequest(
              this.buildConversationActivityPayload(startTime, endTime, agentId, projectId)
            ),
            'lastActivity'
          )
        : [];

      const buckets = new Map<string, number>();
      for (const s of activitySeries) {
        const tsMs = nsToMs(numberFromSeries(s));
        if (!tsMs) continue;
        const d = new Date(tsMs);
        const key = `${d.getFullYear()}-${String(d.getMonth() + 1).padStart(2, '0')}-${String(d.getDate()).padStart(2, '0')}`;
        buckets.set(key, (buckets.get(key) || 0) + 1);
      }

      return datesRange(startTime, endTime).map((date) => ({
        date,
        count: buckets.get(date) || 0,
      }));
    } catch (e) {
      console.error('getConversationsPerDay error:', e);
      return datesRange(startTime, endTime).map((date) => ({ date, count: 0 }));
    }
  }

  async getAggregateStats(
    startTime: number,
    endTime: number,
    filters?: SpanFilterOptions,
    projectId?: string,
    agentId?: string
  ) {
    try {
      // If span filters are applied, first get the conversation IDs that match those filters
      let filteredConversationIds: string[] | undefined;
      if (filters?.spanName || filters?.attributes?.length) {
        const filteredPayload = this.buildFilteredConversationsPayload(
          startTime,
          endTime,
          filters,
          projectId
        );
        const filteredResp = await this.makeRequest(filteredPayload);
        const filteredSeries = this.extractSeries(filteredResp, 'filteredConversations');
        filteredConversationIds = filteredSeries
          .map((s) => s.labels?.[SPAN_KEYS.CONVERSATION_ID])
          .filter(Boolean) as string[];

        if (filteredConversationIds.length === 0) {
          // No conversations match the filters, return zeros
          return {
            totalToolCalls: 0,
            totalTransfers: 0,
            totalDelegations: 0,
            totalConversations: 0,
            totalAICalls: 0,
          };
        }
      }

      const payload = this.buildAggregateBadgesPayload(
        startTime,
        endTime,
        projectId,
        agentId,
        filteredConversationIds
      );

      const resp = await this.makeRequest(payload);

      const toolCallsSeries = this.extractSeries(resp, 'totalToolCalls');
      const transfersSeries = this.extractSeries(resp, 'totalTransfers');
      const delegationsSeries = this.extractSeries(resp, 'totalDelegations');
      const aiCallsSeries = this.extractSeries(resp, 'totalAICalls');
      const conversationsSeries = this.extractSeries(resp, 'totalConversations');

      return {
        totalToolCalls: countFromSeries(toolCallsSeries[0] || { values: [{ value: '0' }] }),
        totalTransfers: countFromSeries(transfersSeries[0] || { values: [{ value: '0' }] }),
        totalDelegations: countFromSeries(delegationsSeries[0] || { values: [{ value: '0' }] }),
        totalConversations: filteredConversationIds
          ? filteredConversationIds.length
          : countFromSeries(conversationsSeries[0] || { values: [{ value: '0' }] }),
        totalAICalls: countFromSeries(aiCallsSeries[0] || { values: [{ value: '0' }] }),
      };
    } catch (e) {
      console.error('getAggregateStats error:', e);
      return {
        totalToolCalls: 0,
        totalTransfers: 0,
        totalDelegations: 0,
        totalConversations: 0,
        totalAICalls: 0,
      };
    }
  }

  async getAvailableSpanNames(
    startTime: number,
    endTime: number,
    agentId?: string,
    projectId?: string
  ) {
    try {
      const filterItems: any[] = [
        {
          key: {
            key: SPAN_KEYS.NAME,
            ...QUERY_FIELD_CONFIGS.STRING_TAG_COLUMN,
          },
          op: OPERATORS.EXISTS,
          value: '',
        },
      ];
      if (agentId && agentId !== 'all') {
        filterItems.push({
          key: { key: SPAN_KEYS.AGENT_ID, ...QUERY_FIELD_CONFIGS.STRING_TAG },
          op: OPERATORS.EQUALS,
          value: agentId,
        });
      }
      if (projectId) {
        filterItems.push({
          key: { key: SPAN_KEYS.PROJECT_ID, ...QUERY_FIELD_CONFIGS.STRING_TAG },
          op: OPERATORS.EQUALS,
          value: projectId,
        });
      }

      const payload = {
        start: startTime,
        end: endTime,
        step: QUERY_DEFAULTS.STEP,
        variables: {},
        compositeQuery: {
          queryType: QUERY_TYPES.BUILDER,
          panelType: PANEL_TYPES.LIST,
          builderQueries: {
            spanNames: {
              dataSource: DATA_SOURCES.TRACES,
              queryName: QUERY_EXPRESSIONS.SPAN_NAMES,
              aggregateOperator: AGGREGATE_OPERATORS.NOOP,
              aggregateAttribute: {},
              filters: { op: OPERATORS.AND, items: filterItems },
              selectColumns: [
                {
                  key: SPAN_KEYS.NAME,
                  ...QUERY_FIELD_CONFIGS.STRING_TAG_COLUMN,
                },
              ],
              expression: QUERY_EXPRESSIONS.SPAN_NAMES,
              disabled: QUERY_DEFAULTS.DISABLED,
              having: QUERY_DEFAULTS.HAVING,
              stepInterval: QUERY_DEFAULTS.STEP_INTERVAL,
              limit: QUERY_DEFAULTS.LIMIT_UNLIMITED,
              orderBy: [
                {
                  columnName: SPAN_KEYS.TIMESTAMP,
                  order: ORDER_DIRECTIONS.DESC,
                },
              ],
              groupBy: QUERY_DEFAULTS.EMPTY_GROUP_BY,
              offset: QUERY_DEFAULTS.OFFSET,
            },
          },
        },
        dataSource: DATA_SOURCES.TRACES,
        projectId,
      };

      const resp = await this.makeRequest(payload);
      const list = resp?.data?.result?.find((r: any) => r?.queryName === 'spanNames')?.list ?? [];
      const names = new Set<string>();
      for (const row of list) {
        const n = row?.data?.name ?? row?.name;
        if (n) names.add(n);
      }
      return [...names].sort();
    } catch (e) {
      console.error('getAvailableSpanNames error:', e);
      return [];
    }
  }

  // ---------- Private: transform + filter

  private toConversationStats(
    toolCallsSeries: Series[],
    transferSeries: Series[],
    delegationSeries: Series[],
    aiCallsSeries: Series[],
    metaByConv: Map<string, { tenantId: string; agentId: string; agentName: string }>,
    spansWithErrorsSeries: Series[],
    firstMsgByConv: Map<string, { content: string; timestamp: number }>
  ): ConversationStats[] {
    type Acc = {
      totalToolCalls: number;
      toolsUsed: Map<string, { name: string; calls: number; description: string }>;
      transfers: Map<string, { from: string; to: string; count: number }>;
      totalTransfers: number;
      delegations: Map<string, { from: string; to: string; count: number }>;
      totalDelegations: number;
      totalAICalls: number;
      totalErrors: number;
    };

    const byConv = new Map<string, Acc>();

    const ensure = (id: string) => {
      const cur = byConv.get(id);
      if (cur) return cur;
      const blank: Acc = {
        totalToolCalls: 0,
        toolsUsed: new Map(),
        transfers: new Map(),
        totalTransfers: 0,
        delegations: new Map(),
        totalDelegations: 0,
        totalAICalls: 0,
        totalErrors: 0,
      };
      byConv.set(id, blank);
      return blank;
    };

    // tools
    for (const s of toolCallsSeries) {
      const id = s.labels?.[SPAN_KEYS.CONVERSATION_ID];
      if (!id) continue;
      const name = s.labels?.[SPAN_KEYS.AI_TOOL_CALL_NAME];
      if (!name) continue;
      const calls = countFromSeries(s);
      if (!calls) continue;
      const desc = s.labels?.[SPAN_KEYS.MCP_TOOL_DESCRIPTION] || '';
      const acc = ensure(id);
      acc.totalToolCalls += calls;
      const t = acc.toolsUsed.get(name) || {
        name,
        calls: 0,
        description: desc,
      };
      t.calls += calls;
      acc.toolsUsed.set(name, t);
    }

    // transfers
    for (const s of transferSeries) {
      const id = s.labels?.[SPAN_KEYS.CONVERSATION_ID];
      if (!id) continue;
      const from = s.labels?.[SPAN_KEYS.TRANSFER_FROM_SUB_AGENT_ID];
      const to = s.labels?.[SPAN_KEYS.TRANSFER_TO_SUB_AGENT_ID];
      const count = countFromSeries(s);
      if (!from || !to || !count) continue;
      const acc = ensure(id);
      acc.totalTransfers += count;
      const key = `${from}→${to}`;
      const h = acc.transfers.get(key) || { from, to, count: 0 };
      h.count += count;
      acc.transfers.set(key, h);
    }

    // delegations
    for (const s of delegationSeries) {
      const id = s.labels?.[SPAN_KEYS.CONVERSATION_ID];
      if (!id) continue;
      const from = s.labels?.[SPAN_KEYS.DELEGATION_FROM_SUB_AGENT_ID];
      const to = s.labels?.[SPAN_KEYS.DELEGATION_TO_SUB_AGENT_ID];
      const count = countFromSeries(s);
      if (!from || !to || !count) continue;
      const acc = ensure(id);
      acc.totalDelegations += count;
      const key = `${from}→${to}`;
      const d = acc.delegations.get(key) || { from, to, count: 0 };
      d.count += count;
      acc.delegations.set(key, d);
    }

    // AI calls
    for (const s of aiCallsSeries) {
      const id = s.labels?.[SPAN_KEYS.CONVERSATION_ID];
      if (!id) continue;
      const count = countFromSeries(s);
      if (!count) continue;
      ensure(id).totalAICalls += count;
    }

    // errors - only count critical errors
    const CRITICAL_ERROR_SPAN_NAMES = [
      'execution_handler.execute',
      'agent.load_tools',
      'context.handle_context_resolution',
      'context.resolve',
      'agent.generate',
      'context-resolver.resolve_single_fetch_definition',
      'agent_session.generate_structured_update',
      'agent_session.process_artifact',
      'agent_session.generate_artifact_metadata',
      'response.format_object_response',
      'response.format_response',
      'ai.toolCall',
    ];

    for (const s of spansWithErrorsSeries) {
      const id = s.labels?.[SPAN_KEYS.CONVERSATION_ID];
      if (!id) continue;
      const spanName = s.labels?.[SPAN_KEYS.NAME] || '';
      const count = countFromSeries(s);
      if (!count) continue;

      if (CRITICAL_ERROR_SPAN_NAMES.includes(spanName)) {
        ensure(id).totalErrors += count;
      }
    }

    // finalize
    const out: ConversationStats[] = [];
    const allConvIds = new Set<string>([...byConv.keys(), ...metaByConv.keys()]);
    for (const id of allConvIds) {
      const acc = byConv.get(id) || ensure(id);
      const meta = metaByConv.get(id) || {
        tenantId: UNKNOWN_VALUE,
        agentId: UNKNOWN_VALUE,
        agentName: UNKNOWN_VALUE,
      };
      out.push({
        conversationId: id,
        tenantId: meta.tenantId,
        agentId: meta.agentId,
        agentName: meta.agentName || '',
        totalToolCalls: acc.totalToolCalls,
        toolsUsed: [...acc.toolsUsed.values()],
        transfers: [...acc.transfers.values()],
        totalTransfers: acc.totalTransfers,
        delegations: [...acc.delegations.values()],
        totalDelegations: acc.totalDelegations,
        totalAICalls: acc.totalAICalls,
        totalErrors: acc.totalErrors,
        hasErrors: acc.totalErrors > 0,
        firstUserMessage: firstMsgByConv.get(id)?.content,
        startTime: firstMsgByConv.get(id)?.timestamp,
      });
    }
    return out;
  }

  // ---------- Payload builders (unchanged behavior, less repetition)

  private buildAgentModelBreakdownPayload(start: number, end: number, projectId?: string) {
    return {
      start,
      end,
      step: QUERY_DEFAULTS.STEP,
      variables: {},
      compositeQuery: {
        queryType: QUERY_TYPES.BUILDER,
        panelType: PANEL_TYPES.TABLE,
        builderQueries: {
          agentModelCalls: {
            dataSource: DATA_SOURCES.TRACES,
            queryName: QUERY_EXPRESSIONS.AGENT_MODEL_CALLS,
            aggregateOperator: AGGREGATE_OPERATORS.COUNT,
            aggregateAttribute: {
              key: SPAN_KEYS.SPAN_ID,
              ...QUERY_FIELD_CONFIGS.STRING_TAG_COLUMN,
            },
            filters: {
              op: OPERATORS.AND,
              items: [
                {
                  key: {
                    key: SPAN_KEYS.AI_OPERATION_ID,
                    ...QUERY_FIELD_CONFIGS.STRING_TAG,
                  },
                  op: OPERATORS.EQUALS,
                  value: AI_OPERATIONS.GENERATE_TEXT,
                },
                {
                  key: {
                    key: SPAN_KEYS.CONVERSATION_ID,
                    ...QUERY_FIELD_CONFIGS.STRING_TAG,
                  },
                  op: OPERATORS.EXISTS,
                  value: '',
                },
                ...(projectId
                  ? [
                      {
                        key: {
                          key: SPAN_KEYS.PROJECT_ID,
                          ...QUERY_FIELD_CONFIGS.STRING_TAG,
                        },
                        op: OPERATORS.EQUALS,
                        value: projectId,
                      },
                    ]
                  : []),
              ],
            },
            groupBy: [
              {
                key: SPAN_KEYS.CONVERSATION_ID,
                ...QUERY_FIELD_CONFIGS.STRING_TAG,
              },
              {
                key: SPAN_KEYS.AI_TELEMETRY_FUNCTION_ID,
                ...QUERY_FIELD_CONFIGS.STRING_TAG,
              },
              { key: SPAN_KEYS.AGENT_ID, ...QUERY_FIELD_CONFIGS.STRING_TAG },
              {
                key: SPAN_KEYS.AI_MODEL_ID,
                ...QUERY_FIELD_CONFIGS.STRING_TAG,
              },
            ],
            expression: QUERY_EXPRESSIONS.AGENT_MODEL_CALLS,
            reduceTo: REDUCE_OPERATIONS.SUM,
            stepInterval: QUERY_DEFAULTS.STEP_INTERVAL,
            orderBy: [{ columnName: SPAN_KEYS.TIMESTAMP, order: ORDER_DIRECTIONS.DESC }],
            offset: QUERY_DEFAULTS.OFFSET,
            disabled: QUERY_DEFAULTS.DISABLED,
            having: QUERY_DEFAULTS.HAVING,
            legend: QUERY_DEFAULTS.LEGEND,
            limit: QUERY_DEFAULTS.LIMIT_UNLIMITED,
          },
        },
      },
      dataSource: DATA_SOURCES.TRACES,
      projectId,
    };
  }

  private buildModelBreakdownPayload(start: number, end: number, projectId?: string) {
    return {
      start,
      end,
      step: QUERY_DEFAULTS.STEP,
      variables: {},
      compositeQuery: {
        queryType: QUERY_TYPES.BUILDER,
        panelType: PANEL_TYPES.TABLE,
        builderQueries: {
          modelCalls: {
            dataSource: DATA_SOURCES.TRACES,
            queryName: QUERY_EXPRESSIONS.MODEL_CALLS,
            aggregateOperator: AGGREGATE_OPERATORS.COUNT,
            aggregateAttribute: {
              key: SPAN_KEYS.SPAN_ID,
              ...QUERY_FIELD_CONFIGS.STRING_TAG_COLUMN,
            },
            filters: {
              op: OPERATORS.AND,
              items: [
                {
                  key: {
                    key: SPAN_KEYS.AI_OPERATION_ID,
                    ...QUERY_FIELD_CONFIGS.STRING_TAG,
                  },
                  op: OPERATORS.EQUALS,
                  value: AI_OPERATIONS.GENERATE_TEXT,
                },
                {
                  key: {
                    key: SPAN_KEYS.CONVERSATION_ID,
                    ...QUERY_FIELD_CONFIGS.STRING_TAG,
                  },
                  op: OPERATORS.EXISTS,
                  value: '',
                },
                ...(projectId
                  ? [
                      {
                        key: {
                          key: SPAN_KEYS.PROJECT_ID,
                          ...QUERY_FIELD_CONFIGS.STRING_TAG,
                        },
                        op: OPERATORS.EQUALS,
                        value: projectId,
                      },
                    ]
                  : []),
              ],
            },
            groupBy: [
              {
                key: SPAN_KEYS.CONVERSATION_ID,
                ...QUERY_FIELD_CONFIGS.STRING_TAG,
              },
              {
                key: SPAN_KEYS.AI_MODEL_ID,
                ...QUERY_FIELD_CONFIGS.STRING_TAG,
              },
              { key: SPAN_KEYS.AGENT_ID, ...QUERY_FIELD_CONFIGS.STRING_TAG },
            ],
            expression: QUERY_EXPRESSIONS.MODEL_CALLS,
            reduceTo: REDUCE_OPERATIONS.SUM,
            stepInterval: QUERY_DEFAULTS.STEP_INTERVAL,
            orderBy: [{ columnName: SPAN_KEYS.TIMESTAMP, order: ORDER_DIRECTIONS.DESC }],
            offset: QUERY_DEFAULTS.OFFSET,
            disabled: QUERY_DEFAULTS.DISABLED,
            having: QUERY_DEFAULTS.HAVING,
            legend: QUERY_DEFAULTS.LEGEND,
            limit: QUERY_DEFAULTS.LIMIT_UNLIMITED,
          },
        },
      },
      dataSource: DATA_SOURCES.TRACES,
      projectId,
    };
  }

  private buildConversationActivityPayload(
    start: number,
    end: number,
    agentId?: string,
    projectId?: string
  ) {
    const items: any[] = [
      {
        key: {
          key: SPAN_KEYS.CONVERSATION_ID,
          ...QUERY_FIELD_CONFIGS.STRING_TAG,
        },
        op: OPERATORS.EXISTS,
        value: '',
      },
      ...(agentId && agentId !== 'all'
        ? [
            {
              key: {
                key: SPAN_KEYS.AGENT_ID,
                ...QUERY_FIELD_CONFIGS.STRING_TAG,
              },
              op: OPERATORS.EQUALS,
              value: agentId,
            },
          ]
        : []),
      ...(projectId
        ? [
            {
              key: {
                key: SPAN_KEYS.PROJECT_ID,
                ...QUERY_FIELD_CONFIGS.STRING_TAG,
              },
              op: OPERATORS.EQUALS,
              value: projectId,
            },
          ]
        : []),
    ];

    return {
      start,
      end,
      step: QUERY_DEFAULTS.STEP,
      variables: {},
      compositeQuery: {
        queryType: QUERY_TYPES.BUILDER,
        panelType: PANEL_TYPES.TABLE,
        builderQueries: {
          lastActivity: {
            dataSource: DATA_SOURCES.TRACES,
            queryName: QUERY_EXPRESSIONS.LAST_ACTIVITY,
            aggregateOperator: AGGREGATE_OPERATORS.MIN,
            aggregateAttribute: {
              key: SPAN_KEYS.TIMESTAMP,
              ...QUERY_FIELD_CONFIGS.INT64_TAG_COLUMN,
            },
            filters: { op: OPERATORS.AND, items },
            groupBy: [
              {
                key: SPAN_KEYS.CONVERSATION_ID,
                ...QUERY_FIELD_CONFIGS.STRING_TAG,
              },
            ],
            expression: QUERY_EXPRESSIONS.LAST_ACTIVITY,
            reduceTo: REDUCE_OPERATIONS.MIN,
            stepInterval: QUERY_DEFAULTS.STEP_INTERVAL,
            orderBy: [{ columnName: SPAN_KEYS.TIMESTAMP, order: ORDER_DIRECTIONS.DESC }],
            offset: QUERY_DEFAULTS.OFFSET,
            disabled: QUERY_DEFAULTS.DISABLED,
            having: QUERY_DEFAULTS.HAVING,
            legend: QUERY_DEFAULTS.LEGEND,
            limit: QUERY_DEFAULTS.LIMIT_UNLIMITED,
          },
        },
      },
      dataSource: DATA_SOURCES.TRACES,
      projectId,
    };
  }

  private buildConversationMetadataPayload(
    start: number,
    end: number,
    agentId?: string,
    projectId?: string
  ) {
    const items: any[] = [
      {
        key: {
          key: SPAN_KEYS.CONVERSATION_ID,
          ...QUERY_FIELD_CONFIGS.STRING_TAG,
        },
        op: OPERATORS.EXISTS,
        value: '',
      },
      {
        key: { key: SPAN_KEYS.TENANT_ID, ...QUERY_FIELD_CONFIGS.STRING_TAG },
        op: OPERATORS.EXISTS,
        value: '',
      },
      {
        key: { key: SPAN_KEYS.AGENT_ID, ...QUERY_FIELD_CONFIGS.STRING_TAG },
        op: OPERATORS.EXISTS,
        value: '',
      },
      ...(agentId && agentId !== 'all'
        ? [
            {
              key: {
                key: SPAN_KEYS.AGENT_ID,
                ...QUERY_FIELD_CONFIGS.STRING_TAG,
              },
              op: OPERATORS.EQUALS,
              value: agentId,
            },
          ]
        : []),
      ...(projectId
        ? [
            {
              key: {
                key: SPAN_KEYS.PROJECT_ID,
                ...QUERY_FIELD_CONFIGS.STRING_TAG,
              },
              op: OPERATORS.EQUALS,
              value: projectId,
            },
          ]
        : []),
    ];

    return {
      start,
      end,
      step: QUERY_DEFAULTS.STEP,
      variables: {},
      compositeQuery: {
        queryType: QUERY_TYPES.BUILDER,
        panelType: PANEL_TYPES.TABLE,
        builderQueries: {
          conversationMetadata: {
            dataSource: DATA_SOURCES.TRACES,
            queryName: QUERY_EXPRESSIONS.CONVERSATION_METADATA,
            aggregateOperator: AGGREGATE_OPERATORS.COUNT,
            aggregateAttribute: {
              key: SPAN_KEYS.SPAN_ID,
              ...QUERY_FIELD_CONFIGS.STRING_TAG_COLUMN,
            },
            filters: { op: OPERATORS.AND, items },
            groupBy: [
              {
                key: SPAN_KEYS.CONVERSATION_ID,
                ...QUERY_FIELD_CONFIGS.STRING_TAG,
              },
              { key: SPAN_KEYS.TENANT_ID, ...QUERY_FIELD_CONFIGS.STRING_TAG },
              { key: SPAN_KEYS.AGENT_ID, ...QUERY_FIELD_CONFIGS.STRING_TAG },
              { key: SPAN_KEYS.AGENT_NAME, ...QUERY_FIELD_CONFIGS.STRING_TAG },
            ],
            expression: QUERY_EXPRESSIONS.CONVERSATION_METADATA,
            reduceTo: REDUCE_OPERATIONS.SUM,
            stepInterval: QUERY_DEFAULTS.STEP_INTERVAL,
            orderBy: [{ columnName: SPAN_KEYS.TIMESTAMP, order: ORDER_DIRECTIONS.DESC }],
            offset: QUERY_DEFAULTS.OFFSET,
            disabled: QUERY_DEFAULTS.DISABLED,
            having: QUERY_DEFAULTS.HAVING,
            legend: QUERY_DEFAULTS.LEGEND,
            limit: QUERY_DEFAULTS.LIMIT_UNLIMITED,
          },
        },
      },
      dataSource: DATA_SOURCES.TRACES,
      projectId,
    };
  }

  private buildFilteredConversationIdsPayload(
    start: number,
    end: number,
    filters: SpanFilterOptions | undefined,
    projectId: string | undefined,
    agentId: string | undefined,
    includeSearchData: boolean
  ) {
    const buildBaseFilters = (): any[] => {
      const items: any[] = [
        {
          key: {
            key: SPAN_KEYS.CONVERSATION_ID,
            ...QUERY_FIELD_CONFIGS.STRING_TAG,
          },
          op: OPERATORS.EXISTS,
          value: '',
        },
      ];

      if (agentId && agentId !== 'all') {
        items.push({
          key: {
            key: SPAN_KEYS.AGENT_ID,
            ...QUERY_FIELD_CONFIGS.STRING_TAG,
          },
          op: OPERATORS.EQUALS,
          value: agentId,
        });
      }

      if (projectId) {
        items.push({
          key: {
            key: SPAN_KEYS.PROJECT_ID,
            ...QUERY_FIELD_CONFIGS.STRING_TAG,
          },
          op: OPERATORS.EQUALS,
          value: projectId,
        });
      }

      return items;
    };

    const builderQueries: Record<string, any> = {
      // Always include activity query for sorting
      lastActivity: {
        dataSource: DATA_SOURCES.TRACES,
        queryName: QUERY_EXPRESSIONS.LAST_ACTIVITY,
        aggregateOperator: AGGREGATE_OPERATORS.MIN,
        aggregateAttribute: {
          key: SPAN_KEYS.TIMESTAMP,
          ...QUERY_FIELD_CONFIGS.INT64_TAG_COLUMN,
        },
        filters: { op: OPERATORS.AND, items: buildBaseFilters() },
        groupBy: [
          {
            key: SPAN_KEYS.CONVERSATION_ID,
            ...QUERY_FIELD_CONFIGS.STRING_TAG,
          },
        ],
        expression: QUERY_EXPRESSIONS.LAST_ACTIVITY,
        reduceTo: REDUCE_OPERATIONS.MIN,
        stepInterval: QUERY_DEFAULTS.STEP_INTERVAL,
        orderBy: [{ columnName: SPAN_KEYS.TIMESTAMP, order: ORDER_DIRECTIONS.DESC }],
        offset: QUERY_DEFAULTS.OFFSET,
        disabled: QUERY_DEFAULTS.DISABLED,
        having: QUERY_DEFAULTS.HAVING,
        legend: QUERY_DEFAULTS.LEGEND,
        limit: QUERY_DEFAULTS.LIMIT_UNLIMITED,
      },
    };

    // Add filtered conversations query if filters are provided
    if (filters?.spanName || filters?.attributes?.length) {
      const filterItems: any[] = [
        {
          key: {
            key: SPAN_KEYS.CONVERSATION_ID,
            ...QUERY_FIELD_CONFIGS.STRING_TAG,
          },
          op: OPERATORS.EXISTS,
          value: '',
        },
      ];

      if (filters.spanName) {
        filterItems.push({
          key: { key: SPAN_KEYS.NAME, ...QUERY_FIELD_CONFIGS.STRING_TAG_COLUMN },
          op: OPERATORS.EQUALS,
          value: filters.spanName,
        });
      }

      // Attribute filters
      for (const attr of filters.attributes ?? []) {
        const op = attr.operator ?? OPERATORS.EQUALS;
        let value: any = asTypedFilterValue(attr.value);
        let dataType: DataType = DATA_TYPES.STRING;
        if (typeof value === 'boolean') dataType = DATA_TYPES.BOOL;
        else if (typeof value === 'number')
          dataType = Number.isInteger(value) ? DATA_TYPES.INT64 : DATA_TYPES.FLOAT64;

        if (op === OPERATORS.EXISTS || op === OPERATORS.NOT_EXISTS) {
          filterItems.push({
            key: { key: attr.key, ...QUERY_FIELD_CONFIGS.STRING_TAG },
            op,
            value: '',
          });
          continue;
        }

        if (
          (op === OPERATORS.LIKE || op === OPERATORS.NOT_LIKE) &&
          typeof value === 'string' &&
          !value.includes('%')
        ) {
          value = `%${value}%`;
        }

        if (
          (dataType === DATA_TYPES.INT64 || dataType === DATA_TYPES.FLOAT64) &&
          op === OPERATORS.EQUALS
        ) {
          const config =
            dataType === DATA_TYPES.INT64
              ? QUERY_FIELD_CONFIGS.INT64_TAG
              : QUERY_FIELD_CONFIGS.FLOAT64_TAG;
          filterItems.push({
            key: { key: attr.key, ...config },
            op: OPERATORS.GREATER_THAN_OR_EQUAL,
            value,
          });
          filterItems.push({
            key: { key: attr.key, ...config },
            op: OPERATORS.LESS_THAN_OR_EQUAL,
            value,
          });
        } else {
          const config =
            dataType === DATA_TYPES.STRING
              ? QUERY_FIELD_CONFIGS.STRING_TAG
              : dataType === DATA_TYPES.INT64
                ? QUERY_FIELD_CONFIGS.INT64_TAG
                : dataType === DATA_TYPES.FLOAT64
                  ? QUERY_FIELD_CONFIGS.FLOAT64_TAG
                  : QUERY_FIELD_CONFIGS.BOOL_TAG;
          filterItems.push({ key: { key: attr.key, ...config }, op, value });
        }
      }

      if (projectId) {
        filterItems.push({
          key: { key: SPAN_KEYS.PROJECT_ID, ...QUERY_FIELD_CONFIGS.STRING_TAG },
          op: OPERATORS.EQUALS,
          value: projectId,
        });
      }

      builderQueries.filteredConversations = {
        dataSource: DATA_SOURCES.TRACES,
        queryName: QUERY_EXPRESSIONS.FILTERED_CONVERSATIONS,
        aggregateOperator: AGGREGATE_OPERATORS.COUNT,
        aggregateAttribute: {
          key: SPAN_KEYS.SPAN_ID,
          ...QUERY_FIELD_CONFIGS.STRING_TAG_COLUMN,
        },
        filters: { op: OPERATORS.AND, items: filterItems },
        groupBy: [
          {
            key: SPAN_KEYS.CONVERSATION_ID,
            ...QUERY_FIELD_CONFIGS.STRING_TAG,
          },
        ],
        expression: QUERY_EXPRESSIONS.FILTERED_CONVERSATIONS,
        reduceTo: REDUCE_OPERATIONS.SUM,
        stepInterval: QUERY_DEFAULTS.STEP_INTERVAL,
        orderBy: [{ columnName: SPAN_KEYS.TIMESTAMP, order: ORDER_DIRECTIONS.DESC }],
        offset: QUERY_DEFAULTS.OFFSET,
        disabled: QUERY_DEFAULTS.DISABLED,
        having: QUERY_DEFAULTS.HAVING,
        legend: QUERY_DEFAULTS.LEGEND,
        limit: QUERY_DEFAULTS.LIMIT_UNLIMITED,
      };
    }

    // Add metadata and user messages queries if search is needed
    if (includeSearchData) {
      const metadataFilters = buildBaseFilters();
      metadataFilters.push(
        {
          key: { key: SPAN_KEYS.TENANT_ID, ...QUERY_FIELD_CONFIGS.STRING_TAG },
          op: OPERATORS.EXISTS,
          value: '',
        },
        {
          key: { key: SPAN_KEYS.AGENT_ID, ...QUERY_FIELD_CONFIGS.STRING_TAG },
          op: OPERATORS.EXISTS,
          value: '',
        }
      );

      builderQueries.conversationMetadata = {
        dataSource: DATA_SOURCES.TRACES,
        queryName: QUERY_EXPRESSIONS.CONVERSATION_METADATA,
        aggregateOperator: AGGREGATE_OPERATORS.COUNT,
        aggregateAttribute: {
          key: SPAN_KEYS.SPAN_ID,
          ...QUERY_FIELD_CONFIGS.STRING_TAG_COLUMN,
        },
        filters: { op: OPERATORS.AND, items: metadataFilters },
        groupBy: [
          {
            key: SPAN_KEYS.CONVERSATION_ID,
            ...QUERY_FIELD_CONFIGS.STRING_TAG,
          },
          { key: SPAN_KEYS.TENANT_ID, ...QUERY_FIELD_CONFIGS.STRING_TAG },
          { key: SPAN_KEYS.AGENT_ID, ...QUERY_FIELD_CONFIGS.STRING_TAG },
          { key: SPAN_KEYS.AGENT_NAME, ...QUERY_FIELD_CONFIGS.STRING_TAG },
        ],
        expression: QUERY_EXPRESSIONS.CONVERSATION_METADATA,
        reduceTo: REDUCE_OPERATIONS.SUM,
        stepInterval: QUERY_DEFAULTS.STEP_INTERVAL,
        orderBy: [{ columnName: SPAN_KEYS.TIMESTAMP, order: ORDER_DIRECTIONS.DESC }],
        offset: QUERY_DEFAULTS.OFFSET,
        disabled: QUERY_DEFAULTS.DISABLED,
        having: QUERY_DEFAULTS.HAVING,
        legend: QUERY_DEFAULTS.LEGEND,
        limit: QUERY_DEFAULTS.LIMIT_UNLIMITED,
      };

      const userMessagesFilters = buildBaseFilters();
      userMessagesFilters.push({
        key: {
          key: SPAN_KEYS.MESSAGE_CONTENT,
          ...QUERY_FIELD_CONFIGS.STRING_TAG,
        },
        op: OPERATORS.EXISTS,
        value: '',
      });

      builderQueries.userMessages = {
        dataSource: DATA_SOURCES.TRACES,
        queryName: QUERY_EXPRESSIONS.USER_MESSAGES,
        aggregateOperator: AGGREGATE_OPERATORS.MIN,
        aggregateAttribute: {
          key: SPAN_KEYS.TIMESTAMP,
          ...QUERY_FIELD_CONFIGS.INT64_TAG_COLUMN,
        },
        filters: { op: OPERATORS.AND, items: userMessagesFilters },
        groupBy: [
          {
            key: SPAN_KEYS.CONVERSATION_ID,
            ...QUERY_FIELD_CONFIGS.STRING_TAG,
          },
          {
            key: SPAN_KEYS.MESSAGE_CONTENT,
            ...QUERY_FIELD_CONFIGS.STRING_TAG,
          },
        ],
        expression: QUERY_EXPRESSIONS.USER_MESSAGES,
        reduceTo: REDUCE_OPERATIONS.MIN,
        stepInterval: QUERY_DEFAULTS.STEP_INTERVAL,
        orderBy: [{ columnName: SPAN_KEYS.TIMESTAMP, order: ORDER_DIRECTIONS.ASC }],
        offset: QUERY_DEFAULTS.OFFSET,
        disabled: QUERY_DEFAULTS.DISABLED,
        having: QUERY_DEFAULTS.HAVING,
        legend: QUERY_DEFAULTS.LEGEND,
        limit: QUERY_DEFAULTS.LIMIT_UNLIMITED,
      };
    }

    return {
      start,
      end,
      step: QUERY_DEFAULTS.STEP,
      variables: {},
      compositeQuery: {
        queryType: QUERY_TYPES.BUILDER,
        panelType: PANEL_TYPES.TABLE,
        builderQueries,
      },
      dataSource: DATA_SOURCES.TRACES,
      projectId,
    };
  }

  private buildFilteredConversationsPayload(
    start: number,
    end: number,
    filters: SpanFilterOptions,
    projectId?: string
  ) {
    const items: any[] = [
      {
        key: {
          key: SPAN_KEYS.CONVERSATION_ID,
          ...QUERY_FIELD_CONFIGS.STRING_TAG,
        },
        op: OPERATORS.EXISTS,
        value: '',
      },
    ];

    if (filters.spanName) {
      items.push({
        key: { key: SPAN_KEYS.NAME, ...QUERY_FIELD_CONFIGS.STRING_TAG_COLUMN },
        op: OPERATORS.EQUALS,
        value: filters.spanName,
      });
    }

    // Attribute filters — pass typed booleans/numbers where possible
    for (const attr of filters.attributes ?? []) {
      const op = attr.operator ?? OPERATORS.EQUALS;
      let value: any = asTypedFilterValue(attr.value);
      let dataType: 'string' | 'int64' | 'float64' | 'bool' = 'string';
      if (typeof value === 'boolean') dataType = 'bool';
      else if (typeof value === 'number') dataType = Number.isInteger(value) ? 'int64' : 'float64';

      // exists/nexists ignore value
      if (op === OPERATORS.EXISTS || op === OPERATORS.NOT_EXISTS) {
        items.push({
          key: { key: attr.key, ...QUERY_FIELD_CONFIGS.STRING_TAG },
          op,
          value: '',
        });
        continue;
      }

      // LIKE operators add wildcards if absent
      if (
        (op === OPERATORS.LIKE || op === OPERATORS.NOT_LIKE) &&
        typeof value === 'string' &&
        !value.includes('%')
      ) {
        value = `%${value}%`;
      }

      // For numeric equality, keep exact-match pair (>= & <=) for robustness
      if ((dataType === 'int64' || dataType === 'float64') && op === OPERATORS.EQUALS) {
        const config =
          dataType === 'int64' ? QUERY_FIELD_CONFIGS.INT64_TAG : QUERY_FIELD_CONFIGS.FLOAT64_TAG;
        items.push({
          key: { key: attr.key, ...config },
          op: OPERATORS.GREATER_THAN_OR_EQUAL,
          value,
        });
        items.push({
          key: { key: attr.key, ...config },
          op: OPERATORS.LESS_THAN_OR_EQUAL,
          value,
        });
      } else {
        const config =
          dataType === 'string'
            ? QUERY_FIELD_CONFIGS.STRING_TAG
            : dataType === 'int64'
              ? QUERY_FIELD_CONFIGS.INT64_TAG
              : dataType === 'float64'
                ? QUERY_FIELD_CONFIGS.FLOAT64_TAG
                : QUERY_FIELD_CONFIGS.BOOL_TAG;
        items.push({ key: { key: attr.key, ...config }, op, value });
      }
    }

    if (projectId) {
      items.push({
        key: { key: SPAN_KEYS.PROJECT_ID, ...QUERY_FIELD_CONFIGS.STRING_TAG },
        op: OPERATORS.EQUALS,
        value: projectId,
      });
    }

    return {
      start,
      end,
      step: QUERY_DEFAULTS.STEP,
      variables: {},
      compositeQuery: {
        queryType: QUERY_TYPES.BUILDER,
        panelType: PANEL_TYPES.TABLE,
        builderQueries: {
          filteredConversations: {
            dataSource: DATA_SOURCES.TRACES,
            queryName: QUERY_EXPRESSIONS.FILTERED_CONVERSATIONS,
            aggregateOperator: AGGREGATE_OPERATORS.COUNT,
            aggregateAttribute: {
              key: SPAN_KEYS.SPAN_ID,
              ...QUERY_FIELD_CONFIGS.STRING_TAG_COLUMN,
            },
            filters: { op: OPERATORS.AND, items },
            groupBy: [
              {
                key: SPAN_KEYS.CONVERSATION_ID,
                ...QUERY_FIELD_CONFIGS.STRING_TAG,
              },
            ],
            expression: QUERY_EXPRESSIONS.FILTERED_CONVERSATIONS,
            reduceTo: REDUCE_OPERATIONS.SUM,
            stepInterval: QUERY_DEFAULTS.STEP_INTERVAL,
            orderBy: [{ columnName: SPAN_KEYS.TIMESTAMP, order: ORDER_DIRECTIONS.DESC }],
            offset: QUERY_DEFAULTS.OFFSET,
            disabled: QUERY_DEFAULTS.DISABLED,
            having: QUERY_DEFAULTS.HAVING,
            legend: QUERY_DEFAULTS.LEGEND,
            limit: QUERY_DEFAULTS.LIMIT_UNLIMITED,
          },
        },
      },
      dataSource: DATA_SOURCES.TRACES,
      projectId,
    };
  }

  private buildAggregateBadgesPayload(
    start: number,
    end: number,
    projectId?: string,
    agentId?: string,
    conversationIds?: string[]
  ) {
    const buildBaseFilters = (): any[] => {
      const items: any[] = [];

      if (projectId) {
        items.push({
          key: {
            key: SPAN_KEYS.PROJECT_ID,
            ...QUERY_FIELD_CONFIGS.STRING_TAG,
          },
          op: OPERATORS.EQUALS,
          value: projectId,
        });
      }

      if (agentId) {
        items.push({
          key: {
            key: SPAN_KEYS.AGENT_ID,
            ...QUERY_FIELD_CONFIGS.STRING_TAG,
          },
          op: OPERATORS.EQUALS,
          value: agentId,
        });
      }
      return items;
    };

    const buildConversationIdFilter = (): any[] => {
      if (conversationIds && conversationIds.length > 0) {
        return [
          {
            key: {
              key: SPAN_KEYS.CONVERSATION_ID,
              ...QUERY_FIELD_CONFIGS.STRING_TAG,
            },
            op: OPERATORS.IN,
            value: conversationIds,
          },
        ];
      }
      return [
        {
          key: {
            key: SPAN_KEYS.CONVERSATION_ID,
            ...QUERY_FIELD_CONFIGS.STRING_TAG,
          },
          op: OPERATORS.EXISTS,
          value: '',
        },
      ];
    };

    const baseFilters = buildBaseFilters();
    const conversationIdFilters = buildConversationIdFilter();

    return {
      start,
      end,
      step: QUERY_DEFAULTS.STEP,
      variables: {},
      compositeQuery: {
        queryType: QUERY_TYPES.BUILDER,
        panelType: PANEL_TYPES.TABLE,
        builderQueries: {
          totalToolCalls: {
            dataSource: DATA_SOURCES.TRACES,
            queryName: 'totalToolCalls',
            aggregateOperator: AGGREGATE_OPERATORS.COUNT,
            aggregateAttribute: {
              key: SPAN_KEYS.SPAN_ID,
              ...QUERY_FIELD_CONFIGS.STRING_TAG_COLUMN,
            },
            filters: {
              op: OPERATORS.AND,
              items: [
                ...baseFilters,
                {
                  key: {
                    key: SPAN_KEYS.NAME,
                    ...QUERY_FIELD_CONFIGS.STRING_TAG_COLUMN,
                  },
                  op: OPERATORS.EQUALS,
                  value: SPAN_NAMES.AI_TOOL_CALL,
                },
                ...conversationIdFilters,
                {
                  key: {
                    key: SPAN_KEYS.AI_TOOL_TYPE,
                    ...QUERY_FIELD_CONFIGS.STRING_TAG,
                  },
                  op: OPERATORS.EQUALS,
                  value: AI_TOOL_TYPES.MCP,
                },
              ],
            },
            groupBy: QUERY_DEFAULTS.EMPTY_GROUP_BY,
            expression: 'totalToolCalls',
            reduceTo: REDUCE_OPERATIONS.SUM,
            stepInterval: QUERY_DEFAULTS.STEP_INTERVAL,
            orderBy: [],
            offset: QUERY_DEFAULTS.OFFSET,
            disabled: QUERY_DEFAULTS.DISABLED,
            having: QUERY_DEFAULTS.HAVING,
            legend: QUERY_DEFAULTS.LEGEND,
            limit: QUERY_DEFAULTS.LIMIT_UNLIMITED,
          },

          totalTransfers: {
            dataSource: DATA_SOURCES.TRACES,
            queryName: 'totalTransfers',
            aggregateOperator: AGGREGATE_OPERATORS.COUNT,
            aggregateAttribute: {
              key: SPAN_KEYS.SPAN_ID,
              ...QUERY_FIELD_CONFIGS.STRING_TAG_COLUMN,
            },
            filters: {
              op: OPERATORS.AND,
              items: [
                ...baseFilters,
                {
                  key: {
                    key: SPAN_KEYS.NAME,
                    ...QUERY_FIELD_CONFIGS.STRING_TAG_COLUMN,
                  },
                  op: OPERATORS.EQUALS,
                  value: SPAN_NAMES.AI_TOOL_CALL,
                },
                {
                  key: {
                    key: SPAN_KEYS.AI_TOOL_TYPE,
                    ...QUERY_FIELD_CONFIGS.STRING_TAG,
                  },
                  op: OPERATORS.EQUALS,
                  value: AI_TOOL_TYPES.TRANSFER,
                },
                ...conversationIdFilters,
              ],
            },
            groupBy: QUERY_DEFAULTS.EMPTY_GROUP_BY,
            expression: 'totalTransfers',
            reduceTo: REDUCE_OPERATIONS.SUM,
            stepInterval: QUERY_DEFAULTS.STEP_INTERVAL,
            orderBy: [],
            offset: QUERY_DEFAULTS.OFFSET,
            disabled: QUERY_DEFAULTS.DISABLED,
            having: QUERY_DEFAULTS.HAVING,
            legend: QUERY_DEFAULTS.LEGEND,
            limit: QUERY_DEFAULTS.LIMIT_UNLIMITED,
          },

          totalDelegations: {
            dataSource: DATA_SOURCES.TRACES,
            queryName: 'totalDelegations',
            aggregateOperator: AGGREGATE_OPERATORS.COUNT,
            aggregateAttribute: {
              key: SPAN_KEYS.SPAN_ID,
              ...QUERY_FIELD_CONFIGS.STRING_TAG_COLUMN,
            },
            filters: {
              op: OPERATORS.AND,
              items: [
                ...baseFilters,
                {
                  key: {
                    key: SPAN_KEYS.NAME,
                    ...QUERY_FIELD_CONFIGS.STRING_TAG_COLUMN,
                  },
                  op: OPERATORS.EQUALS,
                  value: SPAN_NAMES.AI_TOOL_CALL,
                },
                {
                  key: {
                    key: SPAN_KEYS.AI_TOOL_TYPE,
                    ...QUERY_FIELD_CONFIGS.STRING_TAG,
                  },
                  op: OPERATORS.EQUALS,
                  value: AI_TOOL_TYPES.DELEGATION,
                },
                ...conversationIdFilters,
              ],
            },
            groupBy: QUERY_DEFAULTS.EMPTY_GROUP_BY,
            expression: 'totalDelegations',
            reduceTo: REDUCE_OPERATIONS.SUM,
            stepInterval: QUERY_DEFAULTS.STEP_INTERVAL,
            orderBy: [],
            offset: QUERY_DEFAULTS.OFFSET,
            disabled: QUERY_DEFAULTS.DISABLED,
            having: QUERY_DEFAULTS.HAVING,
            legend: QUERY_DEFAULTS.LEGEND,
            limit: QUERY_DEFAULTS.LIMIT_UNLIMITED,
          },

          totalAICalls: {
            dataSource: DATA_SOURCES.TRACES,
            queryName: 'totalAICalls',
            aggregateOperator: AGGREGATE_OPERATORS.COUNT,
            aggregateAttribute: {
              key: SPAN_KEYS.SPAN_ID,
              ...QUERY_FIELD_CONFIGS.STRING_TAG_COLUMN,
            },
            filters: {
              op: OPERATORS.AND,
              items: [
                ...baseFilters,
                {
                  key: {
                    key: SPAN_KEYS.AI_OPERATION_ID,
                    ...QUERY_FIELD_CONFIGS.STRING_TAG,
                  },
                  op: OPERATORS.EQUALS,
                  value: AI_OPERATIONS.GENERATE_TEXT,
                },
                ...conversationIdFilters,
              ],
            },
            groupBy: QUERY_DEFAULTS.EMPTY_GROUP_BY,
            expression: 'totalAICalls',
            reduceTo: REDUCE_OPERATIONS.SUM,
            stepInterval: QUERY_DEFAULTS.STEP_INTERVAL,
            orderBy: [],
            offset: QUERY_DEFAULTS.OFFSET,
            disabled: QUERY_DEFAULTS.DISABLED,
            having: QUERY_DEFAULTS.HAVING,
            legend: QUERY_DEFAULTS.LEGEND,
            limit: QUERY_DEFAULTS.LIMIT_UNLIMITED,
          },

          totalConversations: {
            dataSource: DATA_SOURCES.TRACES,
            queryName: 'totalConversations',
            aggregateOperator: AGGREGATE_OPERATORS.COUNT_DISTINCT,
            aggregateAttribute: {
              key: SPAN_KEYS.CONVERSATION_ID,
              ...QUERY_FIELD_CONFIGS.STRING_TAG,
            },
            filters: {
              op: OPERATORS.AND,
              items: [
                ...baseFilters,
                ...conversationIdFilters,
                {
                  key: {
                    key: SPAN_KEYS.TENANT_ID,
                    ...QUERY_FIELD_CONFIGS.STRING_TAG,
                  },
                  op: OPERATORS.EXISTS,
                  value: '',
                },
                {
                  key: {
                    key: SPAN_KEYS.AGENT_ID,
                    ...QUERY_FIELD_CONFIGS.STRING_TAG,
                  },
                  op: OPERATORS.EXISTS,
                  value: '',
                },
              ],
            },
            groupBy: QUERY_DEFAULTS.EMPTY_GROUP_BY,
            expression: 'totalConversations',
            reduceTo: REDUCE_OPERATIONS.SUM,
            stepInterval: QUERY_DEFAULTS.STEP_INTERVAL,
            orderBy: [],
            offset: QUERY_DEFAULTS.OFFSET,
            disabled: QUERY_DEFAULTS.DISABLED,
            having: QUERY_DEFAULTS.HAVING,
            legend: QUERY_DEFAULTS.LEGEND,
            limit: QUERY_DEFAULTS.LIMIT_UNLIMITED,
          },
        },
      },
      dataSource: DATA_SOURCES.TRACES,
      projectId,
    };
  }

  private buildCombinedPayload(
    start: number,
    end: number,
    _filters?: SpanFilterOptions,
    projectId?: string,
    agentId?: string,
    conversationIds?: string[]
  ) {
    const withProjectAndAgent = (items: any[]) => {
      let filtered = items;
      if (projectId) {
        filtered = [
          ...filtered,
          {
            key: {
              key: SPAN_KEYS.PROJECT_ID,
              ...QUERY_FIELD_CONFIGS.STRING_TAG,
            },
            op: OPERATORS.EQUALS,
            value: projectId,
          },
        ];
      }
      if (agentId) {
        filtered = [
          ...filtered,
          {
            key: {
              key: SPAN_KEYS.AGENT_ID,
              ...QUERY_FIELD_CONFIGS.STRING_TAG,
            },
            op: OPERATORS.EQUALS,
            value: agentId,
          },
        ];
      }
      // Add conversation ID filters if provided (for pagination optimization)
      if (conversationIds && conversationIds.length > 0) {
        filtered = [
          ...filtered,
          {
            key: {
              key: SPAN_KEYS.CONVERSATION_ID,
              ...QUERY_FIELD_CONFIGS.STRING_TAG,
            },
            op: OPERATORS.IN,
            value: conversationIds,
          },
        ];
      } else {
        // Only add EXISTS check if no specific IDs provided
        filtered = [
          ...filtered,
          {
            key: {
              key: SPAN_KEYS.CONVERSATION_ID,
              ...QUERY_FIELD_CONFIGS.STRING_TAG,
            },
            op: OPERATORS.EXISTS,
            value: '',
          },
        ];
      }
      return filtered;
    };

    return {
      start,
      end,
      step: QUERY_DEFAULTS.STEP,
      variables: {},
      compositeQuery: {
        queryType: QUERY_TYPES.BUILDER,
        panelType: PANEL_TYPES.TABLE,
        builderQueries: {
          tools: {
            dataSource: DATA_SOURCES.TRACES,
            queryName: QUERY_EXPRESSIONS.TOOLS,
            aggregateOperator: AGGREGATE_OPERATORS.COUNT,
            aggregateAttribute: {
              key: SPAN_KEYS.SPAN_ID,
              ...QUERY_FIELD_CONFIGS.STRING_TAG_COLUMN,
            },
            filters: {
              op: OPERATORS.AND,
              items: withProjectAndAgent([
                {
                  key: {
                    key: SPAN_KEYS.NAME,
                    ...QUERY_FIELD_CONFIGS.STRING_TAG_COLUMN,
                  },
                  op: OPERATORS.EQUALS,
                  value: SPAN_NAMES.AI_TOOL_CALL,
                },
                {
                  key: {
                    key: SPAN_KEYS.AI_TOOL_TYPE,
                    ...QUERY_FIELD_CONFIGS.STRING_TAG,
                  },
                  op: OPERATORS.EQUALS,
                  value: AI_TOOL_TYPES.MCP,
                },
              ]),
            },
            groupBy: [
              {
                key: SPAN_KEYS.CONVERSATION_ID,
                ...QUERY_FIELD_CONFIGS.STRING_TAG,
              },
              {
                key: SPAN_KEYS.AI_TOOL_CALL_NAME,
                ...QUERY_FIELD_CONFIGS.STRING_TAG,
              },
            ],
            expression: QUERY_EXPRESSIONS.TOOLS,
            reduceTo: REDUCE_OPERATIONS.SUM,
            stepInterval: QUERY_DEFAULTS.STEP_INTERVAL,
            orderBy: [{ columnName: SPAN_KEYS.TIMESTAMP, order: ORDER_DIRECTIONS.DESC }],
            offset: QUERY_DEFAULTS.OFFSET,
            disabled: QUERY_DEFAULTS.DISABLED,
            having: QUERY_DEFAULTS.HAVING,
            legend: QUERY_DEFAULTS.LEGEND,
            limit: QUERY_DEFAULTS.LIMIT_UNLIMITED,
          },

          transfers: {
            dataSource: DATA_SOURCES.TRACES,
            queryName: QUERY_EXPRESSIONS.TRANSFERS,
            aggregateOperator: AGGREGATE_OPERATORS.COUNT,
            aggregateAttribute: {
              key: SPAN_KEYS.SPAN_ID,
              ...QUERY_FIELD_CONFIGS.STRING_TAG_COLUMN,
            },
            filters: {
              op: OPERATORS.AND,
              items: withProjectAndAgent([
                {
                  key: {
                    key: SPAN_KEYS.NAME,
                    ...QUERY_FIELD_CONFIGS.STRING_TAG_COLUMN,
                  },
                  op: OPERATORS.EQUALS,
                  value: SPAN_NAMES.AI_TOOL_CALL,
                },
                {
                  key: {
                    key: SPAN_KEYS.AI_TOOL_TYPE,
                    ...QUERY_FIELD_CONFIGS.STRING_TAG,
                  },
                  op: OPERATORS.EQUALS,
                  value: AI_TOOL_TYPES.TRANSFER,
                },
              ]),
            },
            groupBy: [
              {
                key: SPAN_KEYS.CONVERSATION_ID,
                ...QUERY_FIELD_CONFIGS.STRING_TAG,
              },
              {
                key: SPAN_KEYS.TRANSFER_FROM_SUB_AGENT_ID,
                ...QUERY_FIELD_CONFIGS.STRING_TAG,
              },
              {
                key: SPAN_KEYS.TRANSFER_TO_SUB_AGENT_ID,
                ...QUERY_FIELD_CONFIGS.STRING_TAG,
              },
            ],
            expression: QUERY_EXPRESSIONS.TRANSFERS,
            reduceTo: REDUCE_OPERATIONS.SUM,
            stepInterval: QUERY_DEFAULTS.STEP_INTERVAL,
            orderBy: [{ columnName: SPAN_KEYS.TIMESTAMP, order: ORDER_DIRECTIONS.DESC }],
            offset: QUERY_DEFAULTS.OFFSET,
            disabled: QUERY_DEFAULTS.DISABLED,
            having: QUERY_DEFAULTS.HAVING,
            legend: QUERY_DEFAULTS.LEGEND,
            limit: QUERY_DEFAULTS.LIMIT_UNLIMITED,
          },

          delegations: {
            dataSource: DATA_SOURCES.TRACES,
            queryName: QUERY_EXPRESSIONS.DELEGATIONS,
            aggregateOperator: AGGREGATE_OPERATORS.COUNT,
            aggregateAttribute: {
              key: SPAN_KEYS.SPAN_ID,
              ...QUERY_FIELD_CONFIGS.STRING_TAG_COLUMN,
            },
            filters: {
              op: OPERATORS.AND,
              items: withProjectAndAgent([
                {
                  key: {
                    key: SPAN_KEYS.NAME,
                    ...QUERY_FIELD_CONFIGS.STRING_TAG_COLUMN,
                  },
                  op: OPERATORS.EQUALS,
                  value: SPAN_NAMES.AI_TOOL_CALL,
                },
                {
                  key: {
                    key: SPAN_KEYS.AI_TOOL_TYPE,
                    ...QUERY_FIELD_CONFIGS.STRING_TAG,
                  },
                  op: OPERATORS.EQUALS,
                  value: AI_TOOL_TYPES.DELEGATION,
                },
              ]),
            },
            groupBy: [
              {
                key: SPAN_KEYS.CONVERSATION_ID,
                ...QUERY_FIELD_CONFIGS.STRING_TAG,
              },
              {
                key: SPAN_KEYS.DELEGATION_FROM_SUB_AGENT_ID,
                ...QUERY_FIELD_CONFIGS.STRING_TAG,
              },
              {
                key: SPAN_KEYS.DELEGATION_TO_SUB_AGENT_ID,
                ...QUERY_FIELD_CONFIGS.STRING_TAG,
              },
            ],
            expression: QUERY_EXPRESSIONS.DELEGATIONS,
            reduceTo: REDUCE_OPERATIONS.SUM,
            stepInterval: QUERY_DEFAULTS.STEP_INTERVAL,
            orderBy: [{ columnName: SPAN_KEYS.TIMESTAMP, order: ORDER_DIRECTIONS.DESC }],
            offset: QUERY_DEFAULTS.OFFSET,
            disabled: QUERY_DEFAULTS.DISABLED,
            having: QUERY_DEFAULTS.HAVING,
            legend: QUERY_DEFAULTS.LEGEND,
            limit: QUERY_DEFAULTS.LIMIT_UNLIMITED,
          },

          conversationMetadata: {
            dataSource: DATA_SOURCES.TRACES,
            queryName: QUERY_EXPRESSIONS.CONVERSATION_METADATA,
            aggregateOperator: AGGREGATE_OPERATORS.COUNT,
            aggregateAttribute: {
              key: SPAN_KEYS.SPAN_ID,
              ...QUERY_FIELD_CONFIGS.STRING_TAG_COLUMN,
            },
            filters: {
              op: OPERATORS.AND,
              items: withProjectAndAgent([
                {
                  key: {
                    key: SPAN_KEYS.TENANT_ID,
                    ...QUERY_FIELD_CONFIGS.STRING_TAG,
                  },
                  op: OPERATORS.EXISTS,
                  value: '',
                },
                {
                  key: {
                    key: SPAN_KEYS.AGENT_ID,
                    ...QUERY_FIELD_CONFIGS.STRING_TAG,
                  },
                  op: OPERATORS.EXISTS,
                  value: '',
                },
              ]),
            },
            groupBy: [
              {
                key: SPAN_KEYS.CONVERSATION_ID,
                ...QUERY_FIELD_CONFIGS.STRING_TAG,
              },
              { key: SPAN_KEYS.TENANT_ID, ...QUERY_FIELD_CONFIGS.STRING_TAG },
              { key: SPAN_KEYS.AGENT_ID, ...QUERY_FIELD_CONFIGS.STRING_TAG },
              { key: SPAN_KEYS.AGENT_NAME, ...QUERY_FIELD_CONFIGS.STRING_TAG },
            ],
            expression: QUERY_EXPRESSIONS.CONVERSATION_METADATA,
            reduceTo: REDUCE_OPERATIONS.SUM,
            stepInterval: QUERY_DEFAULTS.STEP_INTERVAL,
            orderBy: [{ columnName: SPAN_KEYS.TIMESTAMP, order: ORDER_DIRECTIONS.DESC }],
            offset: QUERY_DEFAULTS.OFFSET,
            disabled: QUERY_DEFAULTS.DISABLED,
            having: QUERY_DEFAULTS.HAVING,
            legend: QUERY_DEFAULTS.LEGEND,
            limit: QUERY_DEFAULTS.LIMIT_UNLIMITED,
          },

          aiCalls: {
            dataSource: DATA_SOURCES.TRACES,
            queryName: QUERY_EXPRESSIONS.AI_CALLS,
            aggregateOperator: AGGREGATE_OPERATORS.COUNT,
            aggregateAttribute: {
              key: SPAN_KEYS.SPAN_ID,
              ...QUERY_FIELD_CONFIGS.STRING_TAG_COLUMN,
            },
            filters: {
              op: OPERATORS.AND,
              items: withProjectAndAgent([
                {
                  key: {
                    key: SPAN_KEYS.AI_OPERATION_ID,
                    ...QUERY_FIELD_CONFIGS.STRING_TAG,
                  },
                  op: OPERATORS.EQUALS,
                  value: AI_OPERATIONS.GENERATE_TEXT,
                },
              ]),
            },
            groupBy: [
              {
                key: SPAN_KEYS.CONVERSATION_ID,
                ...QUERY_FIELD_CONFIGS.STRING_TAG,
              },
              { key: SPAN_KEYS.AGENT_ID, ...QUERY_FIELD_CONFIGS.STRING_TAG },
              {
                key: SPAN_KEYS.AI_TELEMETRY_FUNCTION_ID,
                ...QUERY_FIELD_CONFIGS.STRING_TAG,
              },
            ],
            expression: QUERY_EXPRESSIONS.AI_CALLS,
            reduceTo: REDUCE_OPERATIONS.SUM,
            stepInterval: QUERY_DEFAULTS.STEP_INTERVAL,
            orderBy: [{ columnName: SPAN_KEYS.TIMESTAMP, order: ORDER_DIRECTIONS.DESC }],
            offset: QUERY_DEFAULTS.OFFSET,
            disabled: QUERY_DEFAULTS.DISABLED,
            having: QUERY_DEFAULTS.HAVING,
            legend: QUERY_DEFAULTS.LEGEND,
            limit: QUERY_DEFAULTS.LIMIT_UNLIMITED,
          },

          lastActivity: {
            dataSource: DATA_SOURCES.TRACES,
            queryName: QUERY_EXPRESSIONS.LAST_ACTIVITY,
            aggregateOperator: AGGREGATE_OPERATORS.MIN,
            aggregateAttribute: {
              key: SPAN_KEYS.TIMESTAMP,
              ...QUERY_FIELD_CONFIGS.INT64_TAG_COLUMN,
            },
            filters: {
              op: OPERATORS.AND,
              items: withProjectAndAgent([]),
            },
            groupBy: [
              {
                key: SPAN_KEYS.CONVERSATION_ID,
                ...QUERY_FIELD_CONFIGS.STRING_TAG,
              },
            ],
            expression: QUERY_EXPRESSIONS.LAST_ACTIVITY,
            reduceTo: REDUCE_OPERATIONS.MIN,
            stepInterval: QUERY_DEFAULTS.STEP_INTERVAL,
            orderBy: [{ columnName: SPAN_KEYS.TIMESTAMP, order: ORDER_DIRECTIONS.DESC }],
            offset: QUERY_DEFAULTS.OFFSET,
            disabled: QUERY_DEFAULTS.DISABLED,
            having: QUERY_DEFAULTS.HAVING,
            legend: QUERY_DEFAULTS.LEGEND,
            limit: QUERY_DEFAULTS.LIMIT_UNLIMITED,
          },

          spansWithErrors: {
            dataSource: DATA_SOURCES.TRACES,
            queryName: QUERY_EXPRESSIONS.SPANS_WITH_ERRORS,
            aggregateOperator: AGGREGATE_OPERATORS.COUNT,
            aggregateAttribute: {
              key: SPAN_KEYS.SPAN_ID,
              ...QUERY_FIELD_CONFIGS.STRING_TAG_COLUMN,
            },
            filters: {
              op: OPERATORS.AND,
              items: withProjectAndAgent([
                {
                  key: {
                    key: SPAN_KEYS.HAS_ERROR,
                    ...QUERY_FIELD_CONFIGS.BOOL_TAG_COLUMN,
                  },
                  op: OPERATORS.EQUALS,
                  value: true,
                },
              ]),
            },
            groupBy: [
              {
                key: SPAN_KEYS.CONVERSATION_ID,
                ...QUERY_FIELD_CONFIGS.STRING_TAG,
              },
              {
                key: SPAN_KEYS.NAME,
                ...QUERY_FIELD_CONFIGS.STRING_TAG_COLUMN,
              },
            ],
            expression: QUERY_EXPRESSIONS.SPANS_WITH_ERRORS,
            reduceTo: REDUCE_OPERATIONS.SUM,
            stepInterval: QUERY_DEFAULTS.STEP_INTERVAL,
            orderBy: [{ columnName: SPAN_KEYS.TIMESTAMP, order: ORDER_DIRECTIONS.DESC }],
            offset: QUERY_DEFAULTS.OFFSET,
            disabled: QUERY_DEFAULTS.DISABLED,
            having: QUERY_DEFAULTS.HAVING,
            legend: QUERY_DEFAULTS.LEGEND,
            limit: QUERY_DEFAULTS.LIMIT_UNLIMITED,
          },

          userMessages: {
            dataSource: DATA_SOURCES.TRACES,
            queryName: QUERY_EXPRESSIONS.USER_MESSAGES,
            aggregateOperator: AGGREGATE_OPERATORS.MIN,
            aggregateAttribute: {
              key: SPAN_KEYS.TIMESTAMP,
              ...QUERY_FIELD_CONFIGS.INT64_TAG_COLUMN,
            },
            filters: {
              op: OPERATORS.AND,
              items: withProjectAndAgent([
                {
                  key: {
                    key: SPAN_KEYS.MESSAGE_CONTENT,
                    ...QUERY_FIELD_CONFIGS.STRING_TAG,
                  },
                  op: OPERATORS.EXISTS,
                  value: '',
                },
              ]),
            },
            groupBy: [
              {
                key: SPAN_KEYS.CONVERSATION_ID,
                ...QUERY_FIELD_CONFIGS.STRING_TAG,
              },
              {
                key: SPAN_KEYS.MESSAGE_CONTENT,
                ...QUERY_FIELD_CONFIGS.STRING_TAG,
              },
            ],
            expression: QUERY_EXPRESSIONS.USER_MESSAGES,
            reduceTo: REDUCE_OPERATIONS.MIN,
            stepInterval: QUERY_DEFAULTS.STEP_INTERVAL,
            orderBy: [{ columnName: SPAN_KEYS.TIMESTAMP, order: ORDER_DIRECTIONS.ASC }],
            offset: QUERY_DEFAULTS.OFFSET,
            disabled: QUERY_DEFAULTS.DISABLED,
            having: QUERY_DEFAULTS.HAVING,
            legend: QUERY_DEFAULTS.LEGEND,
            limit: QUERY_DEFAULTS.LIMIT_UNLIMITED,
          },
        },
      },
      dataSource: DATA_SOURCES.TRACES,
      projectId,
    };
  }

  private buildUniqueAgentsPayload(start: number, end: number, projectId?: string) {
    const items: any[] = [
      {
        key: { key: SPAN_KEYS.AGENT_ID, ...QUERY_FIELD_CONFIGS.STRING_TAG },
        op: OPERATORS.EXISTS,
        value: '',
      },
      {
        key: { key: SPAN_KEYS.AGENT_ID, ...QUERY_FIELD_CONFIGS.STRING_TAG },
        op: OPERATORS.NOT_EQUALS,
        value: UNKNOWN_VALUE,
      },
      ...(projectId
        ? [
            {
              key: {
                key: SPAN_KEYS.PROJECT_ID,
                ...QUERY_FIELD_CONFIGS.STRING_TAG,
              },
              op: OPERATORS.EQUALS,
              value: projectId,
            },
          ]
        : []),
    ];

    return {
      start,
      end,
      step: QUERY_DEFAULTS.STEP,
      variables: {},
      compositeQuery: {
        queryType: QUERY_TYPES.BUILDER,
        panelType: PANEL_TYPES.TABLE,
        builderQueries: {
          uniqueAgents: {
            dataSource: DATA_SOURCES.TRACES,
            queryName: QUERY_EXPRESSIONS.UNIQUE_AGENTS,
            aggregateOperator: AGGREGATE_OPERATORS.COUNT,
            aggregateAttribute: {
              key: SPAN_KEYS.SPAN_ID,
              ...QUERY_FIELD_CONFIGS.STRING_TAG_COLUMN,
            },
            filters: { op: OPERATORS.AND, items },
            groupBy: [{ key: SPAN_KEYS.AGENT_ID, ...QUERY_FIELD_CONFIGS.STRING_TAG }],
            expression: QUERY_EXPRESSIONS.UNIQUE_AGENTS,
            reduceTo: REDUCE_OPERATIONS.SUM,
            stepInterval: QUERY_DEFAULTS.STEP_INTERVAL,
            orderBy: [{ columnName: SPAN_KEYS.AGENT_ID, order: ORDER_DIRECTIONS.ASC }],
            offset: QUERY_DEFAULTS.OFFSET,
            disabled: QUERY_DEFAULTS.DISABLED,
            having: QUERY_DEFAULTS.HAVING,
            legend: QUERY_DEFAULTS.LEGEND,
            limit: QUERY_DEFAULTS.LIMIT_UNLIMITED,
          },
        },
      },
      dataSource: DATA_SOURCES.TRACES,
      projectId,
    };
  }

  private buildUniqueModelsPayload(start: number, end: number, projectId?: string) {
    const items: any[] = [
      {
        key: {
          key: SPAN_KEYS.AI_MODEL_ID,
          ...QUERY_FIELD_CONFIGS.STRING_TAG,
        },
        op: OPERATORS.EXISTS,
        value: '',
      },
      {
        key: {
          key: SPAN_KEYS.AI_MODEL_ID,
          ...QUERY_FIELD_CONFIGS.STRING_TAG,
        },
        op: OPERATORS.NOT_EQUALS,
        value: UNKNOWN_VALUE,
      },
      ...(projectId
        ? [
            {
              key: {
                key: SPAN_KEYS.PROJECT_ID,
                ...QUERY_FIELD_CONFIGS.STRING_TAG,
              },
              op: OPERATORS.EQUALS,
              value: projectId,
            },
          ]
        : []),
    ];

    return {
      start,
      end,
      step: QUERY_DEFAULTS.STEP,
      variables: {},
      compositeQuery: {
        queryType: QUERY_TYPES.BUILDER,
        panelType: PANEL_TYPES.TABLE,
        builderQueries: {
          uniqueModels: {
            dataSource: DATA_SOURCES.TRACES,
            queryName: QUERY_EXPRESSIONS.UNIQUE_MODELS,
            aggregateOperator: AGGREGATE_OPERATORS.COUNT,
            aggregateAttribute: {
              key: SPAN_KEYS.SPAN_ID,
              ...QUERY_FIELD_CONFIGS.STRING_TAG_COLUMN,
            },
            filters: { op: OPERATORS.AND, items },
            groupBy: [
              {
                key: SPAN_KEYS.AI_MODEL_ID,
                ...QUERY_FIELD_CONFIGS.STRING_TAG,
              },
            ],
            expression: QUERY_EXPRESSIONS.UNIQUE_MODELS,
            reduceTo: REDUCE_OPERATIONS.SUM,
            stepInterval: QUERY_DEFAULTS.STEP_INTERVAL,
            orderBy: [
              {
                columnName: SPAN_KEYS.AI_MODEL_ID,
                order: ORDER_DIRECTIONS.ASC,
              },
            ],
            offset: QUERY_DEFAULTS.OFFSET,
            disabled: QUERY_DEFAULTS.DISABLED,
            having: QUERY_DEFAULTS.HAVING,
            legend: QUERY_DEFAULTS.LEGEND,
            limit: QUERY_DEFAULTS.LIMIT_UNLIMITED,
          },
        },
      },
      dataSource: DATA_SOURCES.TRACES,
      projectId,
    };
  }

  private buildToolBreakdownPayload(start: number, end: number, projectId?: string) {
    const baseFilters: any[] = [
      {
        key: { key: SPAN_KEYS.NAME, ...QUERY_FIELD_CONFIGS.STRING_TAG_COLUMN },
        op: OPERATORS.EQUALS,
        value: SPAN_NAMES.AI_TOOL_CALL,
      },
      {
        key: { key: SPAN_KEYS.AI_TOOL_TYPE, ...QUERY_FIELD_CONFIGS.STRING_TAG },
        op: OPERATORS.EQUALS,
        value: AI_TOOL_TYPES.MCP,
      },
      {
        key: { key: SPAN_KEYS.CONVERSATION_ID, ...QUERY_FIELD_CONFIGS.STRING_TAG },
        op: OPERATORS.EXISTS,
        value: '',
      },
      ...(projectId
        ? [
            {
              key: { key: SPAN_KEYS.PROJECT_ID, ...QUERY_FIELD_CONFIGS.STRING_TAG },
              op: OPERATORS.EQUALS,
              value: projectId,
            },
          ]
        : []),
    ];

    return {
      start,
      end,
      step: QUERY_DEFAULTS.STEP,
      variables: {},
      compositeQuery: {
        queryType: QUERY_TYPES.BUILDER,
        panelType: PANEL_TYPES.TABLE,
        builderQueries: {
          toolCalls: {
            dataSource: DATA_SOURCES.TRACES,
            queryName: 'toolCalls',
            aggregateOperator: AGGREGATE_OPERATORS.COUNT,
            aggregateAttribute: {
              key: SPAN_KEYS.SPAN_ID,
              ...QUERY_FIELD_CONFIGS.STRING_TAG_COLUMN,
            },
            filters: { op: OPERATORS.AND, items: baseFilters },
            groupBy: [
              { key: SPAN_KEYS.AI_TOOL_CALL_NAME, ...QUERY_FIELD_CONFIGS.STRING_TAG },
              { key: SPAN_KEYS.AI_TOOL_CALL_MCP_SERVER_NAME, ...QUERY_FIELD_CONFIGS.STRING_TAG },
              { key: SPAN_KEYS.AI_TOOL_CALL_MCP_SERVER_ID, ...QUERY_FIELD_CONFIGS.STRING_TAG },
            ],
            expression: 'toolCalls',
            reduceTo: REDUCE_OPERATIONS.SUM,
            stepInterval: QUERY_DEFAULTS.STEP_INTERVAL,
            orderBy: [{ columnName: SPAN_KEYS.TIMESTAMP, order: ORDER_DIRECTIONS.DESC }],
            offset: QUERY_DEFAULTS.OFFSET,
            disabled: QUERY_DEFAULTS.DISABLED,
            having: QUERY_DEFAULTS.HAVING,
            legend: QUERY_DEFAULTS.LEGEND,
            limit: QUERY_DEFAULTS.LIMIT_UNLIMITED,
          },
          toolErrors: {
            dataSource: DATA_SOURCES.TRACES,
            queryName: 'toolErrors',
            aggregateOperator: AGGREGATE_OPERATORS.COUNT,
            aggregateAttribute: {
              key: SPAN_KEYS.SPAN_ID,
              ...QUERY_FIELD_CONFIGS.STRING_TAG_COLUMN,
            },
            filters: {
              op: OPERATORS.AND,
              items: [
                ...baseFilters,
                {
                  key: { key: SPAN_KEYS.HAS_ERROR, ...QUERY_FIELD_CONFIGS.BOOL_TAG_COLUMN },
                  op: OPERATORS.EQUALS,
                  value: true,
                },
              ],
            },
            groupBy: [{ key: SPAN_KEYS.AI_TOOL_CALL_NAME, ...QUERY_FIELD_CONFIGS.STRING_TAG }],
            expression: 'toolErrors',
            reduceTo: REDUCE_OPERATIONS.SUM,
            stepInterval: QUERY_DEFAULTS.STEP_INTERVAL,
            orderBy: [{ columnName: SPAN_KEYS.TIMESTAMP, order: ORDER_DIRECTIONS.DESC }],
            offset: QUERY_DEFAULTS.OFFSET,
            disabled: QUERY_DEFAULTS.DISABLED,
            having: QUERY_DEFAULTS.HAVING,
            legend: QUERY_DEFAULTS.LEGEND,
            limit: QUERY_DEFAULTS.LIMIT_UNLIMITED,
          },
        },
      },
      dataSource: DATA_SOURCES.TRACES,
      projectId,
    };
  }

  private buildToolServerBreakdownPayload(start: number, end: number, projectId?: string) {
    const baseFilters: any[] = [
      {
        key: { key: SPAN_KEYS.NAME, ...QUERY_FIELD_CONFIGS.STRING_TAG_COLUMN },
        op: OPERATORS.EQUALS,
        value: SPAN_NAMES.AI_TOOL_CALL,
      },
      {
        key: { key: SPAN_KEYS.AI_TOOL_TYPE, ...QUERY_FIELD_CONFIGS.STRING_TAG },
        op: OPERATORS.EQUALS,
        value: AI_TOOL_TYPES.MCP,
      },
      {
        key: { key: SPAN_KEYS.CONVERSATION_ID, ...QUERY_FIELD_CONFIGS.STRING_TAG },
        op: OPERATORS.EXISTS,
        value: '',
      },
      ...(projectId
        ? [
            {
              key: { key: SPAN_KEYS.PROJECT_ID, ...QUERY_FIELD_CONFIGS.STRING_TAG },
              op: OPERATORS.EQUALS,
              value: projectId,
            },
          ]
        : []),
    ];

    return {
      start,
      end,
      step: QUERY_DEFAULTS.STEP,
      variables: {},
      compositeQuery: {
        queryType: QUERY_TYPES.BUILDER,
        panelType: PANEL_TYPES.TABLE,
        builderQueries: {
          serverCalls: {
            dataSource: DATA_SOURCES.TRACES,
            queryName: 'serverCalls',
            aggregateOperator: AGGREGATE_OPERATORS.COUNT,
            aggregateAttribute: {
              key: SPAN_KEYS.SPAN_ID,
              ...QUERY_FIELD_CONFIGS.STRING_TAG_COLUMN,
            },
            filters: { op: OPERATORS.AND, items: baseFilters },
            groupBy: [
              { key: SPAN_KEYS.AI_TOOL_CALL_MCP_SERVER_NAME, ...QUERY_FIELD_CONFIGS.STRING_TAG },
            ],
            expression: 'serverCalls',
            reduceTo: REDUCE_OPERATIONS.SUM,
            stepInterval: QUERY_DEFAULTS.STEP_INTERVAL,
            orderBy: [{ columnName: SPAN_KEYS.TIMESTAMP, order: ORDER_DIRECTIONS.DESC }],
            offset: QUERY_DEFAULTS.OFFSET,
            disabled: QUERY_DEFAULTS.DISABLED,
            having: QUERY_DEFAULTS.HAVING,
            legend: QUERY_DEFAULTS.LEGEND,
            limit: QUERY_DEFAULTS.LIMIT_UNLIMITED,
          },
          serverErrors: {
            dataSource: DATA_SOURCES.TRACES,
            queryName: 'serverErrors',
            aggregateOperator: AGGREGATE_OPERATORS.COUNT,
            aggregateAttribute: {
              key: SPAN_KEYS.SPAN_ID,
              ...QUERY_FIELD_CONFIGS.STRING_TAG_COLUMN,
            },
            filters: {
              op: OPERATORS.AND,
              items: [
                ...baseFilters,
                {
                  key: { key: SPAN_KEYS.HAS_ERROR, ...QUERY_FIELD_CONFIGS.BOOL_TAG_COLUMN },
                  op: OPERATORS.EQUALS,
                  value: true,
                },
              ],
            },
            groupBy: [
              { key: SPAN_KEYS.AI_TOOL_CALL_MCP_SERVER_NAME, ...QUERY_FIELD_CONFIGS.STRING_TAG },
            ],
            expression: 'serverErrors',
            reduceTo: REDUCE_OPERATIONS.SUM,
            stepInterval: QUERY_DEFAULTS.STEP_INTERVAL,
            orderBy: [{ columnName: SPAN_KEYS.TIMESTAMP, order: ORDER_DIRECTIONS.DESC }],
            offset: QUERY_DEFAULTS.OFFSET,
            disabled: QUERY_DEFAULTS.DISABLED,
            having: QUERY_DEFAULTS.HAVING,
            legend: QUERY_DEFAULTS.LEGEND,
            limit: QUERY_DEFAULTS.LIMIT_UNLIMITED,
          },
        },
      },
      dataSource: DATA_SOURCES.TRACES,
      projectId,
    };
  }

  private buildUniqueToolServersPayload(start: number, end: number, projectId?: string) {
    const items: any[] = [
      {
        key: { key: SPAN_KEYS.NAME, ...QUERY_FIELD_CONFIGS.STRING_TAG_COLUMN },
        op: OPERATORS.EQUALS,
        value: SPAN_NAMES.AI_TOOL_CALL,
      },
      {
        key: { key: SPAN_KEYS.AI_TOOL_TYPE, ...QUERY_FIELD_CONFIGS.STRING_TAG },
        op: OPERATORS.EQUALS,
        value: AI_TOOL_TYPES.MCP,
      },
      {
        key: { key: SPAN_KEYS.AI_TOOL_CALL_MCP_SERVER_NAME, ...QUERY_FIELD_CONFIGS.STRING_TAG },
        op: OPERATORS.EXISTS,
        value: '',
      },
      {
        key: { key: SPAN_KEYS.AI_TOOL_CALL_MCP_SERVER_NAME, ...QUERY_FIELD_CONFIGS.STRING_TAG },
        op: OPERATORS.NOT_EQUALS,
        value: UNKNOWN_VALUE,
      },
      ...(projectId
        ? [
            {
              key: { key: SPAN_KEYS.PROJECT_ID, ...QUERY_FIELD_CONFIGS.STRING_TAG },
              op: OPERATORS.EQUALS,
              value: projectId,
            },
          ]
        : []),
    ];

    return {
      start,
      end,
      step: QUERY_DEFAULTS.STEP,
      variables: {},
      compositeQuery: {
        queryType: QUERY_TYPES.BUILDER,
        panelType: PANEL_TYPES.TABLE,
        builderQueries: {
          uniqueServers: {
            dataSource: DATA_SOURCES.TRACES,
            queryName: 'uniqueServers',
            aggregateOperator: AGGREGATE_OPERATORS.COUNT,
            aggregateAttribute: {
              key: SPAN_KEYS.SPAN_ID,
              ...QUERY_FIELD_CONFIGS.STRING_TAG_COLUMN,
            },
            filters: { op: OPERATORS.AND, items },
            groupBy: [
              { key: SPAN_KEYS.AI_TOOL_CALL_MCP_SERVER_NAME, ...QUERY_FIELD_CONFIGS.STRING_TAG },
              { key: SPAN_KEYS.AI_TOOL_CALL_MCP_SERVER_ID, ...QUERY_FIELD_CONFIGS.STRING_TAG },
            ],
            expression: 'uniqueServers',
            reduceTo: REDUCE_OPERATIONS.SUM,
            stepInterval: QUERY_DEFAULTS.STEP_INTERVAL,
            orderBy: [
              { columnName: SPAN_KEYS.AI_TOOL_CALL_MCP_SERVER_NAME, order: ORDER_DIRECTIONS.ASC },
            ],
            offset: QUERY_DEFAULTS.OFFSET,
            disabled: QUERY_DEFAULTS.DISABLED,
            having: QUERY_DEFAULTS.HAVING,
            legend: QUERY_DEFAULTS.LEGEND,
            limit: QUERY_DEFAULTS.LIMIT_UNLIMITED,
          },
        },
      },
      dataSource: DATA_SOURCES.TRACES,
      projectId,
    };
  }

  private buildUniqueToolNamesPayload(start: number, end: number, projectId?: string) {
    const items: any[] = [
      {
        key: { key: SPAN_KEYS.NAME, ...QUERY_FIELD_CONFIGS.STRING_TAG_COLUMN },
        op: OPERATORS.EQUALS,
        value: SPAN_NAMES.AI_TOOL_CALL,
      },
      {
        key: { key: SPAN_KEYS.AI_TOOL_TYPE, ...QUERY_FIELD_CONFIGS.STRING_TAG },
        op: OPERATORS.EQUALS,
        value: AI_TOOL_TYPES.MCP,
      },
      {
        key: { key: SPAN_KEYS.AI_TOOL_CALL_NAME, ...QUERY_FIELD_CONFIGS.STRING_TAG },
        op: OPERATORS.EXISTS,
        value: '',
      },
      {
        key: { key: SPAN_KEYS.AI_TOOL_CALL_NAME, ...QUERY_FIELD_CONFIGS.STRING_TAG },
        op: OPERATORS.NOT_EQUALS,
        value: UNKNOWN_VALUE,
      },
      ...(projectId
        ? [
            {
              key: { key: SPAN_KEYS.PROJECT_ID, ...QUERY_FIELD_CONFIGS.STRING_TAG },
              op: OPERATORS.EQUALS,
              value: projectId,
            },
          ]
        : []),
    ];

    return {
      start,
      end,
      step: QUERY_DEFAULTS.STEP,
      variables: {},
      compositeQuery: {
        queryType: QUERY_TYPES.BUILDER,
        panelType: PANEL_TYPES.TABLE,
        builderQueries: {
          uniqueTools: {
            dataSource: DATA_SOURCES.TRACES,
            queryName: 'uniqueTools',
            aggregateOperator: AGGREGATE_OPERATORS.COUNT,
            aggregateAttribute: {
              key: SPAN_KEYS.SPAN_ID,
              ...QUERY_FIELD_CONFIGS.STRING_TAG_COLUMN,
            },
            filters: { op: OPERATORS.AND, items },
            groupBy: [{ key: SPAN_KEYS.AI_TOOL_CALL_NAME, ...QUERY_FIELD_CONFIGS.STRING_TAG }],
            expression: 'uniqueTools',
            reduceTo: REDUCE_OPERATIONS.SUM,
            stepInterval: QUERY_DEFAULTS.STEP_INTERVAL,
            orderBy: [{ columnName: SPAN_KEYS.AI_TOOL_CALL_NAME, order: ORDER_DIRECTIONS.ASC }],
            offset: QUERY_DEFAULTS.OFFSET,
            disabled: QUERY_DEFAULTS.DISABLED,
            having: QUERY_DEFAULTS.HAVING,
            legend: QUERY_DEFAULTS.LEGEND,
            limit: QUERY_DEFAULTS.LIMIT_UNLIMITED,
          },
        },
      },
      dataSource: DATA_SOURCES.TRACES,
      projectId,
    };
  }
}

// ---------- Singleton export

let signozStatsClient: SigNozStatsAPI | null = null;

<<<<<<< HEAD
export function getSigNozStatsClient(): SigNozStatsAPI {
  return (signozStatsClient ??= new SigNozStatsAPI());
}
=======
export function getSigNozStatsClient(tenantId?: string): SigNozStatsAPI {
  const client = (signozStatsClient ??= new SigNozStatsAPI());

  if (tenantId) {
    client.setTenantId(tenantId);
  }

  return client;
}

export { SigNozStatsAPI };
>>>>>>> 5b32e12f
<|MERGE_RESOLUTION|>--- conflicted
+++ resolved
@@ -3031,11 +3031,6 @@
 
 let signozStatsClient: SigNozStatsAPI | null = null;
 
-<<<<<<< HEAD
-export function getSigNozStatsClient(): SigNozStatsAPI {
-  return (signozStatsClient ??= new SigNozStatsAPI());
-}
-=======
 export function getSigNozStatsClient(tenantId?: string): SigNozStatsAPI {
   const client = (signozStatsClient ??= new SigNozStatsAPI());
 
@@ -3044,7 +3039,4 @@
   }
 
   return client;
-}
-
-export { SigNozStatsAPI };
->>>>>>> 5b32e12f
+}