--- conflicted
+++ resolved
@@ -86,8 +86,7 @@
     });
 
     if (!response.ok) {
-<<<<<<< HEAD
-      let errorData;
+      let errorData: any;
       try {
         const text = await response.text();
         errorData = text ? JSON.parse(text) : null;
@@ -136,12 +135,6 @@
         errorMessage,
         errorCode,
       });
-=======
-      const errorData = await response.json().catch(() => ({
-        code: 'unknown',
-        message: 'Unknown error occurred',
-      }));
->>>>>>> 56e1b4de
 
       throw new ApiError(
         {
