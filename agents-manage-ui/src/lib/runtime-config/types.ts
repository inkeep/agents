--- conflicted
+++ resolved
@@ -1,16 +1,14 @@
 export interface RuntimeConfig {
   PUBLIC_INKEEP_AGENTS_MANAGE_API_URL: string;
+  PUBLIC_INKEEP_AGENTS_RUN_API_BYPASS_SECRET?: string;
   PUBLIC_INKEEP_AGENTS_RUN_API_URL: string;
   PUBLIC_SIGNOZ_URL: string;
   PUBLIC_NANGO_SERVER_URL?: string;
   PUBLIC_NANGO_CONNECT_BASE_URL?: string;
-<<<<<<< HEAD
   PUBLIC_INKEEP_COPILOT_AGENT_ID?: string;
   PUBLIC_INKEEP_COPILOT_PROJECT_ID?: string;
   PUBLIC_INKEEP_COPILOT_TENANT_ID?: string;
-=======
   PUBLIC_AUTH0_DOMAIN?: string;
   PUBLIC_GOOGLE_CLIENT_ID?: string;
   PUBLIC_DISABLE_AUTH?: string;
->>>>>>> 56e1b4de
 }