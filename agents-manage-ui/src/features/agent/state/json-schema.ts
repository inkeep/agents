--- conflicted
+++ resolved
@@ -545,11 +545,7 @@
 }
 
 interface JsonSchemaActions {
-<<<<<<< HEAD
-  setFields: (fields: EditableField[], hasInPreview?: boolean) => void;
-=======
   setFields: (schemaJson: string, hasInPreview?: boolean) => void;
->>>>>>> 6fdfb875
   updateField: (id: string, patch: FieldPatch) => void;
   changeType: (id: string, type: TypeValues) => void;
   addChild: (parentId?: string) => void;
@@ -565,16 +561,11 @@
   fields: [],
   hasInPreview: false,
   actions: {
-<<<<<<< HEAD
-    setFields(fields, hasInPreview) {
-      set({ fields, hasInPreview });
-=======
     setFields(schemaJson, hasInPreview) {
       // Update preview mode before parsing the schema
       set({ hasInPreview });
       // Parse fields from the JSON schema using the updated `hasInPreview` state
       set({ fields: parseFieldsFromJson(schemaJson) });
->>>>>>> 6fdfb875
     },
     updateField(id, patch) {
       set((state) => {
