--- conflicted
+++ resolved
@@ -211,43 +211,11 @@
         const toolNodeId = nanoid();
         const relationshipId = canUseItem.agentToolRelationId;
 
-<<<<<<< HEAD
-        // Check if it's an MCP tool or function tool
-        const mcpTool = data.tools?.[toolId];
-        const functionTool = data.functionTools?.[toolId];
-
-        let nodeType: NodeType;
-        let nodeData: any;
-
-        if (mcpTool) {
-          // MCP tool
-          nodeType = NodeType.MCP;
-          nodeData = {
-            toolId,
-            agentId,
-            relationshipId,
-            name: mcpTool.name,
-            description: mcpTool.description,
-            imageUrl: (mcpTool as any).imageUrl,
-          };
-        } else if (functionTool) {
-          // Function tool
-          nodeType = NodeType.FunctionTool;
-          nodeData = {
-            functionToolId: functionTool.id,
-            toolId, // Keep for backward compatibility
-            agentId,
-            relationshipId,
-            name: functionTool.name,
-            description: functionTool.description,
-          };
-=======
-        // Look up the tool to get its details
-        const tool = data.tools?.[toolId];
-        const toolType = tool?.config?.type || 'mcp'; // Default to MCP if not found
-
-        // Create the appropriate node type
-        const nodeType = toolType === 'function' ? NodeType.FunctionTool : NodeType.MCP;
+        // Get tool details from lookup
+        const tool = data.tools?.[toolId] || data.functionTools?.[toolId];
+
+        // Determine node type based on tool type
+        const nodeType = data.tools?.[toolId] ? NodeType.MCP : NodeType.FunctionTool;
 
         // Populate node data with tool details from lookup
         const nodeData: any = {
@@ -259,9 +227,10 @@
           description: tool?.description,
           imageUrl: (tool as any)?.imageUrl,
         };
->>>>>>> 9cc2641a
-
-          // Add function details from functions lookup
+
+        // Add function details for function tools
+        if (nodeType === NodeType.FunctionTool && data.functionTools?.[toolId]) {
+          const functionTool = data.functionTools[toolId];
           const functionId = functionTool.functionId;
           if (functionId) {
             nodeData.functionId = functionId; // Store functionId in node data
@@ -272,7 +241,9 @@
               nodeData.dependencies = func.dependencies;
             }
           }
-        } else {
+        }
+
+        if (!tool) {
           // Tool not found - skip
           continue;
         }
