--- conflicted
+++ resolved
@@ -36,6 +36,9 @@
 
 export default function RootLayout({ children }: LayoutProps<'/'>) {
   const runtimeConfig: RuntimeConfig = {
+    PUBLIC_INKEEP_AGENTS_RUN_API_BYPASS_SECRET:
+      process.env.PUBLIC_INKEEP_AGENTS_RUN_API_BYPASS_SECRET ||
+      process.env.NEXT_PUBLIC_INKEEP_AGENTS_RUN_API_BYPASS_SECRET,
     PUBLIC_INKEEP_AGENTS_MANAGE_API_URL:
       process.env.PUBLIC_INKEEP_AGENTS_MANAGE_API_URL ||
       process.env.NEXT_PUBLIC_INKEEP_AGENTS_MANAGE_API_URL ||
@@ -51,22 +54,17 @@
       process.env.NEXT_PUBLIC_NANGO_SERVER_URL ||
       DEFAULT_NANGO_SERVER_URL,
     PUBLIC_NANGO_CONNECT_BASE_URL:
-<<<<<<< HEAD
-      process.env.PUBLIC_NANGO_CONNECT_BASE_URL || DEFAULT_NANGO_CONNECT_BASE_URL,
+      process.env.PUBLIC_NANGO_CONNECT_BASE_URL ||
+      process.env.NEXT_PUBLIC_NANGO_CONNECT_BASE_URL ||
+      DEFAULT_NANGO_CONNECT_BASE_URL,
     PUBLIC_INKEEP_COPILOT_AGENT_ID: process.env.PUBLIC_INKEEP_COPILOT_AGENT_ID,
     PUBLIC_INKEEP_COPILOT_PROJECT_ID: process.env.PUBLIC_INKEEP_COPILOT_PROJECT_ID,
     PUBLIC_INKEEP_COPILOT_TENANT_ID: process.env.PUBLIC_INKEEP_COPILOT_TENANT_ID,
-=======
-      process.env.PUBLIC_NANGO_CONNECT_BASE_URL ||
-      process.env.NEXT_PUBLIC_NANGO_CONNECT_BASE_URL ||
-      DEFAULT_NANGO_CONNECT_BASE_URL,
-    PUBLIC_AUTH0_DOMAIN:
-      process.env.PUBLIC_AUTH0_DOMAIN || process.env.NEXT_PUBLIC_AUTH0_DOMAIN,
+    PUBLIC_AUTH0_DOMAIN: process.env.PUBLIC_AUTH0_DOMAIN || process.env.NEXT_PUBLIC_AUTH0_DOMAIN,
     PUBLIC_GOOGLE_CLIENT_ID:
       process.env.PUBLIC_GOOGLE_CLIENT_ID || process.env.NEXT_PUBLIC_GOOGLE_CLIENT_ID,
     PUBLIC_DISABLE_AUTH:
       process.env.PUBLIC_DISABLE_AUTH || process.env.NEXT_PUBLIC_DISABLE_AUTH || 'true',
->>>>>>> 56e1b4de
   };
 
   console.log('RuntimeConfig created:', JSON.stringify(runtimeConfig, null, 2));
