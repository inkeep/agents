--- conflicted
+++ resolved
@@ -2,12 +2,8 @@
 
 import { ReactFlowProvider } from '@xyflow/react';
 import { type FC, useEffect } from 'react';
-<<<<<<< HEAD
 import { CopilotProvider } from '@/components/agent/copilot/copilot-context';
-import { useSidebar } from '@/components/ui/sidebar';
-=======
 import { useAgentActions } from '@/features/agent/state/use-agent-store';
->>>>>>> 56e1b4de
 
 const Layout: FC<LayoutProps<'/[tenantId]/projects/[projectId]/agents'>> = ({ children }) => {
   const { setSidebarOpen } = useAgentActions();
