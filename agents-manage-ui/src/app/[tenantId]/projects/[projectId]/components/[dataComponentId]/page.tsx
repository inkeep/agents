--- conflicted
+++ resolved
@@ -16,10 +16,6 @@
 
 export default async function DataComponentPage({ params }: DataComponentPageProps) {
   const { tenantId, projectId, dataComponentId } = await params;
-<<<<<<< HEAD
-  const dataComponent = await fetchDataComponent(tenantId, projectId, dataComponentId);
-  const { name, description, props, preview } = dataComponent;
-=======
 
   let dataComponent: Awaited<ReturnType<typeof fetchDataComponent>>;
   try {
@@ -35,8 +31,7 @@
     );
   }
 
-  const { name, description, props } = dataComponent;
->>>>>>> b01f8a34
+  const { name, description, props, preview } = dataComponent;
   return (
     <BodyTemplate
       breadcrumbs={[
