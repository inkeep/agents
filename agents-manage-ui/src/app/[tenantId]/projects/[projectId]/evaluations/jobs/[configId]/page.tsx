import FullPageError from '@/components/errors/full-page-error';
import { EvaluationJobResults } from '@/components/evaluation-jobs/evaluation-job-results';
import { BodyTemplate } from '@/components/layout/body-template';
import { MainContent } from '@/components/layout/main-content';
import { PageHeader } from '@/components/layout/page-header';
import { fetchEvaluationJobConfig } from '@/lib/api/evaluation-job-configs';
import { fetchEvaluationResultsByJobConfig } from '@/lib/api/evaluation-results';
import { fetchEvaluators } from '@/lib/api/evaluators';

export const dynamic = 'force-dynamic';

async function EvaluationJobPage({
  params,
}: PageProps<'/[tenantId]/projects/[projectId]/evaluations/jobs/[configId]'>) {
  const { tenantId, projectId, configId } = await params;

  try {
    const [jobConfig, results, evaluators] = await Promise.all([
      fetchEvaluationJobConfig(tenantId, projectId, configId),
      fetchEvaluationResultsByJobConfig(tenantId, projectId, configId),
      fetchEvaluators(tenantId, projectId),
    ]);
    return (
      <BodyTemplate
        breadcrumbs={[
          { label: 'Evaluations', href: `/${tenantId}/projects/${projectId}/evaluations` },
          { label: 'Jobs', href: `/${tenantId}/projects/${projectId}/evaluations` },
          {
            label: jobConfig.id,
            href: `/${tenantId}/projects/${projectId}/evaluations/jobs/${configId}`,
          },
        ]}
      >
        <MainContent className="min-h-full">
          <PageHeader
            title={`Evaluation Job: ${jobConfig.id}`}
            description="View evaluation results"
          />
          <EvaluationJobResults
            tenantId={tenantId}
            projectId={projectId}
            jobConfig={jobConfig}
            results={results.data}
            evaluators={evaluators.data}
          />
        </MainContent>
      </BodyTemplate>
    );
  } catch (error) {
    return <FullPageError error={error as Error} context="batch evaluation" />;
  }
<<<<<<< HEAD
=======

  return (
    <BodyTemplate
      breadcrumbs={[
        { label: 'Evaluations', href: `/${tenantId}/projects/${projectId}/evaluations` },
        { label: 'Batch Evaluations', href: `/${tenantId}/projects/${projectId}/evaluations` },
        {
          label: jobConfig.id,
          href: `/${tenantId}/projects/${projectId}/evaluations/jobs/${configId}`,
        },
      ]}
    >
      <MainContent className="min-h-full">
        <PageHeader
          title={`Batch Evaluation: ${jobConfig.id}`}
          description="View evaluation results"
        />
        <EvaluationJobResults
          tenantId={tenantId}
          projectId={projectId}
          jobConfig={jobConfig}
          results={results.data}
          evaluators={evaluators.data}
        />
      </MainContent>
    </BodyTemplate>
  );
>>>>>>> a3c3bbf4
}

export default EvaluationJobPage;<|MERGE_RESOLUTION|>--- conflicted
+++ resolved
@@ -20,37 +20,6 @@
       fetchEvaluationResultsByJobConfig(tenantId, projectId, configId),
       fetchEvaluators(tenantId, projectId),
     ]);
-    return (
-      <BodyTemplate
-        breadcrumbs={[
-          { label: 'Evaluations', href: `/${tenantId}/projects/${projectId}/evaluations` },
-          { label: 'Jobs', href: `/${tenantId}/projects/${projectId}/evaluations` },
-          {
-            label: jobConfig.id,
-            href: `/${tenantId}/projects/${projectId}/evaluations/jobs/${configId}`,
-          },
-        ]}
-      >
-        <MainContent className="min-h-full">
-          <PageHeader
-            title={`Evaluation Job: ${jobConfig.id}`}
-            description="View evaluation results"
-          />
-          <EvaluationJobResults
-            tenantId={tenantId}
-            projectId={projectId}
-            jobConfig={jobConfig}
-            results={results.data}
-            evaluators={evaluators.data}
-          />
-        </MainContent>
-      </BodyTemplate>
-    );
-  } catch (error) {
-    return <FullPageError error={error as Error} context="batch evaluation" />;
-  }
-<<<<<<< HEAD
-=======
 
   return (
     <BodyTemplate
@@ -78,7 +47,9 @@
       </MainContent>
     </BodyTemplate>
   );
->>>>>>> a3c3bbf4
+  } catch (error) {
+    return <FullPageError error={error as Error} context="batch evaluation" />;
+  }
 }
 
 export default EvaluationJobPage;