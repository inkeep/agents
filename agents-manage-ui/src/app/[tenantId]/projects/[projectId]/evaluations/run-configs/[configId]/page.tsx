--- conflicted
+++ resolved
@@ -22,38 +22,6 @@
       fetchEvaluators(tenantId, projectId),
       fetchEvaluationSuiteConfigs(tenantId, projectId),
     ]);
-    return (
-      <BodyTemplate
-        breadcrumbs={[
-          { label: 'Evaluations', href: `/${tenantId}/projects/${projectId}/evaluations` },
-          { label: 'Run Configs', href: `/${tenantId}/projects/${projectId}/evaluations` },
-          {
-            label: runConfig.name,
-            href: `/${tenantId}/projects/${projectId}/evaluations/run-configs/${configId}`,
-          },
-        ]}
-      >
-        <MainContent className="min-h-full">
-          <PageHeader
-            title={`Evaluation Run Config: ${runConfig.name}`}
-            description="View automatic evaluation results triggered by conversations"
-          />
-          <EvaluationRunConfigResults
-            tenantId={tenantId}
-            projectId={projectId}
-            runConfig={runConfig}
-            results={results.data}
-            evaluators={evaluators.data}
-            suiteConfigs={suiteConfigs.data}
-          />
-        </MainContent>
-      </BodyTemplate>
-    );
-  } catch (error) {
-    return <FullPageError error={error as Error} context="evaluation run config" />;
-  }
-<<<<<<< HEAD
-=======
 
   return (
     <BodyTemplate
@@ -82,7 +50,9 @@
       </MainContent>
     </BodyTemplate>
   );
->>>>>>> a3c3bbf4
+  } catch (error) {
+    return <FullPageError error={error as Error} context="evaluation run config" />;
+  }
 }
 
 export default EvaluationRunConfigPage;