--- conflicted
+++ resolved
@@ -15,34 +15,7 @@
 async function DatasetsPage({ params }: PageProps<'/[tenantId]/projects/[projectId]/datasets'>) {
   const { tenantId, projectId } = await params;
   try {
-    const datasets = await fetchDatasets(tenantId, projectId);
-    return (
-      <BodyTemplate
-        breadcrumbs={[{ label: 'Datasets', href: `/${tenantId}/projects/${projectId}/datasets` }]}
-      >
-        <MainContent className="min-h-full">
-          {datasets.data.length > 0 ? (
-            <>
-              <PageHeader title="Datasets" description={datasetDescription} />
-              <DatasetsList tenantId={tenantId} projectId={projectId} datasets={datasets.data} />
-            </>
-          ) : (
-            <EmptyState
-              title="No datasets yet."
-              description={datasetDescription}
-              link={`/${tenantId}/projects/${projectId}/datasets/new`}
-              linkText="Create dataset"
-              icon={<Database />}
-            />
-          )}
-        </MainContent>
-      </BodyTemplate>
-    );
-  } catch (error) {
-    return <FullPageError error={error as Error} context="datasets" />;
-  }
-<<<<<<< HEAD
-=======
+   const datasets = await fetchDatasets(tenantId, projectId);
   return (
     <BodyTemplate
       breadcrumbs={[{ label: 'Test Suites', href: `/${tenantId}/projects/${projectId}/datasets` }]}
@@ -65,7 +38,9 @@
       </MainContent>
     </BodyTemplate>
   );
->>>>>>> a3c3bbf4
+  } catch (error) {
+    return <FullPageError error={error as Error} context="datasets" />;
+  }
 }
 
 export default DatasetsPage;