--- conflicted
+++ resolved
@@ -19,45 +19,6 @@
         pagination: { page: 1, pageSize: 10, total: 0, totalPages: 0 },
       })),
     ]);
-    return (
-      <BodyTemplate
-        breadcrumbs={[
-          {
-            label: 'Datasets',
-            href: `/${tenantId}/projects/${projectId}/datasets`,
-          },
-          { label: dataset.name || 'Dataset' },
-        ]}
-      >
-        <MainContent>
-          <div className="space-y-6">
-            <div className="flex items-center justify-between">
-              <div className="flex items-center gap-2">
-                <h1 className="text-2xl font-semibold">{dataset.name || 'Dataset'}</h1>
-              </div>
-            </div>
-            <DatasetPageClient
-              tenantId={tenantId}
-              projectId={projectId}
-              datasetId={datasetId}
-              items={items.data}
-            />
-          </div>
-        </MainContent>
-      </BodyTemplate>
-    );
-  } catch (error) {
-    return (
-      <FullPageError
-        error={error as Error}
-        link={`/${tenantId}/projects/${projectId}/datasets`}
-        linkText="Back to test suites"
-        context="dataset"
-      />
-    );
-  }
-<<<<<<< HEAD
-=======
 
   return (
     <BodyTemplate
@@ -86,5 +47,14 @@
       </MainContent>
     </BodyTemplate>
   );
->>>>>>> a3c3bbf4
+  } catch (error) {
+    return (
+      <FullPageError
+        error={error as Error}
+        link={`/${tenantId}/projects/${projectId}/datasets`}
+        linkText="Back to test suites"
+        context="dataset"
+      />
+    );
+  }
 }