<<<<<<< HEAD
import { MCPTransportType } from '@inkeep/agents-core';
import { notFound } from 'next/navigation';
import { BodyTemplate } from '@/components/layout/body-template';
import { MainContent } from '@/components/layout/main-content';
import { MCPServerForm } from '@/components/mcp-servers/form/mcp-server-form';
import type { MCPToolFormData } from '@/components/mcp-servers/form/validation';
import { type Credential, fetchCredentials } from '@/lib/api/credentials';
import { fetchMCPTool, type MCPTool } from '@/lib/api/tools';
=======
import { notFound } from "next/navigation";
import { BodyTemplate } from "@/components/layout/body-template";
import { MainContent } from "@/components/layout/main-content";
import { MCPServerForm } from "@/components/mcp-servers/form/mcp-server-form";
import type { MCPToolFormData } from "@/components/mcp-servers/form/validation";
import { type Credential, fetchCredentials } from "@/lib/api/credentials";
import { fetchMCPTool, type MCPTool } from "@/lib/api/tools";
>>>>>>> 9d419744

interface EditMCPPageProps {
	params: Promise<{ mcpServerId: string; tenantId: string; projectId: string }>;
}

async function EditMCPPage({ params }: EditMCPPageProps) {
	const { mcpServerId, tenantId, projectId } = await params;

	// Fetch both in parallel with individual error handling
	const [mcpToolResult, credentialsResult] = await Promise.allSettled([
		fetchMCPTool(tenantId, projectId, mcpServerId),
		fetchCredentials(tenantId, projectId),
	]);

	// Handle MCP tool result (required)
	let mcpTool: MCPTool;
	if (mcpToolResult.status === "fulfilled") {
		mcpTool = mcpToolResult.value;
	} else {
		console.error("Failed to load MCP tool:", mcpToolResult.reason);
		notFound();
	}

	// Handle credentials result (optional - fallback to empty array)
	let credentials: Credential[] = [];
	if (credentialsResult.status === "fulfilled") {
		credentials = credentialsResult.value;
	} else {
		console.error("Failed to load credentials:", credentialsResult.reason);
		// Continue without credentials
	}

<<<<<<< HEAD
  // Convert MCPTool to MCPToolFormData format
  const initialFormData: MCPToolFormData = {
    name: mcpTool.name,
    config: {
      type: 'mcp' as const,
      mcp: {
        server: {
          url: mcpTool.config.mcp.server.url,
        },
        transport: {
          type: mcpTool.config.mcp.transport?.type || MCPTransportType.streamableHttp,
        },
        toolsConfig:
          mcpTool.config.mcp.activeTools === undefined
            ? { type: 'all' as const }
            : { type: 'selective' as const, tools: mcpTool.config.mcp.activeTools },
      },
    },
    credentialReferenceId: mcpTool.credentialReferenceId || 'none',
    imageUrl: mcpTool.imageUrl?.trim() || undefined,
  };
=======
	// Convert MCPTool to MCPToolFormData format
	const initialFormData: MCPToolFormData = {
		name: mcpTool.name,
		config: {
			type: "mcp" as const,
			mcp: {
				server: {
					url: mcpTool.config.mcp.server.url,
				},
				transport: {
					type: mcpTool.config.mcp.transport?.type || "streamable_http",
				},
				toolsConfig:
					mcpTool.config.mcp.activeTools === undefined
						? { type: "all" as const }
						: {
								type: "selective" as const,
								tools: mcpTool.config.mcp.activeTools,
							},
			},
		},
		credentialReferenceId: mcpTool.credentialReferenceId || "none",
		imageUrl: mcpTool.imageUrl?.trim() || undefined,
	};
>>>>>>> 9d419744

	// MCPServerForm handles all the form logic

	return (
		<BodyTemplate
			breadcrumbs={[
				{
					label: "MCP servers",
					href: `/${tenantId}/projects/${projectId}/mcp-servers`,
				},
				{
					label: mcpTool.name,
					href: `/${tenantId}/projects/${projectId}/mcp-servers/${mcpServerId}`,
				},
				{ label: "Edit" },
			]}
		>
			<MainContent>
				<div className="max-w-2xl mx-auto py-4">
					<MCPServerForm
						initialData={initialFormData}
						mode="update"
						tool={mcpTool}
						credentials={credentials}
						tenantId={tenantId}
						projectId={projectId}
					/>
				</div>
			</MainContent>
		</BodyTemplate>
	);
}

export default EditMCPPage;<|MERGE_RESOLUTION|>--- conflicted
+++ resolved
@@ -1,13 +1,4 @@
-<<<<<<< HEAD
-import { MCPTransportType } from '@inkeep/agents-core';
-import { notFound } from 'next/navigation';
-import { BodyTemplate } from '@/components/layout/body-template';
-import { MainContent } from '@/components/layout/main-content';
-import { MCPServerForm } from '@/components/mcp-servers/form/mcp-server-form';
-import type { MCPToolFormData } from '@/components/mcp-servers/form/validation';
-import { type Credential, fetchCredentials } from '@/lib/api/credentials';
-import { fetchMCPTool, type MCPTool } from '@/lib/api/tools';
-=======
+import { MCPTransportType } from "@inkeep/agents-core";
 import { notFound } from "next/navigation";
 import { BodyTemplate } from "@/components/layout/body-template";
 import { MainContent } from "@/components/layout/main-content";
@@ -15,7 +6,6 @@
 import type { MCPToolFormData } from "@/components/mcp-servers/form/validation";
 import { type Credential, fetchCredentials } from "@/lib/api/credentials";
 import { fetchMCPTool, type MCPTool } from "@/lib/api/tools";
->>>>>>> 9d419744
 
 interface EditMCPPageProps {
 	params: Promise<{ mcpServerId: string; tenantId: string; projectId: string }>;
@@ -48,29 +38,6 @@
 		// Continue without credentials
 	}
 
-<<<<<<< HEAD
-  // Convert MCPTool to MCPToolFormData format
-  const initialFormData: MCPToolFormData = {
-    name: mcpTool.name,
-    config: {
-      type: 'mcp' as const,
-      mcp: {
-        server: {
-          url: mcpTool.config.mcp.server.url,
-        },
-        transport: {
-          type: mcpTool.config.mcp.transport?.type || MCPTransportType.streamableHttp,
-        },
-        toolsConfig:
-          mcpTool.config.mcp.activeTools === undefined
-            ? { type: 'all' as const }
-            : { type: 'selective' as const, tools: mcpTool.config.mcp.activeTools },
-      },
-    },
-    credentialReferenceId: mcpTool.credentialReferenceId || 'none',
-    imageUrl: mcpTool.imageUrl?.trim() || undefined,
-  };
-=======
 	// Convert MCPTool to MCPToolFormData format
 	const initialFormData: MCPToolFormData = {
 		name: mcpTool.name,
@@ -81,7 +48,9 @@
 					url: mcpTool.config.mcp.server.url,
 				},
 				transport: {
-					type: mcpTool.config.mcp.transport?.type || "streamable_http",
+					type:
+						mcpTool.config.mcp.transport?.type ||
+						MCPTransportType.streamableHttp,
 				},
 				toolsConfig:
 					mcpTool.config.mcp.activeTools === undefined
@@ -95,7 +64,6 @@
 		credentialReferenceId: mcpTool.credentialReferenceId || "none",
 		imageUrl: mcpTool.imageUrl?.trim() || undefined,
 	};
->>>>>>> 9d419744
 
 	// MCPServerForm handles all the form logic
 
