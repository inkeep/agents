<<<<<<< HEAD
'use client';

import { CredentialStoreType } from '@inkeep/agents-core';
import { generateIdFromName } from '@inkeep/agents-core/client-exports';
import type { ApiProvider } from '@nangohq/types';
import { useRouter } from 'next/navigation';
import { use, useCallback, useEffect, useState } from 'react';
import { toast } from 'sonner';
import { requiresCredentialForm } from '@/components/credentials/views/auth-form-config';
import { GenericAuthForm } from '@/components/credentials/views/generic-auth-form';
import { BodyTemplate } from '@/components/layout/body-template';
import { MainContent } from '@/components/layout/main-content';
import { Button } from '@/components/ui/button';
import { useNangoConnect } from '@/hooks/use-nango-connect';
import { useNangoProviders } from '@/hooks/use-nango-providers';
import { createProviderConnectSession } from '@/lib/mcp-tools/nango';
import { NangoError } from '@/lib/mcp-tools/nango-types';
import { findOrCreateCredential } from '@/lib/utils/credentials-utils';
=======
"use client";

import { generateIdFromName } from "@inkeep/agents-core/client-exports";
import type { ApiProvider } from "@nangohq/types";
import { useRouter } from "next/navigation";
import { use, useCallback, useEffect, useState } from "react";
import { toast } from "sonner";
import { requiresCredentialForm } from "@/components/credentials/views/auth-form-config";
import { GenericAuthForm } from "@/components/credentials/views/generic-auth-form";
import { BodyTemplate } from "@/components/layout/body-template";
import { MainContent } from "@/components/layout/main-content";
import { Button } from "@/components/ui/button";
import { useNangoConnect } from "@/hooks/use-nango-connect";
import { useNangoProviders } from "@/hooks/use-nango-providers";
import { createProviderConnectSession } from "@/lib/mcp-tools/nango";
import { NangoError } from "@/lib/mcp-tools/nango-types";
import { findOrCreateCredential } from "@/lib/utils/credentials-utils";
>>>>>>> 9d419744

interface ProviderSetupPageProps {
	params: Promise<{
		providerId: string;
		tenantId: string;
		projectId: string;
	}>;
}

function ProviderSetupPage({ params }: ProviderSetupPageProps) {
<<<<<<< HEAD
  const router = useRouter();
  const { providers, loading: providersLoading } = useNangoProviders();
  const [loading, setLoading] = useState(false);
  const [hasAttempted, setHasAttempted] = useState(false);
  const openNangoConnect = useNangoConnect();

  const { providerId, tenantId, projectId } = use(params);

  const provider = providers?.find((p: ApiProvider) => encodeURIComponent(p.name) === providerId);

  const handleNangoConnect = useCallback(
    async (event: any) => {
      if (!provider || event.type !== 'connect') return;

      // Validate required payload data
      if (!event.payload?.connectionId || !event.payload?.providerConfigKey) {
        console.error('Missing required connection data:', event.payload);
        toast.error('Invalid connection data received');
        return;
      }

      const credentialId = generateIdFromName(`${provider.name}-${event.payload.connectionId}`);

      try {
        await findOrCreateCredential(tenantId, projectId, {
          id: credentialId,
          type: CredentialStoreType.nango,
          credentialStoreId: 'nango-default',
          retrievalParams: {
            connectionId: event.payload.connectionId,
            providerConfigKey: event.payload.providerConfigKey,
            provider: provider.name,
            authMode: provider.auth_mode,
          },
        });

        toast.success('Credential created successfully');
        router.push(`/${tenantId}/projects/${projectId}/credentials`);
      } catch (credentialError) {
        console.error('Failed to create credential record:', credentialError);
        if (credentialError instanceof Error && credentialError.message?.includes('database')) {
          toast.error('Failed to save credential. Please check your connection and try again.');
        } else {
          toast.error('Failed to save credential. Please try again.');
        }
      }
    },
    [provider, tenantId, projectId, router]
  );

  const handleCreateCredential = useCallback(
    async (credentials?: Record<string, any>) => {
      if (!provider) return;

      setLoading(true);
      setHasAttempted(true);
      try {
        const connectToken = await createProviderConnectSession({
          providerName: provider.name,
          credentials:
            credentials && provider.auth_mode
              ? ({
                  ...credentials,
                  type: provider.auth_mode,
                } as any)
              : undefined,
        });

        openNangoConnect({
          sessionToken: connectToken,
          onEvent: handleNangoConnect,
        });
      } catch (error) {
        console.error('Failed to create credential:', error);

        if (error instanceof NangoError) {
          if (error.operation === 'createConnectSession') {
            toast.error('Failed to start authentication flow. Please try again.');
          } else {
            toast.error('Service temporarily unavailable. Please try again later.');
          }
        } else if (error instanceof Error && error.message?.includes('NANGO_SECRET_KEY')) {
          toast.error('Configuration error. Please contact support.');
        } else {
          toast.error('Failed to create credential. Please try again.');
        }
      } finally {
        setLoading(false);
      }
    },
    [provider, openNangoConnect, handleNangoConnect]
  );

  // Auto-connect when no credential form is required
  useEffect(() => {
    if (provider && !requiresCredentialForm(provider.auth_mode) && !loading && !hasAttempted) {
      handleCreateCredential();
    }
  }, [provider, loading, hasAttempted, handleCreateCredential]);

  const handleBack = () => {
    router.push(`/${tenantId}/projects/${projectId}/credentials/new/providers`);
  };

  if (providersLoading) {
    return <div className="flex items-center justify-center h-64">Loading provider...</div>;
  }

  if (!provider) {
    return (
      <div className="flex flex-col items-center justify-center h-64 space-y-4">
        <h2 className="text-xl font-semibold">Provider not found</h2>
        <p className="text-muted-foreground">
          The provider "{decodeURIComponent(providerId)}" was not found.
        </p>
        <button type="button" onClick={handleBack} className="text-primary hover:underline">
          ← Back to providers
        </button>
      </div>
    );
  }

  const isCredentialFormRequired = requiresCredentialForm(provider.auth_mode);

  if (!isCredentialFormRequired) {
    return (
      <div className="flex items-center justify-center h-64">
        <div className="flex flex-col items-center justify-center space-y-4">
          <h2 className="text-xl font-semibold">Connecting to {provider.name}...</h2>
          <p className="text-muted-foreground">
            Please wait while we connect to {provider.name}...
          </p>
          <Button onClick={handleBack}>Back to providers</Button>
        </div>
      </div>
    );
  }

  return (
    <BodyTemplate
      breadcrumbs={[
        { label: 'Credentials', href: `/${tenantId}/projects/${projectId}/credentials` },
        { label: 'New Credential', href: `/${tenantId}/projects/${projectId}/credentials/new` },
        {
          label: 'Providers',
          href: `/${tenantId}/projects/${projectId}/credentials/new/providers`,
        },
        { label: provider.display_name },
      ]}
    >
      <MainContent>
        <div className="max-w-2xl mx-auto py-4">
          <GenericAuthForm
            provider={provider}
            onBack={handleBack}
            onSubmit={handleCreateCredential}
            loading={loading}
          />
        </div>
      </MainContent>
    </BodyTemplate>
  );
=======
	const router = useRouter();
	const { providers, loading: providersLoading } = useNangoProviders();
	const [loading, setLoading] = useState(false);
	const [hasAttempted, setHasAttempted] = useState(false);
	const openNangoConnect = useNangoConnect();

	const { providerId, tenantId, projectId } = use(params);

	const provider = providers?.find(
		(p: ApiProvider) => encodeURIComponent(p.name) === providerId,
	);

	const handleNangoConnect = useCallback(
		async (event: any) => {
			if (!provider || event.type !== "connect") return;

			// Validate required payload data
			if (!event.payload?.connectionId || !event.payload?.providerConfigKey) {
				console.error("Missing required connection data:", event.payload);
				toast.error("Invalid connection data received");
				return;
			}

			const credentialId = generateIdFromName(
				`${provider.name}-${event.payload.connectionId}`,
			);

			try {
				await findOrCreateCredential(tenantId, projectId, {
					id: credentialId,
					type: "nango",
					credentialStoreId: "nango-default",
					retrievalParams: {
						connectionId: event.payload.connectionId,
						providerConfigKey: event.payload.providerConfigKey,
						provider: provider.name,
						authMode: provider.auth_mode,
					},
				});

				toast.success("Credential created successfully");
				router.push(`/${tenantId}/projects/${projectId}/credentials`);
			} catch (credentialError) {
				console.error("Failed to create credential record:", credentialError);
				if (
					credentialError instanceof Error &&
					credentialError.message?.includes("database")
				) {
					toast.error(
						"Failed to save credential. Please check your connection and try again.",
					);
				} else {
					toast.error("Failed to save credential. Please try again.");
				}
			}
		},
		[provider, tenantId, projectId, router],
	);

	const handleCreateCredential = useCallback(
		async (credentials?: Record<string, any>) => {
			if (!provider) return;

			setLoading(true);
			setHasAttempted(true);
			try {
				const connectToken = await createProviderConnectSession({
					providerName: provider.name,
					credentials:
						credentials && provider.auth_mode
							? ({
									...credentials,
									type: provider.auth_mode,
								} as any)
							: undefined,
				});

				openNangoConnect({
					sessionToken: connectToken,
					onEvent: handleNangoConnect,
				});
			} catch (error) {
				console.error("Failed to create credential:", error);

				if (error instanceof NangoError) {
					if (error.operation === "createConnectSession") {
						toast.error(
							"Failed to start authentication flow. Please try again.",
						);
					} else {
						toast.error(
							"Service temporarily unavailable. Please try again later.",
						);
					}
				} else if (
					error instanceof Error &&
					error.message?.includes("NANGO_SECRET_KEY")
				) {
					toast.error("Configuration error. Please contact support.");
				} else {
					toast.error("Failed to create credential. Please try again.");
				}
			} finally {
				setLoading(false);
			}
		},
		[provider, openNangoConnect, handleNangoConnect],
	);

	// Auto-connect when no credential form is required
	useEffect(() => {
		if (
			provider &&
			!requiresCredentialForm(provider.auth_mode) &&
			!loading &&
			!hasAttempted
		) {
			handleCreateCredential();
		}
	}, [provider, loading, hasAttempted, handleCreateCredential]);

	const handleBack = () => {
		router.push(`/${tenantId}/projects/${projectId}/credentials/new/providers`);
	};

	if (providersLoading) {
		return (
			<div className="flex items-center justify-center h-64">
				Loading provider...
			</div>
		);
	}

	if (!provider) {
		return (
			<div className="flex flex-col items-center justify-center h-64 space-y-4">
				<h2 className="text-xl font-semibold">Provider not found</h2>
				<p className="text-muted-foreground">
					The provider "{decodeURIComponent(providerId)}" was not found.
				</p>
				<button
					type="button"
					onClick={handleBack}
					className="text-primary hover:underline"
				>
					← Back to providers
				</button>
			</div>
		);
	}

	const isCredentialFormRequired = requiresCredentialForm(provider.auth_mode);

	if (!isCredentialFormRequired) {
		return (
			<div className="flex items-center justify-center h-64">
				<div className="flex flex-col items-center justify-center space-y-4">
					<h2 className="text-xl font-semibold">
						Connecting to {provider.name}...
					</h2>
					<p className="text-muted-foreground">
						Please wait while we connect to {provider.name}...
					</p>
					<Button onClick={handleBack}>Back to providers</Button>
				</div>
			</div>
		);
	}

	return (
		<BodyTemplate
			breadcrumbs={[
				{
					label: "Credentials",
					href: `/${tenantId}/projects/${projectId}/credentials`,
				},
				{
					label: "New Credential",
					href: `/${tenantId}/projects/${projectId}/credentials/new`,
				},
				{
					label: "Providers",
					href: `/${tenantId}/projects/${projectId}/credentials/new/providers`,
				},
				{ label: provider.display_name },
			]}
		>
			<MainContent>
				<div className="max-w-2xl mx-auto py-4">
					<GenericAuthForm
						provider={provider}
						onBack={handleBack}
						onSubmit={handleCreateCredential}
						loading={loading}
					/>
				</div>
			</MainContent>
		</BodyTemplate>
	);
>>>>>>> 9d419744
}

export default ProviderSetupPage;<|MERGE_RESOLUTION|>--- conflicted
+++ resolved
@@ -1,25 +1,6 @@
-<<<<<<< HEAD
-'use client';
-
-import { CredentialStoreType } from '@inkeep/agents-core';
-import { generateIdFromName } from '@inkeep/agents-core/client-exports';
-import type { ApiProvider } from '@nangohq/types';
-import { useRouter } from 'next/navigation';
-import { use, useCallback, useEffect, useState } from 'react';
-import { toast } from 'sonner';
-import { requiresCredentialForm } from '@/components/credentials/views/auth-form-config';
-import { GenericAuthForm } from '@/components/credentials/views/generic-auth-form';
-import { BodyTemplate } from '@/components/layout/body-template';
-import { MainContent } from '@/components/layout/main-content';
-import { Button } from '@/components/ui/button';
-import { useNangoConnect } from '@/hooks/use-nango-connect';
-import { useNangoProviders } from '@/hooks/use-nango-providers';
-import { createProviderConnectSession } from '@/lib/mcp-tools/nango';
-import { NangoError } from '@/lib/mcp-tools/nango-types';
-import { findOrCreateCredential } from '@/lib/utils/credentials-utils';
-=======
 "use client";
 
+import { CredentialStoreType } from "@inkeep/agents-core";
 import { generateIdFromName } from "@inkeep/agents-core/client-exports";
 import type { ApiProvider } from "@nangohq/types";
 import { useRouter } from "next/navigation";
@@ -35,7 +16,6 @@
 import { createProviderConnectSession } from "@/lib/mcp-tools/nango";
 import { NangoError } from "@/lib/mcp-tools/nango-types";
 import { findOrCreateCredential } from "@/lib/utils/credentials-utils";
->>>>>>> 9d419744
 
 interface ProviderSetupPageProps {
 	params: Promise<{
@@ -46,170 +26,6 @@
 }
 
 function ProviderSetupPage({ params }: ProviderSetupPageProps) {
-<<<<<<< HEAD
-  const router = useRouter();
-  const { providers, loading: providersLoading } = useNangoProviders();
-  const [loading, setLoading] = useState(false);
-  const [hasAttempted, setHasAttempted] = useState(false);
-  const openNangoConnect = useNangoConnect();
-
-  const { providerId, tenantId, projectId } = use(params);
-
-  const provider = providers?.find((p: ApiProvider) => encodeURIComponent(p.name) === providerId);
-
-  const handleNangoConnect = useCallback(
-    async (event: any) => {
-      if (!provider || event.type !== 'connect') return;
-
-      // Validate required payload data
-      if (!event.payload?.connectionId || !event.payload?.providerConfigKey) {
-        console.error('Missing required connection data:', event.payload);
-        toast.error('Invalid connection data received');
-        return;
-      }
-
-      const credentialId = generateIdFromName(`${provider.name}-${event.payload.connectionId}`);
-
-      try {
-        await findOrCreateCredential(tenantId, projectId, {
-          id: credentialId,
-          type: CredentialStoreType.nango,
-          credentialStoreId: 'nango-default',
-          retrievalParams: {
-            connectionId: event.payload.connectionId,
-            providerConfigKey: event.payload.providerConfigKey,
-            provider: provider.name,
-            authMode: provider.auth_mode,
-          },
-        });
-
-        toast.success('Credential created successfully');
-        router.push(`/${tenantId}/projects/${projectId}/credentials`);
-      } catch (credentialError) {
-        console.error('Failed to create credential record:', credentialError);
-        if (credentialError instanceof Error && credentialError.message?.includes('database')) {
-          toast.error('Failed to save credential. Please check your connection and try again.');
-        } else {
-          toast.error('Failed to save credential. Please try again.');
-        }
-      }
-    },
-    [provider, tenantId, projectId, router]
-  );
-
-  const handleCreateCredential = useCallback(
-    async (credentials?: Record<string, any>) => {
-      if (!provider) return;
-
-      setLoading(true);
-      setHasAttempted(true);
-      try {
-        const connectToken = await createProviderConnectSession({
-          providerName: provider.name,
-          credentials:
-            credentials && provider.auth_mode
-              ? ({
-                  ...credentials,
-                  type: provider.auth_mode,
-                } as any)
-              : undefined,
-        });
-
-        openNangoConnect({
-          sessionToken: connectToken,
-          onEvent: handleNangoConnect,
-        });
-      } catch (error) {
-        console.error('Failed to create credential:', error);
-
-        if (error instanceof NangoError) {
-          if (error.operation === 'createConnectSession') {
-            toast.error('Failed to start authentication flow. Please try again.');
-          } else {
-            toast.error('Service temporarily unavailable. Please try again later.');
-          }
-        } else if (error instanceof Error && error.message?.includes('NANGO_SECRET_KEY')) {
-          toast.error('Configuration error. Please contact support.');
-        } else {
-          toast.error('Failed to create credential. Please try again.');
-        }
-      } finally {
-        setLoading(false);
-      }
-    },
-    [provider, openNangoConnect, handleNangoConnect]
-  );
-
-  // Auto-connect when no credential form is required
-  useEffect(() => {
-    if (provider && !requiresCredentialForm(provider.auth_mode) && !loading && !hasAttempted) {
-      handleCreateCredential();
-    }
-  }, [provider, loading, hasAttempted, handleCreateCredential]);
-
-  const handleBack = () => {
-    router.push(`/${tenantId}/projects/${projectId}/credentials/new/providers`);
-  };
-
-  if (providersLoading) {
-    return <div className="flex items-center justify-center h-64">Loading provider...</div>;
-  }
-
-  if (!provider) {
-    return (
-      <div className="flex flex-col items-center justify-center h-64 space-y-4">
-        <h2 className="text-xl font-semibold">Provider not found</h2>
-        <p className="text-muted-foreground">
-          The provider "{decodeURIComponent(providerId)}" was not found.
-        </p>
-        <button type="button" onClick={handleBack} className="text-primary hover:underline">
-          ← Back to providers
-        </button>
-      </div>
-    );
-  }
-
-  const isCredentialFormRequired = requiresCredentialForm(provider.auth_mode);
-
-  if (!isCredentialFormRequired) {
-    return (
-      <div className="flex items-center justify-center h-64">
-        <div className="flex flex-col items-center justify-center space-y-4">
-          <h2 className="text-xl font-semibold">Connecting to {provider.name}...</h2>
-          <p className="text-muted-foreground">
-            Please wait while we connect to {provider.name}...
-          </p>
-          <Button onClick={handleBack}>Back to providers</Button>
-        </div>
-      </div>
-    );
-  }
-
-  return (
-    <BodyTemplate
-      breadcrumbs={[
-        { label: 'Credentials', href: `/${tenantId}/projects/${projectId}/credentials` },
-        { label: 'New Credential', href: `/${tenantId}/projects/${projectId}/credentials/new` },
-        {
-          label: 'Providers',
-          href: `/${tenantId}/projects/${projectId}/credentials/new/providers`,
-        },
-        { label: provider.display_name },
-      ]}
-    >
-      <MainContent>
-        <div className="max-w-2xl mx-auto py-4">
-          <GenericAuthForm
-            provider={provider}
-            onBack={handleBack}
-            onSubmit={handleCreateCredential}
-            loading={loading}
-          />
-        </div>
-      </MainContent>
-    </BodyTemplate>
-  );
-=======
 	const router = useRouter();
 	const { providers, loading: providersLoading } = useNangoProviders();
 	const [loading, setLoading] = useState(false);
@@ -240,7 +56,7 @@
 			try {
 				await findOrCreateCredential(tenantId, projectId, {
 					id: credentialId,
-					type: "nango",
+					type: CredentialStoreType.nango,
 					credentialStoreId: "nango-default",
 					retrievalParams: {
 						connectionId: event.payload.connectionId,
@@ -409,7 +225,6 @@
 			</MainContent>
 		</BodyTemplate>
 	);
->>>>>>> 9d419744
 }
 
 export default ProviderSetupPage;