// import type { editor } from 'monaco-editor';

export const MONACO_THEME_NAME = {
<<<<<<< HEAD
  light: 'inkeep-light',
  dark: 'inkeep-dark',
};

const color = {
  transparent: '#00000000',
};

const baseColors: editor.IColors = {
  'editor.background': color.transparent,
  focusBorder: color.transparent, // Removes blue border
  'editor.lineHighlightBorder': color.transparent,
  'editor.wordHighlightBackground': color.transparent,
};
=======
  light: 'github-light-default',
  dark: 'github-dark-default',
} as const;

// const color = {
//   transparent: '#00000000',
// };

// const baseColors: editor.IColors = {
//   'editor.background': color.transparent,
//   focusBorder: color.transparent, // Removes blue border
//   'editor.lineHighlightBorder': color.transparent,
//   'editor.wordHighlightBackground': color.transparent,
// };
>>>>>>> f598d413

export const TEMPLATE_LANGUAGE = 'template';
export const VARIABLE_TOKEN = 'variable';

<<<<<<< HEAD
export const MONACO_THEME_DATA: Record<'light' | 'dark', editor.IStandaloneThemeData> = {
  light: {
    base: 'vs',
    inherit: true,
    rules: [
      { token: 'string.key.json', foreground: '#b29762' },
      { token: 'string.value.json', foreground: '#1659df' },
      { token: `${VARIABLE_TOKEN}.${TEMPLATE_LANGUAGE}`, foreground: '#e67e22', fontStyle: 'bold' },
    ],
    colors: {
      ...baseColors,
      'editor.placeholder.foreground': '#58534d',
      'editor.lineHighlightBackground': '#ddceb154',
    },
  },
  dark: {
    base: 'vs-dark',
    inherit: true,
    rules: [
      { token: 'string.key.json', foreground: '#9a86fd' },
      { token: 'string.value.json', foreground: '#ffb870' },
      { token: `${VARIABLE_TOKEN}.${TEMPLATE_LANGUAGE}`, foreground: '#f39c12', fontStyle: 'bold' },
    ],
    colors: {
      ...baseColors,
      'editor.placeholder.foreground': '#9797a1',
      'editor.lineHighlightBackground': '#3633427f',
    },
  },
};
=======
// export const MONACO_THEME_DATA: Record<'light' | 'dark', editor.IStandaloneThemeData> = {
//   light: {
//     base: 'vs',
//     inherit: true,
//     rules: [
//       { token: 'string.key.json', foreground: '#b29762' },
//       { token: 'string.value.json', foreground: '#1659df' },
//       { token: `${VARIABLE_TOKEN}.${TEMPLATE_LANGUAGE}`, foreground: '#e67e22', fontStyle: 'bold' },
//     ],
//     colors: {
//       ...baseColors,
//       'editor.placeholder.foreground': '#58534d',
//       'editor.lineHighlightBackground': '#ddceb154',
//     },
//   },
//   dark: {
//     base: 'vs-dark',
//     inherit: true,
//     rules: [
//       { token: 'string.key.json', foreground: '#9a86fd' },
//       { token: 'string.value.json', foreground: '#ffb870' },
//       { token: `${VARIABLE_TOKEN}.${TEMPLATE_LANGUAGE}`, foreground: '#f39c12', fontStyle: 'bold' },
//     ],
//     colors: {
//       ...baseColors,
//       'editor.placeholder.foreground': '#9797a1',
//       'editor.lineHighlightBackground': '#3633427f',
//     },
//   },
// };
>>>>>>> f598d413
<|MERGE_RESOLUTION|>--- conflicted
+++ resolved
@@ -1,22 +1,6 @@
 // import type { editor } from 'monaco-editor';
 
 export const MONACO_THEME_NAME = {
-<<<<<<< HEAD
-  light: 'inkeep-light',
-  dark: 'inkeep-dark',
-};
-
-const color = {
-  transparent: '#00000000',
-};
-
-const baseColors: editor.IColors = {
-  'editor.background': color.transparent,
-  focusBorder: color.transparent, // Removes blue border
-  'editor.lineHighlightBorder': color.transparent,
-  'editor.wordHighlightBackground': color.transparent,
-};
-=======
   light: 'github-light-default',
   dark: 'github-dark-default',
 } as const;
@@ -31,43 +15,10 @@
 //   'editor.lineHighlightBorder': color.transparent,
 //   'editor.wordHighlightBackground': color.transparent,
 // };
->>>>>>> f598d413
 
 export const TEMPLATE_LANGUAGE = 'template';
 export const VARIABLE_TOKEN = 'variable';
 
-<<<<<<< HEAD
-export const MONACO_THEME_DATA: Record<'light' | 'dark', editor.IStandaloneThemeData> = {
-  light: {
-    base: 'vs',
-    inherit: true,
-    rules: [
-      { token: 'string.key.json', foreground: '#b29762' },
-      { token: 'string.value.json', foreground: '#1659df' },
-      { token: `${VARIABLE_TOKEN}.${TEMPLATE_LANGUAGE}`, foreground: '#e67e22', fontStyle: 'bold' },
-    ],
-    colors: {
-      ...baseColors,
-      'editor.placeholder.foreground': '#58534d',
-      'editor.lineHighlightBackground': '#ddceb154',
-    },
-  },
-  dark: {
-    base: 'vs-dark',
-    inherit: true,
-    rules: [
-      { token: 'string.key.json', foreground: '#9a86fd' },
-      { token: 'string.value.json', foreground: '#ffb870' },
-      { token: `${VARIABLE_TOKEN}.${TEMPLATE_LANGUAGE}`, foreground: '#f39c12', fontStyle: 'bold' },
-    ],
-    colors: {
-      ...baseColors,
-      'editor.placeholder.foreground': '#9797a1',
-      'editor.lineHighlightBackground': '#3633427f',
-    },
-  },
-};
-=======
 // export const MONACO_THEME_DATA: Record<'light' | 'dark', editor.IStandaloneThemeData> = {
 //   light: {
 //     base: 'vs',
@@ -97,5 +48,4 @@
 //       'editor.lineHighlightBackground': '#3633427f',
 //     },
 //   },
-// };
->>>>>>> f598d413
+// };