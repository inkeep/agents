'use client';

import { ChevronRight } from 'lucide-react';
import { type Control, useController, useWatch } from 'react-hook-form';
<<<<<<< HEAD
import { ExpandableJsonEditor } from '@/components/form/expandable-json-editor';
import { ModelSelector } from '@/components/graph/sidepane/nodes/model-selector';
import { Button } from '@/components/ui/button';
import { Collapsible, CollapsibleContent, CollapsibleTrigger } from '@/components/ui/collapsible';
import { Label } from '@/components/ui/label';
=======
import { Button } from '@/components/ui/button';
import { Collapsible, CollapsibleContent, CollapsibleTrigger } from '@/components/ui/collapsible';
import { ExpandableJsonEditor } from '@/components/form/expandable-json-editor';
import { Label } from '@/components/ui/label';
import { ModelSelector } from '@/components/graph/sidepane/nodes/model-selector';
>>>>>>> c42fad78
import type { ProjectFormData } from './validation';

interface ProjectModelsSectionProps {
  control: Control<ProjectFormData>;
}

function BaseModelSection({ control }: { control: Control<ProjectFormData> }) {
  const { field: modelField } = useController({
    control,
    name: 'models.base.model',
  });
  const { field: providerOptionsField } = useController({
    control,
    name: 'models.base.providerOptions',
  });

  return (
    <div className="space-y-2">
      <ModelSelector
        label="Base Model"
        placeholder="Select base model"
        value={modelField.value || ''}
        onValueChange={modelField.onChange}
<<<<<<< HEAD
        isRequired
        canClear={false}
=======
>>>>>>> c42fad78
      />
      <p className="text-xs text-muted-foreground">Primary model for general agent responses</p>
      <ExpandableJsonEditor
        name="models.base.providerOptions"
        label="Provider Options"
        value={
          providerOptionsField.value ? JSON.stringify(providerOptionsField.value, null, 2) : ''
        }
        onChange={(value) => {
          if (!value?.trim()) {
            providerOptionsField.onChange(undefined);
            return;
          }
          try {
            const parsed = JSON.parse(value);
            providerOptionsField.onChange(parsed);
<<<<<<< HEAD
          } catch (error) {
=======
          } catch {
>>>>>>> c42fad78
            // Invalid JSON - don't update the field value
          }
        }}
        placeholder={`{
  "temperature": 0.7,
  "maxTokens": 2048
}`}
      />
    </div>
  );
}

function StructuredOutputModelSection({ control }: { control: Control<ProjectFormData> }) {
  const { field: modelField } = useController({
    control,
    name: 'models.structuredOutput.model',
  });
  const { field: providerOptionsField } = useController({
    control,
    name: 'models.structuredOutput.providerOptions',
  });

  // Get the base model to show as inherited value
  const baseModel = useWatch({ control, name: 'models.base.model' });

  return (
    <div className="space-y-2">
      <ModelSelector
        label="Structured Output Model"
        placeholder="Select structured output model (optional)"
        value={modelField.value || ''}
        onValueChange={modelField.onChange}
        inheritedValue={baseModel}
<<<<<<< HEAD
        isRequired
        canClear={false}
=======
>>>>>>> c42fad78
      />
      <p className="text-xs text-muted-foreground">
        Model for structured outputs and data components (defaults to base model)
      </p>
      <ExpandableJsonEditor
        name="models.structuredOutput.providerOptions"
        label="Provider Options"
        value={
          providerOptionsField.value ? JSON.stringify(providerOptionsField.value, null, 2) : ''
        }
        onChange={(value) => {
          if (!value?.trim()) {
            providerOptionsField.onChange(undefined);
            return;
          }
          try {
            const parsed = JSON.parse(value);
            providerOptionsField.onChange(parsed);
<<<<<<< HEAD
          } catch (error) {
=======
          } catch {
>>>>>>> c42fad78
            // Invalid JSON - don't update the field value
          }
        }}
        placeholder={`{
  "temperature": 0.1,
  "maxTokens": 1024
}`}
      />
    </div>
  );
}

function SummarizerModelSection({ control }: { control: Control<ProjectFormData> }) {
  const { field: modelField } = useController({
    control,
    name: 'models.summarizer.model',
  });
  const { field: providerOptionsField } = useController({
    control,
    name: 'models.summarizer.providerOptions',
  });

  // Get the base model to show as inherited value
  const baseModel = useWatch({ control, name: 'models.base.model' });

  return (
    <div className="space-y-2">
      <ModelSelector
        label="Summarizer Model"
        placeholder="Select summarizer model (optional)"
        value={modelField.value || ''}
        onValueChange={modelField.onChange}
        inheritedValue={baseModel}
<<<<<<< HEAD
        isRequired
        canClear={false}
=======
>>>>>>> c42fad78
      />
      <p className="text-xs text-muted-foreground">
        Model for summarization tasks (defaults to base model)
      </p>
      <ExpandableJsonEditor
        name="models.summarizer.providerOptions"
        label="Provider Options"
        value={
          providerOptionsField.value ? JSON.stringify(providerOptionsField.value, null, 2) : ''
        }
        onChange={(value) => {
          if (!value?.trim()) {
            providerOptionsField.onChange(undefined);
            return;
          }
          try {
            const parsed = JSON.parse(value);
            providerOptionsField.onChange(parsed);
<<<<<<< HEAD
          } catch (error) {
=======
          } catch {
>>>>>>> c42fad78
            // Invalid JSON - don't update the field value
          }
        }}
        placeholder={`{
  "temperature": 0.3,
  "maxTokens": 1024
}`}
      />
    </div>
  );
}

export function ProjectModelsSection({ control }: ProjectModelsSectionProps) {
<<<<<<< HEAD
=======
  // Check if any model is configured to determine default open state
  const modelsBase = useWatch({ control, name: 'models.base' });
  const modelsStructuredOutput = useWatch({ control, name: 'models.structuredOutput' });
  const modelsSummarizer = useWatch({ control, name: 'models.summarizer' });

  const hasConfiguredModels = !!(
    modelsBase?.model ||
    modelsStructuredOutput?.model ||
    modelsSummarizer?.model ||
    modelsBase?.providerOptions ||
    modelsStructuredOutput?.providerOptions ||
    modelsSummarizer?.providerOptions
  );

>>>>>>> c42fad78
  return (
    <div className="space-y-4">
      <div>
        <Label className="text-sm font-medium">Default Models</Label>
        <p className="text-sm text-muted-foreground mt-1">
          Set default models that will be inherited by graphs and agents in this project
        </p>
      </div>

<<<<<<< HEAD
      <Collapsible defaultOpen={true}>
=======
      <Collapsible defaultOpen={hasConfiguredModels}>
>>>>>>> c42fad78
        <CollapsibleTrigger asChild>
          <Button
            type="button"
            variant="outline"
            size="sm"
<<<<<<< HEAD
            className="flex items-center justify-start gap-2 w-full group"
=======
            className="flex items-center justify-start gap-2 w-full"
>>>>>>> c42fad78
          >
            <ChevronRight className="h-4 w-4 transition-transform duration-200 group-data-[state=open]:rotate-90" />
            Configure Default Models
          </Button>
        </CollapsibleTrigger>
        <CollapsibleContent className="space-y-6 mt-4 border rounded-md p-4 bg-muted/30">
          {/* Base Model */}
          <BaseModelSection control={control} />

          {/* Structured Output Model */}
          <StructuredOutputModelSection control={control} />

          {/* Summarizer Model */}
          <SummarizerModelSection control={control} />

          <div className="text-xs text-muted-foreground p-3 bg-blue-50 dark:bg-blue-950/20 rounded-md border border-blue-200 dark:border-blue-800">
            <p className="font-medium text-blue-900 dark:text-blue-100 mb-2">
              How model inheritance works:
            </p>
            <ul className="space-y-1 text-blue-800 dark:text-blue-200">
              <li>
                • <strong>Models</strong>: Project → Graph → Agent (partial inheritance - missing
                models only)
              </li>
              <li>
                • <strong>Individual model types</strong> inherit independently (base,
                structuredOutput, summarizer)
              </li>
              <li>
                • <strong>Explicit settings</strong> always take precedence over inherited values
              </li>
              <li>
                • <strong>Provider options</strong> are inherited along with the model if not
                explicitly set
              </li>
            </ul>
          </div>
        </CollapsibleContent>
      </Collapsible>
    </div>
  );
}<|MERGE_RESOLUTION|>--- conflicted
+++ resolved
@@ -2,19 +2,11 @@
 
 import { ChevronRight } from 'lucide-react';
 import { type Control, useController, useWatch } from 'react-hook-form';
-<<<<<<< HEAD
 import { ExpandableJsonEditor } from '@/components/form/expandable-json-editor';
 import { ModelSelector } from '@/components/graph/sidepane/nodes/model-selector';
 import { Button } from '@/components/ui/button';
 import { Collapsible, CollapsibleContent, CollapsibleTrigger } from '@/components/ui/collapsible';
 import { Label } from '@/components/ui/label';
-=======
-import { Button } from '@/components/ui/button';
-import { Collapsible, CollapsibleContent, CollapsibleTrigger } from '@/components/ui/collapsible';
-import { ExpandableJsonEditor } from '@/components/form/expandable-json-editor';
-import { Label } from '@/components/ui/label';
-import { ModelSelector } from '@/components/graph/sidepane/nodes/model-selector';
->>>>>>> c42fad78
 import type { ProjectFormData } from './validation';
 
 interface ProjectModelsSectionProps {
@@ -38,11 +30,8 @@
         placeholder="Select base model"
         value={modelField.value || ''}
         onValueChange={modelField.onChange}
-<<<<<<< HEAD
         isRequired
         canClear={false}
-=======
->>>>>>> c42fad78
       />
       <p className="text-xs text-muted-foreground">Primary model for general agent responses</p>
       <ExpandableJsonEditor
@@ -59,11 +48,7 @@
           try {
             const parsed = JSON.parse(value);
             providerOptionsField.onChange(parsed);
-<<<<<<< HEAD
-          } catch (error) {
-=======
           } catch {
->>>>>>> c42fad78
             // Invalid JSON - don't update the field value
           }
         }}
@@ -97,11 +82,8 @@
         value={modelField.value || ''}
         onValueChange={modelField.onChange}
         inheritedValue={baseModel}
-<<<<<<< HEAD
         isRequired
         canClear={false}
-=======
->>>>>>> c42fad78
       />
       <p className="text-xs text-muted-foreground">
         Model for structured outputs and data components (defaults to base model)
@@ -120,11 +102,7 @@
           try {
             const parsed = JSON.parse(value);
             providerOptionsField.onChange(parsed);
-<<<<<<< HEAD
-          } catch (error) {
-=======
           } catch {
->>>>>>> c42fad78
             // Invalid JSON - don't update the field value
           }
         }}
@@ -158,11 +136,8 @@
         value={modelField.value || ''}
         onValueChange={modelField.onChange}
         inheritedValue={baseModel}
-<<<<<<< HEAD
         isRequired
         canClear={false}
-=======
->>>>>>> c42fad78
       />
       <p className="text-xs text-muted-foreground">
         Model for summarization tasks (defaults to base model)
@@ -181,11 +156,7 @@
           try {
             const parsed = JSON.parse(value);
             providerOptionsField.onChange(parsed);
-<<<<<<< HEAD
-          } catch (error) {
-=======
           } catch {
->>>>>>> c42fad78
             // Invalid JSON - don't update the field value
           }
         }}
@@ -199,23 +170,6 @@
 }
 
 export function ProjectModelsSection({ control }: ProjectModelsSectionProps) {
-<<<<<<< HEAD
-=======
-  // Check if any model is configured to determine default open state
-  const modelsBase = useWatch({ control, name: 'models.base' });
-  const modelsStructuredOutput = useWatch({ control, name: 'models.structuredOutput' });
-  const modelsSummarizer = useWatch({ control, name: 'models.summarizer' });
-
-  const hasConfiguredModels = !!(
-    modelsBase?.model ||
-    modelsStructuredOutput?.model ||
-    modelsSummarizer?.model ||
-    modelsBase?.providerOptions ||
-    modelsStructuredOutput?.providerOptions ||
-    modelsSummarizer?.providerOptions
-  );
-
->>>>>>> c42fad78
   return (
     <div className="space-y-4">
       <div>
@@ -225,21 +179,13 @@
         </p>
       </div>
 
-<<<<<<< HEAD
       <Collapsible defaultOpen={true}>
-=======
-      <Collapsible defaultOpen={hasConfiguredModels}>
->>>>>>> c42fad78
         <CollapsibleTrigger asChild>
           <Button
             type="button"
             variant="outline"
             size="sm"
-<<<<<<< HEAD
             className="flex items-center justify-start gap-2 w-full group"
-=======
-            className="flex items-center justify-start gap-2 w-full"
->>>>>>> c42fad78
           >
             <ChevronRight className="h-4 w-4 transition-transform duration-200 group-data-[state=open]:rotate-90" />
             Configure Default Models
