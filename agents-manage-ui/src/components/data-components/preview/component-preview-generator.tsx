--- conflicted
+++ resolved
@@ -300,40 +300,6 @@
         </Card>
       )}
       {hasPreview && !isGenerating && isComplete && preview && (
-<<<<<<< HEAD
-        <Tabs defaultValue="preview" className="w-full">
-          <TabsList>
-            <TabsTrigger value="preview">Preview</TabsTrigger>
-            <TabsTrigger value="code">Code</TabsTrigger>
-            <TabsTrigger value="data">Sample Data</TabsTrigger>
-          </TabsList>
-          <TabsContent value="preview">
-            <Card className="p-6">
-              <DynamicComponentRenderer code={previewCode} props={previewData} />
-            </Card>
-          </TabsContent>
-          <TabsContent value="code">
-            <CodeEditor
-              value={previewCode}
-              onChange={(newCode) => {
-                if (!preview) return;
-                const updatedPreview = { ...preview, code: newCode };
-                setPreview(updatedPreview);
-                onPreviewChanged?.(updatedPreview);
-              }}
-              className="max-h-[500px]"
-            />
-          </TabsContent>
-          <TabsContent value="data">
-            <JsonEditor
-              value={stringifiedData}
-              onChange={handleDataChange}
-              className="max-h-[500px]"
-            />
-          </TabsContent>
-        </Tabs>
-      )}
-=======
         <Card className="px-2 py-4 pt-0">
           <Tabs defaultValue="preview" className="w-full">
             <TabsList className="bg-transparent relative rounded-none border-b p-0 w-full justify-start gap-2">
@@ -341,7 +307,6 @@
               <StyledTabsTrigger value="code">Code</StyledTabsTrigger>
               <StyledTabsTrigger value="data">Sample Data</StyledTabsTrigger>
             </TabsList>
->>>>>>> 1463b673
 
             <TabsContent value="preview">
               <div className="p-4">
@@ -357,8 +322,7 @@
                   setPreview(updatedPreview);
                   onPreviewChanged?.(updatedPreview);
                 }}
-                language="jsx"
-                className="max-h-[500px] border-0 shadow-none"
+                // className="max-h-[500px] border-0 shadow-none"
               />
             </TabsContent>
             <TabsContent value="data">
