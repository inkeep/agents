import { Info, PlusIcon, TrashIcon, X } from 'lucide-react';
import type { ComponentProps, Dispatch, FC, ReactNode } from 'react';
import { useCallback, useEffect, useMemo, useState } from 'react';
import { Badge } from '@/components/ui/badge';
import { Button } from '@/components/ui/button';
import { Checkbox } from '@/components/ui/checkbox';
import { Input } from '@/components/ui/input';
import {
  Select,
  SelectContent,
  SelectItem,
  SelectTrigger,
  SelectValue,
} from '@/components/ui/select';
import { Table, TableHead, TableHeader, TableRow } from '@/components/ui/table';
import { Tooltip, TooltipContent, TooltipTrigger } from '@/components/ui/tooltip';
import {
  type FieldObject,
  fieldsToJsonSchema,
  findFieldById,
  type JsonSchemaStateData,
  Types,
  type TypeValues,
  useJsonSchemaActions,
  useJsonSchemaStore,
} from '@/features/agent/state/json-schema';
import { cn } from '@/lib/utils';
import { useDidUpdate } from '@/hooks/use-did-update';
import { ArrayIcon, BooleanIcon, EnumIcon, NumberIcon, ObjectIcon, StringIcon } from '../../icons';

const INDENT_PX = 24;

const SelectType: FC<{
  value: TypeValues;
  onValueChange: Dispatch<TypeValues>;
  className?: string;
}> = ({ value, onValueChange, className }) => {
  return (
    <Select value={value} onValueChange={onValueChange}>
      <SelectTrigger className={className}>
        <SelectValue />
      </SelectTrigger>
      <SelectContent>
        {Object.entries(Types).map(([k, v]) => (
          <SelectItem key={k} value={v}>
            {k}
          </SelectItem>
        ))}
      </SelectContent>
    </Select>
  );
};

interface PropertyProps {
  fieldId: string;
  depth?: number;
  prefix?: ReactNode;
}

const Property: FC<PropertyProps> = ({ fieldId, depth = 0, prefix }) => {
  const selector = useMemo(
    () => (state: JsonSchemaStateData) => ({
      field: findFieldById(state.fields, fieldId),
      hasInPreview: state.hasInPreview,
    }),
    [fieldId]
  );
  const { field, hasInPreview } = useJsonSchemaStore(selector);

  const { updateField, changeType, addChild, removeField, updateEnumValues } =
    useJsonSchemaActions();

  if (!field) {
    return null;
  }

  const indentStyle = depth * INDENT_PX;

  const inputs = (
    <div className="flex gap-2 items-center" style={{ marginLeft: indentStyle }}>
      {prefix ||
        (hasInPreview && (
          <Tooltip>
            <TooltipTrigger asChild>
              {/* without the wrapping div the checkbox doesn't get the data-state="checked" attribute and the styles are not applied */}
              <div>
                <Checkbox
                  checked={field.isPreview}
                  onCheckedChange={(checked) =>
                    updateField(field.id, { isPreview: checked === true })
                  }
                />
              </div>
            </TooltipTrigger>
            <TooltipContent>Mark this field as available immediately in UI</TooltipContent>
          </Tooltip>
        ))}
      <PropertyIcon type={field.type} />
      <SelectType
        value={field.type}
        onValueChange={(nextType) => changeType(field.id, nextType)}
        className="w-25 shrink-0"
      />
      {!prefix && (
        <Input
          placeholder="Property name"
          value={field.name ?? ''}
          onChange={(event) =>
            updateField(field.id, {
              name: event.target.value,
            })
          }
        />
      )}
      <Input
        placeholder="Add description"
        value={field.description ?? ''}
        onChange={(event) =>
          updateField(field.id, {
            description: event.target.value,
          })
        }
      />
      {!prefix && (
        <>
          <Tooltip>
            <TooltipTrigger asChild>
              {/* without the wrapping div the checkbox doesn't get the data-state="checked" attribute and the styles are not applied */}
              <div>
                <Checkbox
                  checked={field.isRequired}
                  onCheckedChange={(checked) =>
                    updateField(field.id, { isRequired: checked === true })
                  }
                />
              </div>
            </TooltipTrigger>
            <TooltipContent>Mark this field as required</TooltipContent>
          </Tooltip>
          <Tooltip>
            <TooltipTrigger asChild>
              <Button
                type="button"
                size="icon-sm"
                variant="ghost"
                onClick={() => {
                  removeField(field.id);
                }}
              >
                <TrashIcon />
              </Button>
            </TooltipTrigger>
            <TooltipContent>Remove property</TooltipContent>
          </Tooltip>
        </>
      )}
    </div>
  );

  switch (field.type) {
    case 'string':
    case 'number':
    case 'boolean': {
      return inputs;
    }
    case 'enum': {
      return (
        <>
          {inputs}
          <div
            style={{ marginLeft: indentStyle + 106 + (prefix ? 0 : 26) }}
            className="min-h-9 flex flex-wrap items-center gap-2 rounded-md border border-input px-3 py-1 bg-transparent dark:bg-input/30 md:text-sm"
          >
            <TagsInput
              value={field.values ?? []}
              onChange={(values) => updateEnumValues(field.id, values)}
            />
          </div>
        </>
      );
    }
    case 'array': {
      return (
        <>
          {inputs}
          <Property
            fieldId={field.items.id}
            depth={depth + 1}
            prefix={<span className="shrink-0 text-sm mr-[3px]">Array items</span>}
          />
        </>
      );
    }
    case 'object': {
      return (
        <>
          {inputs}
          {field.properties.map((child) => (
            <Property key={child.id} fieldId={child.id} depth={depth + 1 + (prefix ? 3.5 : 0)} />
          ))}
          <Button
            type="button"
            onClick={() => addChild(field.id)}
            variant="link"
            size="sm"
            className="self-start text-xs"
            style={{ marginLeft: indentStyle + 24 + (prefix ? 82 : 0) }}
          >
            <PlusIcon />
            Add property
          </Button>
        </>
      );
    }
  }
  // @ts-expect-error -- fallback
  throw new TypeError(`Unsupported type ${field.type}`);
};

const IconToUse: Record<TypeValues, FC<ComponentProps<'svg'>>> = {
  string: StringIcon,
  number: NumberIcon,
  boolean: BooleanIcon,
  enum: EnumIcon,
  array: ArrayIcon,
  object: ObjectIcon,
};

const ClassToUse: Record<TypeValues, string> = {
  string: 'text-green-500',
  number: 'text-blue-500',
  boolean: 'text-orange-500',
  enum: 'text-yellow-500',
  array: 'text-pink-500',
  object: 'text-purple-500',
};

const PropertyIcon: FC<{ type: TypeValues }> = ({ type }) => {
  const Icon = IconToUse[type];
  if (!Icon) {
    throw new Error(`Unsupported type "${type}"`);
  }
  return <Icon className={cn('shrink-0', ClassToUse[type])} />;
};

export const JsonSchemaBuilder: FC<{
  value: string;
  onChange: (newValue: string) => void;
  hasInPreview?: boolean;
<<<<<<< HEAD
  hasError?: boolean;
}> = ({ value, onChange, hasInPreview, hasError }) => {
=======
}> = ({ value, onChange, hasInPreview }) => {
>>>>>>> 6fdfb875
  const fields = useJsonSchemaStore((state) => state.fields);
  const { addChild, setFields } = useJsonSchemaActions();

  // biome-ignore lint/correctness/useExhaustiveDependencies: run only on mount
  useEffect(() => {
<<<<<<< HEAD
    setFields(parseFieldsFromJson(value), hasInPreview);
=======
    setFields(value, hasInPreview);
>>>>>>> 6fdfb875
  }, []);

  // Calls only on update to avoid race condition with above useEffect
  useDidUpdate(() => {
    const root: FieldObject = {
      id: '__root__',
      type: 'object',
      properties: fields,
    };
    const schema = fieldsToJsonSchema(root);
    const serialized = JSON.stringify(schema, null, 2);
    onChange(serialized);
  }, [fields, hasInPreview, onChange]);

  return (
    <>
      <Table>
        <TableHeader>
<<<<<<< HEAD
          <TableRow noHover className={cn(hasError && '[&>th]:text-destructive')}>
            {hasInPreview && (
              <TableHead className="w-px p-0">
                <div className="flex items-center gap-1">
                  In Preview
                  <Tooltip>
                    <TooltipTrigger>
                      <Info className="size-3" />
=======
          <TableRow noHover>
            {hasInPreview && (
              <TableHead className="w-px p-0">
                <div className="flex items-center">
                  In Preview
                  <Tooltip>
                    <TooltipTrigger>
                      <Info className="w-3 h-3 text-muted-foreground ml-1" />
>>>>>>> 6fdfb875
                    </TooltipTrigger>
                    <TooltipContent className="text-wrap">
                      Specifies which fields will be immediately available.{' '}
                      <a
                        target="_blank"
                        rel="noopener"
                        href="https://docs.inkeep.com/visual-builder/structured-outputs/artifact-components#preview-fields"
                        className="underline text-primary"
                      >
                        Learn more
                      </a>
                      .
                    </TooltipContent>
                  </Tooltip>
                </div>
              </TableHead>
            )}
            <TableHead className={hasInPreview ? 'w-1/10' : 'w-[15%] text-center'}>Type</TableHead>
            <TableHead className="w-[42%] text-center">Name</TableHead>
            <TableHead className="text-center">Description</TableHead>
            <TableHead className="w-px text-right">Required</TableHead>
          </TableRow>
        </TableHeader>
      </Table>
      {fields.map((field) => (
        <Property key={field.id} fieldId={field.id} depth={0} />
      ))}
      <Button
        type="button"
        onClick={() => addChild()}
        variant="link"
        size="sm"
        className="self-start text-xs"
      >
        <PlusIcon />
        Add property
      </Button>
    </>
  );
};

const TagsInput: FC<{ value: string[]; onChange: (next: string[]) => void }> = ({
  value,
  onChange,
}) => {
  const [input, setInput] = useState('');

  const addTag = useCallback(
    (tag: string) => {
      const trimmed = tag.trim();
      if (trimmed && !value.includes(trimmed)) {
        onChange([...value, trimmed]);
      }
    },
    [onChange, value]
  );

  const removeTag = useCallback(
    (tag: string) => {
      onChange(value.filter((t) => t !== tag));
    },
    [onChange, value]
  );

  const handleKeyDown = useCallback(
    (event: React.KeyboardEvent<HTMLInputElement>) => {
      if (event.key === 'Enter') {
        event.preventDefault();
        addTag(input);
        setInput('');
      } else if (event.key === 'Backspace' && !input && value.length > 0) {
        removeTag(value[value.length - 1]);
      }
    },
    [addTag, input, removeTag, value]
  );

  return (
    <>
      {value.map((tag) => (
        <Badge
          key={tag}
          variant="secondary"
          className="flex items-center gap-1 rounded-full px-2 py-1"
        >
          {tag}
          <button
            type="button"
            onClick={() => removeTag(tag)}
            className="ml-1 rounded-full hover:bg-muted p-0.5"
          >
            <X className="h-3 w-3" />
          </button>
        </Badge>
      ))}
      <input
        value={input}
        onChange={(event) => setInput(event.target.value)}
        onKeyDown={handleKeyDown}
        placeholder="Type possible values and press enter"
        className="grow outline-none"
      />
    </>
  );
};<|MERGE_RESOLUTION|>--- conflicted
+++ resolved
@@ -247,22 +247,14 @@
   value: string;
   onChange: (newValue: string) => void;
   hasInPreview?: boolean;
-<<<<<<< HEAD
   hasError?: boolean;
 }> = ({ value, onChange, hasInPreview, hasError }) => {
-=======
-}> = ({ value, onChange, hasInPreview }) => {
->>>>>>> 6fdfb875
   const fields = useJsonSchemaStore((state) => state.fields);
   const { addChild, setFields } = useJsonSchemaActions();
 
   // biome-ignore lint/correctness/useExhaustiveDependencies: run only on mount
   useEffect(() => {
-<<<<<<< HEAD
-    setFields(parseFieldsFromJson(value), hasInPreview);
-=======
     setFields(value, hasInPreview);
->>>>>>> 6fdfb875
   }, []);
 
   // Calls only on update to avoid race condition with above useEffect
@@ -281,7 +273,6 @@
     <>
       <Table>
         <TableHeader>
-<<<<<<< HEAD
           <TableRow noHover className={cn(hasError && '[&>th]:text-destructive')}>
             {hasInPreview && (
               <TableHead className="w-px p-0">
@@ -290,16 +281,6 @@
                   <Tooltip>
                     <TooltipTrigger>
                       <Info className="size-3" />
-=======
-          <TableRow noHover>
-            {hasInPreview && (
-              <TableHead className="w-px p-0">
-                <div className="flex items-center">
-                  In Preview
-                  <Tooltip>
-                    <TooltipTrigger>
-                      <Info className="w-3 h-3 text-muted-foreground ml-1" />
->>>>>>> 6fdfb875
                     </TooltipTrigger>
                     <TooltipContent className="text-wrap">
                       Specifies which fields will be immediately available.{' '}
