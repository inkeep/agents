--- conflicted
+++ resolved
@@ -1,20 +1,7 @@
 'use client';
 
-<<<<<<< HEAD
 import { cn } from '@/lib/utils';
 import { JsonEditorWithCopy } from '@/components/editors/json-editor-with-copy';
-=======
-import dynamic from 'next/dynamic';
-import { cn } from '@/lib/utils';
-
-const JsonEditorWithCopy = dynamic(
-  () =>
-    import('@/components/traces/editors/json-editor-with-copy').then(
-      (mod) => mod.JsonEditorWithCopy
-    ),
-  { ssr: false } // ensures it only loads on the client side
-);
->>>>>>> b41f3964
 
 // Constants for attribute categorization and sorting
 const PROCESS_ATTRIBUTE_PREFIXES = ['host.', 'process.', 'signoz.'] as const;
