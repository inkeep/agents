<<<<<<< HEAD
=======
import dynamic from 'next/dynamic';
import { useState } from 'react';
import { Streamdown } from 'streamdown';
>>>>>>> 0e7d8483
import { formatDateTime } from '@/app/utils/format-date';
import { SignozSpanLink } from '@/components/traces/signoz-link';
import {
  Divider,
  Info,
  LabeledBlock,
  ModelBadge,
  Section,
  StatusBadge,
} from '@/components/traces/timeline/blocks';
import { Bubble, CodeBubble } from '@/components/traces/timeline/bubble';
import { SpanAttributes } from '@/components/traces/timeline/span-attributes';
import type { ConversationDetail, SelectedPanel } from '@/components/traces/timeline/types';
import { Badge } from '@/components/ui/badge';
<<<<<<< HEAD
import { JsonEditorWithCopy } from '@/components/editors/json-editor-with-copy';
=======
import { Button } from '@/components/ui/button';

const JsonEditorWithCopy = dynamic(
  () =>
    import('@/components/traces/editors/json-editor-with-copy').then(
      (mod) => mod.JsonEditorWithCopy
    ),
  { ssr: false } // ensures it only loads on the client side
);
>>>>>>> 0e7d8483

function formatJsonSafely(content: string): string {
  try {
    return JSON.stringify(JSON.parse(content), null, 2);
  } catch {
    return content;
  }
}

function AssistantMessageContent({ content }: { content: string }) {
  const [isExpanded, setIsExpanded] = useState(false);
  
  return (
    <LabeledBlock label="AI response content">
      <div className="relative">
        <Bubble className={`break-words ${isExpanded ? '' : 'max-h-48 overflow-hidden'}`}>
          <Streamdown>
            {content}
          </Streamdown>
        </Bubble>
        {!isExpanded && (
          <div className="absolute bottom-0 left-0 right-0 h-12 bg-gradient-to-t from-white dark:from-gray-900 to-transparent pointer-events-none" />
        )}
      </div>
      <Button
        variant="ghost"
        size="sm"
        onClick={() => setIsExpanded(!isExpanded)}
        className="mt-2 w-full text-xs"
      >
        {isExpanded ? 'Show less' : 'Show more'}
      </Button>
    </LabeledBlock>
  );
}

export function renderPanelContent({
  selected,
  findSpanById,
}: {
  selected: SelectedPanel;
  findSpanById: (
    id?: string
  ) => NonNullable<ConversationDetail['allSpanAttributes']>[number] | undefined;
}) {
  if (selected.type === 'mcp_tool_error') {
    const e = selected.item;
    return (
      <Section>
        <Info label="Tool name" value={<Badge variant="code">{e.toolName}</Badge>} />
        <LabeledBlock label="Error message">
          <Bubble className="bg-red-50 border-red-200 text-red-800 dark:bg-red-900/20 dark:border-red-800 dark:text-red-300">
            {e.error}
          </Bubble>
        </LabeledBlock>
        <LabeledBlock label="Failure reason">
          <Bubble className="bg-orange-50 border-orange-200 text-orange-800 dark:bg-orange-900/20 dark:border-orange-800 dark:text-orange-300">
            {e.failureReason}
          </Bubble>
        </LabeledBlock>
        <Info label="Span ID" value={<Badge variant="code">{e.spanId}</Badge>} />
        <Info label="Timestamp" value={formatDateTime(e.timestamp)} />
      </Section>
    );
  }

  const a = selected.item;

  const span = findSpanById(a.id);

  const SignozButton = span ? (
    <div className="flex items-center justify-between mb-3">
      <h4 className="text-sm font-semibold text-foreground">Advanced</h4>
      <SignozSpanLink traceId={span.traceId} spanId={span.spanId} />
    </div>
  ) : null;

  const AdvancedBlock = span ? (
    <SpanAttributes span={span.data} />
  ) : (
    <div className="text-center py-4 text-xs text-muted-foreground">Span not found.</div>
  );

  switch (selected.type) {
    case 'ai_generation':
      return (
        <>
          <Section>
            <Info label="Model" value={<ModelBadge model={a.aiModel || 'Unknown'} />} />
            <Info label="Input tokens" value={a.inputTokens?.toLocaleString() || '0'} />
            <Info label="Output tokens" value={a.outputTokens?.toLocaleString() || '0'} />
            <Info label="Sub agent" value={a.subAgentName || '-'} />
            {a.aiResponseText && (
              <LabeledBlock label="Response text">
                <Bubble className="whitespace-pre-wrap break-words max-h-96 overflow-y-auto">
                  {a.aiResponseText}
                </Bubble>
              </LabeledBlock>
            )}
            {a.aiPromptMessages && (
              <JsonEditorWithCopy
                value={formatJsonSafely(a.aiPromptMessages)}
                title="Prompt messages"
                uri="prompt-messages.json"
              />
            )}
            {a.aiResponseToolCalls && (
              <JsonEditorWithCopy
                value={formatJsonSafely(a.aiResponseToolCalls)}
                title="Tool calls"
                uri="tool-calls.json"
              />
            )}
            {/* Show error message if there's an error */}
            {a.hasError && a.otelStatusDescription && (
              <LabeledBlock label="Error">
                <Bubble className="bg-red-50 border-red-200 text-red-800 dark:bg-red-900/20 dark:border-red-800 dark:text-red-300">
                  {a.otelStatusDescription}
                </Bubble>
              </LabeledBlock>
            )}
            {a.hasError && a.otelStatusCode && (
              <Info label="Status code" value={a.otelStatusCode} />
            )}
            <StatusBadge status={a.status} />
            <Info label="Timestamp" value={formatDateTime(a.timestamp)} />
          </Section>
          <Divider />
          {SignozButton}
          {AdvancedBlock}
        </>
      );

    case 'agent_generation':
      return (
        <>
          <Section>
            <Info
              label="Sub agent"
              value={
                a.subAgentId ? (
                  <Badge variant="code">{a.subAgentId}</Badge>
                ) : (
                  'Unknown'
                )
              }
            />
            {a.hasError && a.otelStatusDescription && (
              <LabeledBlock label="Error">
                <Bubble className="bg-red-50 border-red-200 text-red-800 dark:bg-red-900/20 dark:border-red-800 dark:text-red-300">
                  {a.otelStatusDescription}
                </Bubble>
              </LabeledBlock>
            )}
            {a.hasError && a.otelStatusCode && (
              <Info label="Status code" value={a.otelStatusCode} />
            )}
            <StatusBadge status={a.status} />
            <Info label="Timestamp" value={formatDateTime(a.timestamp)} />
          </Section>
          <Divider />
          {SignozButton}
          {AdvancedBlock}
        </>
      );

    case 'user_message':
      return (
        <>
          <Section>
            <Info
              label="Message content"
              value={a.messageContent || 'Message content not available'}
            />
            <StatusBadge status={a.status} />
            <Info label="Timestamp" value={formatDateTime(a.timestamp)} />
          </Section>
          <Divider />
          {SignozButton}
          {AdvancedBlock}
        </>
      );

    case 'ai_assistant_message':
      return (
        <>
          <Section>
            <Info label="Sub agent" value={a.subAgentName || 'Unknown'} />
            <AssistantMessageContent content={a.aiResponseContent || 'Response content not available'} />
            
            <StatusBadge status={a.status} />
            <Info label="Activity timestamp" value={formatDateTime(a.timestamp)} />
          </Section>
          <Divider />
          {SignozButton}
          {AdvancedBlock}
        </>
      );

    case 'context_fetch':
      return (
        <Section>
          <LabeledBlock label="URL">
            <Bubble className=" break-all">{a.toolResult || 'URL not available'}</Bubble>
          </LabeledBlock>
          <StatusBadge status={a.status} />
          <Info label="Timestamp" value={formatDateTime(a.timestamp)} />
        </Section>
      );

    case 'context_resolution':
      return (
        <>
          <Section>
            {a.contextTrigger && <Info label="Trigger" value={a.contextTrigger} />}
            <StatusBadge status={a.status} />
            {a.contextStatusDescription && (
              <LabeledBlock label="Status description">
                <Bubble className="bg-red-50 border-red-200 text-red-800 dark:bg-red-900/20 dark:border-red-800 dark:text-red-300">
                  {a.contextStatusDescription}
                </Bubble>
              </LabeledBlock>
            )}
            {a.contextUrl && (
              <LabeledBlock label="Context URL">
                <CodeBubble className="break-all">{a.contextUrl}</CodeBubble>
              </LabeledBlock>
            )}
            <Info label="Timestamp" value={formatDateTime(a.timestamp)} />
          </Section>
          <Divider />
          {SignozButton}
          {AdvancedBlock}
        </>
      );

    case 'delegation':
      return (
        <>
          <Section>
            <Info label="From sub agent" value={a.delegationFromSubAgentId || 'Unknown Agent'} />
            <Info label="To sub agent" value={a.delegationToSubAgentId || 'Unknown Agent'} />
            <Info
              label="Tool name"
              value={<Badge variant="code">{a.toolName || 'Unknown Tool'}</Badge>}
            />
            <StatusBadge status={a.status} />
            {a.status === 'error' && a.toolStatusMessage && (
              <LabeledBlock label="Status message">
                <Bubble className="bg-red-50 border-red-200 text-red-800 dark:bg-red-900/20 dark:border-red-800 dark:text-red-300">
                  {a.toolStatusMessage}
                </Bubble>
              </LabeledBlock>
            )}
            {a.toolCallArgs && (
              <JsonEditorWithCopy
                value={formatJsonSafely(a.toolCallArgs)}
                title="Tool arguments"
                uri="tool-arguments.json"
              />
            )}
            {a.toolCallResult && (
              <JsonEditorWithCopy
                value={formatJsonSafely(a.toolCallResult)}
                title="Tool result"
                uri="tool-result.json"
              />
            )}
            <Info label="Timestamp" value={formatDateTime(a.timestamp)} />
          </Section>
          <Divider />
          {SignozButton}
          {AdvancedBlock}
        </>
      );

    case 'transfer':
      return (
        <>
          <Section>
            <LabeledBlock label="From sub agent">
              <Badge variant="code">{a.transferFromSubAgentId || 'Unknown sub agent'}</Badge>
            </LabeledBlock>
            <LabeledBlock label="To sub agent">
              <Badge variant="code">{a.transferToSubAgentId || 'Unknown target'}</Badge>
            </LabeledBlock>
            <Info
              label="Tool name"
              value={<Badge variant="code">{a.toolName || 'Unknown tool'}</Badge>}
            />
            <StatusBadge status={a.status} />
            {a.status === 'error' && a.toolStatusMessage && (
              <LabeledBlock label="Status message">
                <Bubble className="bg-red-50 border-red-200 text-red-800 dark:bg-red-900/20 dark:border-red-800 dark:text-red-300">
                  {a.toolStatusMessage}
                </Bubble>
              </LabeledBlock>
            )}
            {a.toolCallArgs && (
              <JsonEditorWithCopy
                value={formatJsonSafely(a.toolCallArgs)}
                title="Tool arguments"
                uri="tool-arguments.json"
              />
            )}
            {a.toolCallResult && (
              <JsonEditorWithCopy
                value={formatJsonSafely(a.toolCallResult)}
                title="Tool result"
                uri="tool-result.json"
              />
            )}
            <Info label="Timestamp" value={formatDateTime(a.timestamp)} />
          </Section>
          <Divider />
          {SignozButton}
          {AdvancedBlock}
        </>
      );

    case 'tool_purpose':
      return (
        <>
          <Section>
            <Info
              label="Tool name"
              value={<Badge variant="code">{a.toolName || 'Unknown tool'}</Badge>}
            />
            {a.toolType && (
              <LabeledBlock label="Tool type">
                <Badge variant="code" className="text-xs">
                  {a.toolType}
                </Badge>
              </LabeledBlock>
            )}
            <Info label="Purpose" value={a.toolPurpose || 'No purpose information available'} />
            <Info label="Sub agent" value={a.subAgentName || 'Unknown sub agent'} />
            <StatusBadge status={a.status} />
            {a.status === 'error' && a.toolStatusMessage && (
              <LabeledBlock label="Status message">
                <Bubble className="bg-red-50 border-red-200 text-red-800 dark:bg-red-900/20 dark:border-red-800 dark:text-red-300">
                  {a.toolStatusMessage}
                </Bubble>
              </LabeledBlock>
            )}
            {a.toolCallArgs && (
              <JsonEditorWithCopy
                value={formatJsonSafely(a.toolCallArgs)}
                title="Tool arguments"
                uri="tool-arguments.json"
              />
            )}
            {a.toolCallResult && (
              <JsonEditorWithCopy
                value={formatJsonSafely(a.toolCallResult)}
                title="Tool result"
                uri="tool-result.json"
              />
            )}
            <Info label="Timestamp" value={formatDateTime(a.timestamp)} />
          </Section>
          <Divider />
          {SignozButton}
          {AdvancedBlock}
        </>
      );

    case 'generic_tool':
      return (
        <>
          <Section>
            <Info
              label="Tool name"
              value={<Badge variant="code">{a.toolName || 'Unknown Tool'}</Badge>}
            />
            {a.toolType && (
              <LabeledBlock label="Tool type">
                <Badge variant="code" className="text-xs">
                  {a.toolType}
                </Badge>
              </LabeledBlock>
            )}
            <StatusBadge status={a.status} />
            {a.status === 'error' && a.toolStatusMessage && (
              <LabeledBlock label="Status message">
                <Bubble className="bg-red-50 border-red-200 text-red-800 dark:bg-red-900/20 dark:border-red-800 dark:text-red-300">
                  {a.toolStatusMessage}
                </Bubble>
              </LabeledBlock>
            )}
            {a.toolCallArgs && (
              <JsonEditorWithCopy
                value={formatJsonSafely(a.toolCallArgs)}
                title="Tool arguments"
                uri="tool-arguments.json"
              />
            )}
            {a.toolCallResult && (
              <JsonEditorWithCopy
                value={formatJsonSafely(a.toolCallResult)}
                title="Tool result"
                uri="tool-result.json"
              />
            )}
            <Info label="Timestamp" value={formatDateTime(a.timestamp)} />
          </Section>
          <Divider />
          {SignozButton}
          {AdvancedBlock}
        </>
      );

    case 'ai_model_streamed_text':
      return (
        <>
          <Section>
            <Info label="Model" value={<ModelBadge model={a.aiStreamTextModel || 'Unknown'} />} />

            {a.aiTelemetryFunctionId && (
              <Info
                label="Sub agent"
                value={<Badge variant="code">{a.aiTelemetryFunctionId}</Badge>}
              />
            )}
            <Info label="Input tokens" value={a.inputTokens?.toLocaleString() || '0'} />
            <Info label="Output tokens" value={a.outputTokens?.toLocaleString() || '0'} />
            <StatusBadge status={a.status} />
            <Info label="Timestamp" value={formatDateTime(a.timestamp)} />
          </Section>
          <Divider />
          {SignozButton}
          {AdvancedBlock}
        </>
      );

    case 'ai_model_streamed_object':
      return (
        <>
          <Section>
            <Info label="Model" value={<ModelBadge model={a.aiStreamObjectModel || 'Unknown'} />} />
            {a.aiTelemetryFunctionId && (
              <Info
                label="Sub agent"
                value={<Badge variant="code">{a.aiTelemetryFunctionId}</Badge>}
              />
            )}
            <Info label="Input tokens" value={a.inputTokens?.toLocaleString() || '0'} />
            <Info label="Output tokens" value={a.outputTokens?.toLocaleString() || '0'} />
            {a.aiStreamObjectContent && (
              <LabeledBlock label="Structured object response">
                <JsonEditorWithCopy
                  value={formatJsonSafely(a.aiStreamObjectContent)}
                  title="Object content"
                  uri="stream-object-response.json"
                />
              </LabeledBlock>
            )}
            <StatusBadge status={a.status} />
            <Info label="Timestamp" value={formatDateTime(a.timestamp)} />
          </Section>
          <Divider />
          {SignozButton}
          {AdvancedBlock}
        </>
      );

    case 'artifact_processing':
      return (
        <>
          <Section>
            {a.artifactName && <Info label="Name" value={a.artifactName} />}
            {a.artifactType && <Info label="Type" value={a.artifactType} />}
            {a.artifactDescription && <Info label="Description" value={a.artifactDescription} />}
            {a.artifactData && (
              <JsonEditorWithCopy
                value={formatJsonSafely(a.artifactData)}
                title="Artifact data"
                uri="artifact-data.json"
              />
            )}
            <StatusBadge status={a.status} />
            {a.artifactSubAgentId && (
              <Info label="Sub agent" value={a.artifactSubAgentId || 'Unknown Sub Agent'} />
            )}
            {a.artifactId && (
              <Info label="Artifact ID" value={<Badge variant="code">{a.artifactId}</Badge>} />
            )}
            {a.artifactToolCallId && (
              <Info
                label="Tool call ID"
                value={<Badge variant="code">{a.artifactToolCallId}</Badge>}
              />
            )}
            <Info label="Timestamp" value={formatDateTime(a.timestamp)} />
          </Section>
          <Divider />
          {SignozButton}
          {AdvancedBlock}
        </>
      );

    default:
      return null;
  }
}<|MERGE_RESOLUTION|>--- conflicted
+++ resolved
@@ -1,9 +1,5 @@
-<<<<<<< HEAD
-=======
-import dynamic from 'next/dynamic';
 import { useState } from 'react';
 import { Streamdown } from 'streamdown';
->>>>>>> 0e7d8483
 import { formatDateTime } from '@/app/utils/format-date';
 import { SignozSpanLink } from '@/components/traces/signoz-link';
 import {
@@ -18,19 +14,8 @@
 import { SpanAttributes } from '@/components/traces/timeline/span-attributes';
 import type { ConversationDetail, SelectedPanel } from '@/components/traces/timeline/types';
 import { Badge } from '@/components/ui/badge';
-<<<<<<< HEAD
+import { Button } from '@/components/ui/button';
 import { JsonEditorWithCopy } from '@/components/editors/json-editor-with-copy';
-=======
-import { Button } from '@/components/ui/button';
-
-const JsonEditorWithCopy = dynamic(
-  () =>
-    import('@/components/traces/editors/json-editor-with-copy').then(
-      (mod) => mod.JsonEditorWithCopy
-    ),
-  { ssr: false } // ensures it only loads on the client side
-);
->>>>>>> 0e7d8483
 
 function formatJsonSafely(content: string): string {
   try {
@@ -42,7 +27,7 @@
 
 function AssistantMessageContent({ content }: { content: string }) {
   const [isExpanded, setIsExpanded] = useState(false);
-  
+
   return (
     <LabeledBlock label="AI response content">
       <div className="relative">
@@ -220,7 +205,7 @@
           <Section>
             <Info label="Sub agent" value={a.subAgentName || 'Unknown'} />
             <AssistantMessageContent content={a.aiResponseContent || 'Response content not available'} />
-            
+
             <StatusBadge status={a.status} />
             <Info label="Activity timestamp" value={formatDateTime(a.timestamp)} />
           </Section>
