--- conflicted
+++ resolved
@@ -10,24 +10,9 @@
   StatusBadge,
 } from '@/components/traces/timeline/blocks';
 import { Bubble, CodeBubble } from '@/components/traces/timeline/bubble';
+import type { ConversationDetail, SelectedPanel } from '@/components/traces/timeline/types';
 import { SpanAttributes } from '@/components/traces/timeline/span-attributes';
-import type { ConversationDetail, SelectedPanel } from '@/components/traces/timeline/types';
 import { Badge } from '@/components/ui/badge';
-
-// Reusable component for tool arguments/results
-function ToolDataBlock({ label, data }: { label: string; data: string }) {
-  return (
-    <LabeledBlock label={label}>
-      <Streamdown>{`\`\`\`json\n${(() => {
-        try {
-          return JSON.stringify(JSON.parse(data), null, 2);
-        } catch {
-          return data;
-        }
-      })()}\n\`\`\``}</Streamdown>
-    </LabeledBlock>
-  );
-}
 
 const JsonEditorWithCopy = dynamic(() =>
   import('@/components/traces/json-editor-with-copy').then((mod) => mod.JsonEditorWithCopy)
@@ -261,7 +246,6 @@
               value={<Badge variant="code">{a.toolName || 'Unknown Tool'}</Badge>}
             />
             <StatusBadge status={a.status} />
-<<<<<<< HEAD
             {a.toolCallArgs && (
               <JsonEditorWithCopy
                 value={formatJsonSafely(a.toolCallArgs)}
@@ -276,10 +260,6 @@
                 uri="tool-result.json"
               />
             )}
-=======
-            {a.toolCallArgs && <ToolDataBlock label="Tool arguments" data={a.toolCallArgs} />}
-            {a.toolCallResult && <ToolDataBlock label="Tool result" data={a.toolCallResult} />}
->>>>>>> 2d164923
             <Info label="Timestamp" value={formatDateTime(a.timestamp)} />
           </Section>
           <Divider />
@@ -307,7 +287,6 @@
               value={<Badge variant="code">{a.toolName || 'Unknown tool'}</Badge>}
             />
             <StatusBadge status={a.status} />
-<<<<<<< HEAD
             {a.toolCallArgs && (
               <JsonEditorWithCopy
                 value={formatJsonSafely(a.toolCallArgs)}
@@ -322,10 +301,6 @@
                 uri="tool-result.json"
               />
             )}
-=======
-            {a.toolCallArgs && <ToolDataBlock label="Tool arguments" data={a.toolCallArgs} />}
-            {a.toolCallResult && <ToolDataBlock label="Tool result" data={a.toolCallResult} />}
->>>>>>> 2d164923
             <Info label="Timestamp" value={formatDateTime(a.timestamp)} />
           </Section>
           <Divider />
@@ -354,7 +329,6 @@
             </LabeledBlock>
             <Info label="Agent" value={a.agentName || 'Unknown agent'} />
             <StatusBadge status={a.status} />
-<<<<<<< HEAD
             {a.toolCallArgs && (
               <JsonEditorWithCopy
                 value={formatJsonSafely(a.toolCallArgs)}
@@ -369,10 +343,6 @@
                 uri="tool-result.json"
               />
             )}
-=======
-            {a.toolCallArgs && <ToolDataBlock label="Tool arguments" data={a.toolCallArgs} />}
-            {a.toolCallResult && <ToolDataBlock label="Tool result" data={a.toolCallResult} />}
->>>>>>> 2d164923
             <Info label="Timestamp" value={formatDateTime(a.timestamp)} />
           </Section>
           <Divider />
@@ -397,7 +367,6 @@
               </LabeledBlock>
             )}
             <StatusBadge status={a.status} />
-<<<<<<< HEAD
             {a.toolCallArgs && (
               <JsonEditorWithCopy
                 value={formatJsonSafely(a.toolCallArgs)}
@@ -412,10 +381,6 @@
                 uri="tool-result.json"
               />
             )}
-=======
-            {a.toolCallArgs && <ToolDataBlock label="Tool arguments" data={a.toolCallArgs} />}
-            {a.toolCallResult && <ToolDataBlock label="Tool result" data={a.toolCallResult} />}
->>>>>>> 2d164923
             <Info label="Timestamp" value={formatDateTime(a.timestamp)} />
           </Section>
           <Divider />
