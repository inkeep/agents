'use client';

import {
  Activity,
  ArrowLeft,
  ExternalLink as ExternalLinkIcon,
  MessageSquare,
  TriangleAlert,
} from 'lucide-react';
import { useParams } from 'next/navigation';
import { useEffect, useState } from 'react';
import { formatDateTime, formatDuration } from '@/app/utils/format-date';
import type {
  ActivityItem,
  ConversationDetail as ConversationDetailType,
} from '@/components/traces/timeline/types';
import { Button } from '@/components/ui/button';
import { Card, CardContent, CardHeader, CardTitle } from '@/components/ui/card';
import { ExternalLink } from '@/components/ui/external-link';
import { ResizablePanelGroup } from '@/components/ui/resizable';
import { Skeleton } from '@/components/ui/skeleton';
import { useRuntimeConfig } from '@/contexts/runtime-config-context';
import { getSignozTracesExplorerUrl } from '@/lib/utils/signoz-links';
import { copyTraceToClipboard } from '@/lib/utils/trace-formatter';
import { SignozLink } from './signoz-link';
import { InfoRow } from './timeline/blocks';
import { TimelineWrapper } from './timeline/timeline-wrapper';
<<<<<<< HEAD
import { useRuntimeConfig } from '@/contexts/runtime-config-context';
import { toast } from 'sonner';
=======
>>>>>>> e9bfd8a3

interface ConversationDetailProps {
  conversationId: string;
  onBack?: () => void;
}

export function ConversationDetail({ conversationId, onBack }: ConversationDetailProps) {
  const [conversation, setConversation] = useState<ConversationDetailType | null>(null);
  const [loading, setLoading] = useState(true);
  const [error, setError] = useState<string | null>(null);
  const [isCopying, setIsCopying] = useState(false);
  const { tenantId, projectId } = useParams();
  const { SIGNOZ_URL } = useRuntimeConfig();

  const handleCopyTrace = async () => {
    if (!conversation) return;

    setIsCopying(true);
    try {
      const result = await copyTraceToClipboard(conversation);
      if (result.success) {
        toast.success('Trace copied to clipboard', {
          description: 'The OTEL trace has been copied successfully.',
        });
      } else {
        toast.error('Failed to copy trace', {
          description: result.error || 'An unknown error occurred',
        });
      }
    } catch (err) {
      toast.error('Failed to copy trace', {
        description: err instanceof Error ? err.message : 'An unknown error occurred',
      });
    } finally {
      await new Promise((resolve) => setTimeout(resolve, 200));
      setIsCopying(false);
    }
  };

  useEffect(() => {
    const fetchConversationDetail = async () => {
      try {
        setLoading(true);
        setError(null);
        const response = await fetch(`/api/signoz/conversations/${conversationId}`);
        if (!response.ok) throw new Error('Failed to fetch conversation details');
        const data = await response.json();
        setConversation(data);
      } catch (err) {
        setError(err instanceof Error ? err.message : 'An error occurred');
      } finally {
        setLoading(false);
      }
    };

    if (conversationId) fetchConversationDetail();
  }, [conversationId]);

  if (loading) {
    return (
      <div className="space-y-4">
        <div className="flex items-center gap-4 mb-6">
          <Skeleton className="h-8 w-24" />
          <Skeleton className="h-8 w-64" />
        </div>
        <div className="grid gap-4 md:grid-cols-2 lg:grid-cols-4">
          {[1, 2, 3, 4].map((i) => (
            <Skeleton key={i} className="h-32" />
          ))}
        </div>
        <Skeleton className="h-96" />
      </div>
    );
  }

  if (error || !conversation) {
    return (
      <Card className="shadow-none bg-background">
        <CardHeader>
          <CardTitle className="text-destructive">Error Loading Conversation</CardTitle>
        </CardHeader>
        <CardContent>
          <p className="text-sm text-muted-foreground">{error || 'Conversation not found.'}</p>
          {onBack && (
            <Button onClick={onBack} variant="outline" className="mt-4">
              <ArrowLeft className="h-4 w-4 mr-2" />
              Back to Overview
            </Button>
          )}
        </CardContent>
      </Card>
    );
  }

  return (
    <div className="h-full flex flex-col">
      {/* Header */}
      <div className="flex items-center justify-between mb-8 flex-shrink-0">
        <div className="flex items-center gap-2">
          {onBack && (
            <Button onClick={onBack} variant="ghost" size="icon-sm">
              <ArrowLeft className="h-4 w-4" />
              <span className="sr-only">Back</span>
            </Button>
          )}
          <div className="flex items-center gap-2">
            <h3 className="text-xl font-light">Conversation details</h3>
          </div>
        </div>
        <div className="flex items-center gap-2">
          {(conversation.agentId || conversation.agentName) && (
            <ExternalLink
              href={`/${tenantId}/projects/${projectId}/agents/${conversation.agentId}`}
            >
              {conversation.agentName ? `${conversation.agentName}` : conversation.agentId}
            </ExternalLink>
          )}
          <SignozLink conversationId={conversationId} />
        </div>
      </div>

      {/* Summary Cards */}
      <div className="grid gap-4 md:grid-cols-2 lg:grid-cols-3 mb-4 flex-shrink-0">
        {/* Duration */}
        <Card
          className="shadow-none bg-background"
          title={
            conversation.conversationStartTime && conversation.conversationEndTime
              ? `Start: ${conversation.conversationStartTime}\nEnd: ${conversation.conversationEndTime}`
              : 'Timing data not available'
          }
        >
          <CardHeader className="flex flex-row items-center justify-between space-y-0 pb-2">
            <CardTitle className="text-sm font-medium text-foreground">Duration</CardTitle>
            <Activity className="h-4 w-4 text-muted-foreground" />
          </CardHeader>
          <CardContent>
            <div className="space-y-2">
              {conversation.conversationStartTime && conversation.conversationEndTime ? (
                <>
                  <div className="text-sm font-medium text-foreground">
                    <div className="flex items-center gap-1">
                      <span className="text-xs text-muted-foreground">Start:</span>
                      <span className="text-xs font-mono">
                        {formatDateTime(conversation.conversationStartTime)}
                      </span>
                    </div>
                    <div className="flex items-center gap-1 mt-1">
                      <span className="text-xs text-muted-foreground">End:</span>
                      <span className="text-xs font-mono">
                        {formatDateTime(conversation.conversationEndTime)}
                      </span>
                    </div>
                  </div>
                  <div className="space-y-1 mt-2">
                    {conversation.conversationDuration && (
                      <div className="text-xs text-muted-foreground">
                        <span className="font-medium">Conversation Duration:</span>{' '}
                        {formatDuration(conversation.conversationDuration)}
                      </div>
                    )}
                  </div>
                </>
              ) : (
                <div className="text-sm text-muted-foreground">Timing data not available</div>
              )}
            </div>
          </CardContent>
        </Card>

        {/* AI Calls summary grouped by model */}
        <Card className="shadow-none bg-background">
          <CardHeader className="flex flex-row items-center justify-between space-y-0 pb-2">
            <CardTitle className="text-sm font-medium text-foreground">AI Calls</CardTitle>
            <MessageSquare className="h-4 w-4 text-muted-foreground" />
          </CardHeader>
          <CardContent>
            {(() => {
              const ai = conversation?.activities?.filter(
                (a: ActivityItem) =>
                  a.type === 'ai_generation' || a.type === 'ai_model_streamed_text'
              ) as ActivityItem[];
              const models: Record<
                string,
                { inputTokens: number; outputTokens: number; count: number }
              > = {};
              ai.forEach((a: ActivityItem) => {
                const model = a.aiModel || a.aiStreamTextModel || 'Unknown Model';
                models[model] ||= { inputTokens: 0, outputTokens: 0, count: 0 };
                models[model].inputTokens += a.inputTokens || 0;
                models[model].outputTokens += a.outputTokens || 0;
                models[model].count += 1;
              });
              const entries = Object.entries(models);
              return (
                <div className="space-y-3">
                  {entries.length ? (
                    entries.map(([model, data]) => (
                      <div key={model} className="border border-border rounded-lg p-3">
                        <div className="flex items-center justify-between mb-2">
                          <span className="text-sm font-medium text-foreground">{model}</span>
                          <span className="text-xs text-muted-foreground">{data.count} calls</span>
                        </div>
                        <div className="space-y-1">
                          <InfoRow
                            label="Total Input Tokens"
                            value={data.inputTokens.toLocaleString()}
                          />
                          <InfoRow
                            label="Total Output Tokens"
                            value={data.outputTokens.toLocaleString()}
                          />
                        </div>
                      </div>
                    ))
                  ) : (
                    <div className="text-center">
                      <div className="text-2xl font-bold text-muted-foreground mb-1">0</div>
                      <p className="text-xs text-muted-foreground">No AI calls found.</p>
                    </div>
                  )}
                </div>
              );
            })()}
          </CardContent>
        </Card>

        {/* Alerts */}
        <Card className="shadow-none bg-background">
          <CardHeader className="flex flex-row items-center justify-between space-y-0 pb-2">
            <CardTitle className="text-sm font-medium text-foreground">Alerts</CardTitle>
            <TriangleAlert className="h-4 w-4 text-muted-foreground" />
          </CardHeader>
          <CardContent>
            {(() => {
              const errors = conversation.errorCount ?? 0;
              const warnings = conversation.warningCount ?? 0;
              const total = errors + warnings;

              return (
                <>
                  {total > 0 ? (
                    <div className="space-y-1">
                      {errors > 0 && (
                        <div className="flex items-baseline gap-2">
                          <span className="text-2xl font-bold font-mono text-red-600">
                            {errors}
                          </span>
                          <span className="text-sm text-muted-foreground">
                            error{errors > 1 ? 's' : ''}
                          </span>
                        </div>
                      )}
                      {warnings > 0 && (
                        <div className="flex items-baseline gap-2">
                          <span className="text-2xl font-bold font-mono text-yellow-500">
                            {warnings}
                          </span>
                          <span className="text-sm text-muted-foreground">
                            warning{warnings > 1 ? 's' : ''}
                          </span>
                        </div>
                      )}
                    </div>
                  ) : (
                    <div>
                      <div className="text-2xl font-bold font-mono text-green-600 mb-1">0</div>
                      <p className="text-xs text-muted-foreground">No warnings or errors</p>
                    </div>
                  )}
                  {total > 0 && (
                    <Button
                      variant="outline"
                      size="sm"
                      className="mt-3 w-full flex items-center justify-center gap-1"
                      onClick={() => {
                        window.open(
                          getSignozTracesExplorerUrl(conversationId as string, SIGNOZ_URL),
                          '_blank'
                        );
                      }}
                    >
                      <ExternalLinkIcon className="h-3 w-3" />
                      View in SigNoz
                    </Button>
                  )}
                </>
              );
            })()}
          </CardContent>
        </Card>
      </div>

      {/* Timeline Panel - Takes remaining height */}
      <div className="flex-1 min-h-0">
        <ResizablePanelGroup
          direction="horizontal"
          className="h-full border rounded-xl bg-background"
        >
          <TimelineWrapper 
            conversation={conversation} 
            conversationId={conversationId}
            onCopyTrace={handleCopyTrace}
            isCopying={isCopying}
          />
        </ResizablePanelGroup>
      </div>
    </div>
  );
}<|MERGE_RESOLUTION|>--- conflicted
+++ resolved
@@ -25,11 +25,7 @@
 import { SignozLink } from './signoz-link';
 import { InfoRow } from './timeline/blocks';
 import { TimelineWrapper } from './timeline/timeline-wrapper';
-<<<<<<< HEAD
-import { useRuntimeConfig } from '@/contexts/runtime-config-context';
 import { toast } from 'sonner';
-=======
->>>>>>> e9bfd8a3
 
 interface ConversationDetailProps {
   conversationId: string;
