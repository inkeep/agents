'use client';

import { zodResolver } from '@hookform/resolvers/zod';
import { useEffect, useState } from 'react';
import { useController, useForm } from 'react-hook-form';
import { toast } from 'sonner';
import { ModelSelector } from '@/components/agent/sidepane/nodes/model-selector';
import { ExpandableJsonEditor } from '@/components/editors/expandable-json-editor';
import { FormFieldWrapper } from '@/components/form/form-field-wrapper';
import { GenericInput } from '@/components/form/generic-input';
import { GenericTextarea } from '@/components/form/generic-textarea';
import { Button } from '@/components/ui/button';
import {
  Dialog,
  DialogContent,
  DialogDescription,
  DialogHeader,
  DialogTitle,
  DialogTrigger,
} from '@/components/ui/dialog';
import { Form } from '@/components/ui/form';
import { Textarea } from '@/components/ui/textarea';
import { createEvaluatorAction, updateEvaluatorAction } from '@/lib/actions/evaluators';
import type { ActionResult } from '@/lib/actions/types';
import type { Evaluator } from '@/lib/api/evaluators';
import { type EvaluatorFormData, evaluatorSchema } from './validation';
import { JsonSchemaInput } from '@/components/form/json-schema-input';

interface EvaluatorFormDialogProps {
  tenantId: string;
  projectId: string;
  evaluatorId?: string;
  initialData?: Evaluator;
  isOpen: boolean;
  onOpenChange: (open: boolean) => void;
  trigger?: React.ReactNode;
}

const formatFormData = (data?: Evaluator): EvaluatorFormData => {
  if (!data) {
    return {
      name: '',
      description: '',
      prompt: '',
      schema: '{}',
      model: {
        model: '',
        providerOptions: undefined,
      },
    };
  }

  return {
    name: data.name || '',
    description: data.description || '',
    prompt: data.prompt || '',
    schema: JSON.stringify(data.schema || {}, null, 2),
    model: {
      model: data.model?.model || '',
      providerOptions: data.model?.providerOptions,
    },
  };
};

export function EvaluatorFormDialog({
  tenantId,
  projectId,
  evaluatorId,
  initialData,
  isOpen: controlledIsOpen,
  onOpenChange,
  trigger,
}: EvaluatorFormDialogProps) {
  const [internalIsOpen, setInternalIsOpen] = useState(false);
  const isOpen = trigger ? internalIsOpen : controlledIsOpen;
  const setIsOpen = trigger ? setInternalIsOpen : onOpenChange;
  const form = useForm<EvaluatorFormData>({
    resolver: zodResolver(evaluatorSchema),
    defaultValues: formatFormData(initialData),
  });

  useEffect(() => {
    if (isOpen) {
      form.reset(formatFormData(initialData));
    }
  }, [isOpen, initialData, form]);

  const { isSubmitting } = form.formState;

  const { field: providerOptionsField } = useController({
    control: form.control,
    name: 'model.providerOptions',
    defaultValue: undefined,
  });

  const onSubmit = async (data: EvaluatorFormData) => {
    const isValid = await form.trigger();
    if (!isValid) {
      const firstError = Object.keys(form.formState.errors)[0];
      if (firstError) {
        const errorElement = document
          .querySelector(`[name="${firstError}"]`)
          ?.closest('.space-y-4, .space-y-6');
        if (errorElement) {
          errorElement.scrollIntoView({ behavior: 'smooth', block: 'center' });
        }
      }
      return;
    }

    try {
      let parsedSchema: Record<string, unknown>;
      try {
        parsedSchema = JSON.parse(data.schema);
      } catch {
        toast.error('Schema must be valid JSON');
        return;
      }

      const payload = {
        name: data.name,
        description: data.description,
        prompt: data.prompt,
        schema: parsedSchema,
        model: {
          model: data.model.model,
          ...(data.model.providerOptions && {
            providerOptions: data.model.providerOptions,
          }),
        },
      };

      let result: ActionResult<Evaluator>;
      if (evaluatorId) {
        result = await updateEvaluatorAction(tenantId, projectId, evaluatorId, payload);
        if (result.success) {
          toast.success('Evaluator updated');
        } else {
          toast.error(result.error || 'Failed to update evaluator');
          return;
        }
      } else {
        result = await createEvaluatorAction(tenantId, projectId, payload);
        if (result.success) {
          toast.success('Evaluator created');
        } else {
          toast.error(result.error || 'Failed to create evaluator');
          return;
        }
      }

      onOpenChange(false);
      form.reset();
    } catch (error) {
      console.error('Error submitting evaluator:', error);
      const errorMessage = error instanceof Error ? error.message : 'An unexpected error occurred';
      toast.error(errorMessage);
    }
  };

<<<<<<< HEAD
  return (
    <Dialog open={isOpen} onOpenChange={setIsOpen}>
      {trigger && <DialogTrigger asChild>{trigger}</DialogTrigger>}
      <DialogContent className="sm:max-w-3xl max-h-[90vh] overflow-y-auto">
        <DialogHeader>
          <DialogTitle>{evaluatorId ? 'Edit Evaluator' : 'Create Evaluator'}</DialogTitle>
          <DialogDescription>
            Configure an evaluator with a prompt, output schema, and model settings for evaluating
            agent conversations.
          </DialogDescription>
        </DialogHeader>
=======
  const dialogContent = (
    <DialogContent className="!max-w-[80vw] w-[80vw] max-h-[95vh] overflow-y-auto">
      <DialogHeader>
        <DialogTitle>{evaluatorId ? 'Edit Evaluator' : 'Create Evaluator'}</DialogTitle>
        <DialogDescription>
          Configure an evaluator with a prompt, output schema, and model settings for evaluating
          agent conversations.
        </DialogDescription>
      </DialogHeader>
>>>>>>> a3c3bbf4

        <Form {...form}>
          <form onSubmit={form.handleSubmit(onSubmit)} className="space-y-6">
            <GenericInput
              control={form.control}
              name="name"
              label="Name"
              placeholder="e.g., Quality Check Evaluator"
              isRequired
            />

            <GenericTextarea
              control={form.control}
              name="description"
              label="Description"
              placeholder="Describe what this evaluator measures..."
              isRequired
            />

            <FormFieldWrapper
              control={form.control}
              name="prompt"
              label="Prompt"
              description="Instructions for the evaluator LLM on how to evaluate conversations"
              isRequired
            >
              {(field) => (
                <Textarea
                  placeholder="You are an evaluator. Analyze the conversation and provide feedback..."
                  className="min-h-[150px] font-mono text-sm"
                  {...field}
                  value={field.value ?? ''}
                />
              )}
            </FormFieldWrapper>

            <JsonSchemaInput
              control={form.control}
              name="schema"
              label="Output Schema"
              description="JSON Schema defining the structure of the evaluation output. Use standard JSON Schema format."
              isRequired
              placeholder={`{
  "type": "object",
  "properties": {
    "clarity": {
      "type": "number",
      "minimum": 0,
      "maximum": 10,
      "description": "How clear and understandable the responses were"
    },
    "helpfulness": {
      "type": "number",
      "minimum": 0,
      "maximum": 10,
      "description": "How helpful the agent was in addressing user needs"
    },
    "professionalism": {
      "type": "number",
      "minimum": 0,
      "maximum": 10,
      "description": "How professional and appropriate the tone was"
    },
    "efficiency": {
      "type": "number",
      "minimum": 0,
      "maximum": 10,
      "description": "How efficiently the agent completed the task"
    },
    "issues": {
      "type": "array",
      "items": {
        "type": "string"
      },
      "description": "Any issues or problems in the conversation"
    }
  },
  "required": ["clarity", "helpfulness", "professionalism", "efficiency"]
}`}
            />

            <div className="space-y-4">
              <FormFieldWrapper
                control={form.control}
                name="model.model"
                label="Model"
                description="AI model to use for the evaluator"
                isRequired
              >
                {(field) => (
                  <ModelSelector
                    label=""
                    placeholder="Select model"
                    value={field.value || ''}
                    onValueChange={field.onChange}
                    canClear={false}
                  />
                )}
              </FormFieldWrapper>

              <ExpandableJsonEditor
                name="model.providerOptions"
                label="Provider options"
                value={
                  providerOptionsField.value
                    ? JSON.stringify(providerOptionsField.value, null, 2)
                    : ''
                }
                onChange={(value) => {
                  if (!value?.trim()) {
                    providerOptionsField.onChange(undefined);
                    return;
                  }
                  try {
                    const parsed = JSON.parse(value);
                    providerOptionsField.onChange(parsed);
                  } catch {
                    // Invalid JSON - don't update the field value
                  }
                }}
                placeholder={`{
  "temperature": 0.7,
  "maxOutputTokens": 2048
}`}
              />
            </div>

            <div className="flex justify-end gap-2">
              <Button type="button" variant="outline" onClick={() => onOpenChange(false)}>
                Cancel
              </Button>
              <Button type="submit" disabled={isSubmitting}>
                {evaluatorId ? 'Update' : 'Create'} Evaluator
              </Button>
            </div>
          </form>
        </Form>
      </DialogContent>
    </Dialog>
  );
}<|MERGE_RESOLUTION|>--- conflicted
+++ resolved
@@ -158,11 +158,10 @@
     }
   };
 
-<<<<<<< HEAD
   return (
     <Dialog open={isOpen} onOpenChange={setIsOpen}>
       {trigger && <DialogTrigger asChild>{trigger}</DialogTrigger>}
-      <DialogContent className="sm:max-w-3xl max-h-[90vh] overflow-y-auto">
+      <DialogContent className="sm:max-w-3xl max-h-[95vh] overflow-y-auto">
         <DialogHeader>
           <DialogTitle>{evaluatorId ? 'Edit Evaluator' : 'Create Evaluator'}</DialogTitle>
           <DialogDescription>
@@ -170,17 +169,6 @@
             agent conversations.
           </DialogDescription>
         </DialogHeader>
-=======
-  const dialogContent = (
-    <DialogContent className="!max-w-[80vw] w-[80vw] max-h-[95vh] overflow-y-auto">
-      <DialogHeader>
-        <DialogTitle>{evaluatorId ? 'Edit Evaluator' : 'Create Evaluator'}</DialogTitle>
-        <DialogDescription>
-          Configure an evaluator with a prompt, output schema, and model settings for evaluating
-          agent conversations.
-        </DialogDescription>
-      </DialogHeader>
->>>>>>> a3c3bbf4
 
         <Form {...form}>
           <form onSubmit={form.handleSubmit(onSubmit)} className="space-y-6">
