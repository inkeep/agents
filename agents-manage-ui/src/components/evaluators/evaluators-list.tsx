--- conflicted
+++ resolved
@@ -68,11 +68,6 @@
             ) : (
               evaluators.map((evaluator) => (
                 <TableRow key={evaluator.id} noHover>
-<<<<<<< HEAD
-                  <TableCell className="font-medium text-foreground">{evaluator.name}</TableCell>
-                  <TableCell className="text-sm text-muted-foreground whitespace-normal">
-                    {evaluator.description}
-=======
                   <TableCell>
                     <button
                       type="button"
@@ -82,12 +77,9 @@
                       {evaluator.name}
                     </button>
                   </TableCell>
-                  <TableCell className="max-w-md">
-                    <span className="text-sm text-muted-foreground line-clamp-1">
-                      {evaluator.description}
-                    </span>
->>>>>>> a3c3bbf4
-                  </TableCell>
+                    <TableCell className="text-sm text-muted-foreground whitespace-normal">
+                        {evaluator.description}
+                    </TableCell>
                   <TableCell>
                     <code className="bg-muted text-muted-foreground rounded-md border px-2 py-1 text-sm font-mono">
                       {evaluator.model?.model || 'N/A'}
