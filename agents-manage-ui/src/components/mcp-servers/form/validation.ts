<<<<<<< HEAD
import { MCPTransportType } from '@inkeep/agents-core';
import { z } from 'zod/v4';
=======
import { z } from "zod/v4";
>>>>>>> 9d419744

// Discriminated union for tool selection
const toolsConfigSchema = z.discriminatedUnion("type", [
	z.object({
		type: z.literal("all"),
	}),
	z.object({
		type: z.literal("selective"),
		tools: z.array(z.string()),
	}),
]);

export const mcpToolSchema = z.object({
<<<<<<< HEAD
  name: z.string().min(1, 'Name is required.'),
  config: z.object({
    type: z.literal('mcp'),
    mcp: z.object({
      server: z.object({
        url: z.url('Must be a valid URL.'),
      }),
      transport: z.object({
        type: z.enum(MCPTransportType),
      }),
      toolsConfig: toolsConfigSchema.default({ type: 'all' }),
    }),
  }),
  credentialReferenceId: z.string().nullish(),
  imageUrl: z.string().optional(),
=======
	name: z.string().min(1, "Name is required."),
	config: z.object({
		type: z.literal("mcp"),
		mcp: z.object({
			server: z.object({
				url: z.url("Must be a valid URL."),
			}),
			transport: z.object({
				type: z.enum(["streamable_http", "sse"]),
			}),
			toolsConfig: toolsConfigSchema.default({ type: "all" }),
		}),
	}),
	credentialReferenceId: z.string().nullish(),
	imageUrl: z.string().optional(),
>>>>>>> 9d419744
});

export type MCPToolFormData = z.infer<typeof mcpToolSchema>;<|MERGE_RESOLUTION|>--- conflicted
+++ resolved
@@ -1,9 +1,5 @@
-<<<<<<< HEAD
-import { MCPTransportType } from '@inkeep/agents-core';
-import { z } from 'zod/v4';
-=======
+import { MCPTransportType } from "@inkeep/agents-core";
 import { z } from "zod/v4";
->>>>>>> 9d419744
 
 // Discriminated union for tool selection
 const toolsConfigSchema = z.discriminatedUnion("type", [
@@ -17,23 +13,6 @@
 ]);
 
 export const mcpToolSchema = z.object({
-<<<<<<< HEAD
-  name: z.string().min(1, 'Name is required.'),
-  config: z.object({
-    type: z.literal('mcp'),
-    mcp: z.object({
-      server: z.object({
-        url: z.url('Must be a valid URL.'),
-      }),
-      transport: z.object({
-        type: z.enum(MCPTransportType),
-      }),
-      toolsConfig: toolsConfigSchema.default({ type: 'all' }),
-    }),
-  }),
-  credentialReferenceId: z.string().nullish(),
-  imageUrl: z.string().optional(),
-=======
 	name: z.string().min(1, "Name is required."),
 	config: z.object({
 		type: z.literal("mcp"),
@@ -42,14 +21,13 @@
 				url: z.url("Must be a valid URL."),
 			}),
 			transport: z.object({
-				type: z.enum(["streamable_http", "sse"]),
+				type: z.enum(MCPTransportType),
 			}),
 			toolsConfig: toolsConfigSchema.default({ type: "all" }),
 		}),
 	}),
 	credentialReferenceId: z.string().nullish(),
 	imageUrl: z.string().optional(),
->>>>>>> 9d419744
 });
 
 export type MCPToolFormData = z.infer<typeof mcpToolSchema>;