'use client';

import { zodResolver } from '@hookform/resolvers/zod';
<<<<<<< HEAD
import { detectAuthenticationRequired, MCPTransportType } from '@inkeep/agents-core/client-exports';
=======
import { MCPTransportType } from '@inkeep/agents-core/client-exports';
>>>>>>> 7452a25c
import { useRouter } from 'next/navigation';
import { useState } from 'react';
import { useForm } from 'react-hook-form';
import { toast } from 'sonner';
import { GenericInput } from '@/components/form/generic-input';
import { GenericSelect } from '@/components/form/generic-select';
import { Button } from '@/components/ui/button';
import { DeleteConfirmation } from '@/components/ui/delete-confirmation';
import { Dialog, DialogTrigger } from '@/components/ui/dialog';
import { Form } from '@/components/ui/form';
import { InfoCard } from '@/components/ui/info-card';
import { useOAuthLogin } from '@/hooks/use-oauth-login';
import { deleteToolAction, detectOAuthServerAction } from '@/lib/actions/tools';
import type { Credential } from '@/lib/api/credentials';
import { createMCPTool, updateMCPTool } from '@/lib/api/tools';
import type { MCPTool } from '@/lib/types/tools';
import { generateId } from '@/lib/utils/id-utils';
import { ActiveToolsSelector } from './active-tools-selector';
import { type MCPToolFormData, mcpToolSchema } from './validation';

interface MCPServerFormProps {
  initialData?: MCPToolFormData;
  mode?: 'create' | 'update';
  tool?: MCPTool;
  credentials: Credential[];
  tenantId: string;
  projectId: string;
}

const defaultValues: MCPToolFormData = {
  name: '',
  config: {
    type: 'mcp' as const,
    mcp: {
      server: {
        url: '',
      },
      transport: {
        type: MCPTransportType.streamableHttp,
      },
      toolsConfig: { type: 'all' },
    },
  },
  imageUrl: '', // Initialize as empty string to avoid uncontrolled/controlled warning
  credentialReferenceId: 'oauth',
};

export function MCPServerForm({
  initialData,
  mode = 'create',
  tool,
  credentials,
  tenantId,
  projectId,
}: MCPServerFormProps) {
  const router = useRouter();
  const [isDeleteOpen, setIsDeleteOpen] = useState(false);
  const [isDeleting, setIsDeleting] = useState(false);

  const form = useForm({
    resolver: zodResolver(mcpToolSchema),
    defaultValues: {
      ...defaultValues,
      ...initialData,
    },
  });

  const { handleOAuthLogin } = useOAuthLogin({
    tenantId,
    projectId,
  });

  const { isSubmitting } = form.formState;

  // Helper function to filter active tools against available tools
  const getActiveTools = (toolsConfig: MCPToolFormData['config']['mcp']['toolsConfig']) => {
    if (toolsConfig.type === 'all') return undefined;

    const availableToolNames = tool?.availableTools?.map((t) => t.name) || [];
    return toolsConfig.tools.filter((toolName) => availableToolNames.includes(toolName));
  };

  const onSubmit = async (data: MCPToolFormData) => {
    try {
      // handle oauth login
      if (data.credentialReferenceId === 'oauth') {
        const result = await detectOAuthServerAction(data.config.mcp.server.url);

        if (!result.success) {
          toast.error(result.error || 'Failed to detect OAuth support');
          return;
        }

        if (!result.data) {
          toast.error(
            'This MCP server does not support OAuth authentication. Please select a different credential.'
          );
          return;
        }

        const mcpToolData = {
          id: generateId(),
          name: data.name,
          config: {
            type: 'mcp' as const,
            mcp: {
              server: {
                url: data.config.mcp.server.url,
              },
              transport: {
                type: data.config.mcp.transport.type,
              },
            },
          },
          credentialReferenceId: null,
          imageUrl: data.imageUrl,
        };

        const newTool = await createMCPTool(tenantId, projectId, mcpToolData);

        handleOAuthLogin({
          toolId: newTool.id,
          mcpServerUrl: data.config.mcp.server.url,
          toolName: data.name,
        });

        return;
      }

      // Transform form data to API format
      const transformedData = {
        ...data,
        credentialReferenceId:
          data.credentialReferenceId === 'none' ? null : data.credentialReferenceId,
        config: {
          ...data.config,
          mcp: {
            ...data.config.mcp,
            activeTools: getActiveTools(data.config.mcp.toolsConfig),
          },
        },
      };

      if (mode === 'update' && tool) {
        await updateMCPTool(tenantId, projectId, tool.id, transformedData);
        toast.success('MCP server updated successfully');
        router.push(`/${tenantId}/projects/${projectId}/mcp-servers/${tool.id}`);
      } else {
        const newTool = await createMCPTool(tenantId, projectId, {
          ...transformedData,
          id: generateId(),
        });
        toast.success('MCP server created successfully');
        router.push(`/${tenantId}/projects/${projectId}/mcp-servers/${newTool.id}`);
      }
    } catch (error) {
      console.error(`Failed to ${mode} MCP tool:`, error);
      toast.error(`Failed to ${mode} MCP server. Please try again.`);
    }
  };

  const handleDelete = async () => {
    if (!tool) return;

    setIsDeleting(true);
    try {
      // Don't revalidate to avoid Next.js trying to refetch the deleted resource on current page
      const result = await deleteToolAction(tenantId, projectId, tool.id, false);
      if (result.success) {
        setIsDeleteOpen(false);
        toast.success('MCP server deleted.');
        router.push(`/${tenantId}/projects/${projectId}/mcp-servers`);
      } else {
        toast.error(result.error || 'Failed to delete MCP server.');
      }
    } finally {
      setIsDeleting(false);
    }
  };

  return (
    <Dialog open={isDeleteOpen} onOpenChange={setIsDeleteOpen}>
      <Form {...form}>
        <form onSubmit={form.handleSubmit(onSubmit)} className="space-y-8">
          <GenericInput
            control={form.control}
            name="name"
            label="Name"
            placeholder="MCP server"
            isRequired
          />
          <GenericInput
            control={form.control}
            name="config.mcp.server.url"
            label="URL"
            placeholder="https://api.example.com/mcp"
            isRequired
          />
          <GenericSelect
            control={form.control}
            selectTriggerClassName="w-full"
            name="config.mcp.transport.type"
            label="Transport type"
            placeholder="Select transport type"
            options={[
              {
                value: MCPTransportType.streamableHttp,
                label: 'Streamable HTTP',
              },
              { value: MCPTransportType.sse, label: 'Server-Sent Events (SSE)' },
            ]}
          />
          <GenericInput
            control={form.control}
            name="imageUrl"
            label="Image URL (optional)"
            placeholder="https://example.com/icon.png or data:image/png;base64,..."
          />

          <div className="space-y-3">
            <GenericSelect
              control={form.control}
              selectTriggerClassName="w-full"
              name="credentialReferenceId"
              label="Credential"
              placeholder="Select a credential"
              options={[
                { value: 'oauth', label: 'OAuth' },
                { value: 'none', label: 'No Authentication' },
                ...credentials.map((credential) => ({
                  value: credential.id,
                  label: credential.id,
                })),
              ]}
            />
            <InfoCard title="How this works">
              <div className="space-y-2">
                <p>
                  Select <code className="bg-background px-1.5 py-0.5 rounded border">OAuth</code>{' '}
                  to authenticate with the MCP server's OAuth flow, which will start after you click
                  "Create".
                </p>
                <p>
                  Select{' '}
                  <code className="bg-background px-1.5 py-0.5 rounded border">
                    No Authentication
                  </code>{' '}
                  to skip authentication (i.e. none required or add a credential later).
                </p>
                <p>Or select from the existing credentials you have already created.</p>
              </div>
            </InfoCard>
          </div>

          {mode === 'update' && (
            <ActiveToolsSelector
              control={form.control}
              name="config.mcp.toolsConfig"
              label="Tools"
              availableTools={tool?.availableTools || []}
              description="Select which tools should be enabled for this MCP server"
            />
          )}

          <div className="flex w-full justify-between">
            <Button type="submit" disabled={isSubmitting}>
              {mode === 'update' ? 'Save' : 'Create'}
            </Button>
            {mode === 'update' && tool && (
              <DialogTrigger asChild>
<<<<<<< HEAD
                <Button type="button" variant="destructive-outline">
=======
                <Button type="button" variant="secondary">
>>>>>>> 7452a25c
                  Delete Server
                </Button>
              </DialogTrigger>
            )}
          </div>
        </form>
      </Form>
      {isDeleteOpen && tool && (
        <DeleteConfirmation
          itemName={tool.name || 'this MCP server'}
          isSubmitting={isDeleting}
          onDelete={handleDelete}
        />
      )}
    </Dialog>
  );
}<|MERGE_RESOLUTION|>--- conflicted
+++ resolved
@@ -1,11 +1,7 @@
 'use client';
 
 import { zodResolver } from '@hookform/resolvers/zod';
-<<<<<<< HEAD
-import { detectAuthenticationRequired, MCPTransportType } from '@inkeep/agents-core/client-exports';
-=======
 import { MCPTransportType } from '@inkeep/agents-core/client-exports';
->>>>>>> 7452a25c
 import { useRouter } from 'next/navigation';
 import { useState } from 'react';
 import { useForm } from 'react-hook-form';
@@ -276,11 +272,7 @@
             </Button>
             {mode === 'update' && tool && (
               <DialogTrigger asChild>
-<<<<<<< HEAD
                 <Button type="button" variant="destructive-outline">
-=======
-                <Button type="button" variant="secondary">
->>>>>>> 7452a25c
                   Delete Server
                 </Button>
               </DialogTrigger>
