--- conflicted
+++ resolved
@@ -1,22 +1,7 @@
 "use client";
 
-<<<<<<< HEAD
-import { zodResolver } from '@hookform/resolvers/zod';
-import { MCPTransportType } from '@inkeep/agents-core';
-import { nanoid } from 'nanoid';
-import { useRouter } from 'next/navigation';
-import { useForm } from 'react-hook-form';
-import { toast } from 'sonner';
-import { GenericInput } from '@/components/form/generic-input';
-import { GenericSelect } from '@/components/form/generic-select';
-import { Button } from '@/components/ui/button';
-import { Form } from '@/components/ui/form';
-import type { Credential } from '@/lib/api/credentials';
-import { createMCPTool, type MCPTool, syncMCPTool, updateMCPTool } from '@/lib/api/tools';
-import { ActiveToolsSelector } from './active-tools-selector';
-import { type MCPToolFormData, mcpToolSchema } from './validation';
-=======
 import { zodResolver } from "@hookform/resolvers/zod";
+import { MCPTransportType } from "@inkeep/agents-core";
 import { nanoid } from "nanoid";
 import { useRouter } from "next/navigation";
 import { useForm } from "react-hook-form";
@@ -34,7 +19,6 @@
 } from "@/lib/api/tools";
 import { ActiveToolsSelector } from "./active-tools-selector";
 import { type MCPToolFormData, mcpToolSchema } from "./validation";
->>>>>>> 9d419744
 
 interface MCPServerFormProps {
 	initialData?: MCPToolFormData;
@@ -46,23 +30,6 @@
 }
 
 const defaultValues: MCPToolFormData = {
-<<<<<<< HEAD
-  name: '',
-  config: {
-    type: 'mcp' as const,
-    mcp: {
-      server: {
-        url: '',
-      },
-      transport: {
-        type: MCPTransportType.streamableHttp,
-      },
-      toolsConfig: { type: 'all' },
-    },
-  },
-  imageUrl: '', // Initialize as empty string to avoid uncontrolled/controlled warning
-  credentialReferenceId: 'none',
-=======
 	name: "",
 	config: {
 		type: "mcp" as const,
@@ -71,14 +38,13 @@
 				url: "",
 			},
 			transport: {
-				type: "streamable_http",
+				type: MCPTransportType.streamableHttp,
 			},
 			toolsConfig: { type: "all" },
 		},
 	},
 	imageUrl: "", // Initialize as empty string to avoid uncontrolled/controlled warning
 	credentialReferenceId: "none",
->>>>>>> 9d419744
 };
 
 export function MCPServerForm({
@@ -148,54 +114,6 @@
 		}
 	};
 
-<<<<<<< HEAD
-  return (
-    <Form {...form}>
-      <form onSubmit={form.handleSubmit(onSubmit)} className="space-y-8">
-        <GenericInput
-          control={form.control}
-          name="name"
-          label="Name"
-          placeholder="MCP Server"
-          isRequired
-        />
-        <GenericInput
-          control={form.control}
-          name="config.mcp.server.url"
-          label="URL"
-          placeholder="https://api.example.com/mcp"
-          isRequired
-        />
-        <GenericSelect
-          control={form.control}
-          name="config.mcp.transport.type"
-          label="Transport Type"
-          placeholder="Select transport type"
-          options={[
-            { value: MCPTransportType.streamableHttp, label: 'Streamable HTTP' },
-            { value: MCPTransportType.sse, label: 'Server-Sent Events (SSE)' },
-          ]}
-        />
-        <GenericInput
-          control={form.control}
-          name="imageUrl"
-          label="Image URL (optional)"
-          placeholder="https://example.com/icon.png or data:image/png;base64,..."
-        />
-        <GenericSelect
-          control={form.control}
-          name="credentialReferenceId"
-          label="Credential"
-          placeholder="Select a credential"
-          options={[
-            { value: 'none', label: 'No Authentication' },
-            ...credentials.map((credential) => ({
-              value: credential.id,
-              label: credential.id,
-            })),
-          ]}
-        />
-=======
 	return (
 		<Form {...form}>
 			<form onSubmit={form.handleSubmit(onSubmit)} className="space-y-8">
@@ -219,8 +137,11 @@
 					label="Transport Type"
 					placeholder="Select transport type"
 					options={[
-						{ value: "streamable_http", label: "Streamable HTTP" },
-						{ value: "sse", label: "Server-Sent Events (SSE)" },
+						{
+							value: MCPTransportType.streamableHttp,
+							label: "Streamable HTTP",
+						},
+						{ value: MCPTransportType.sse, label: "Server-Sent Events (SSE)" },
 					]}
 				/>
 				<GenericInput
@@ -242,7 +163,6 @@
 						})),
 					]}
 				/>
->>>>>>> 9d419744
 
 				{mode === "update" && (
 					<ActiveToolsSelector
