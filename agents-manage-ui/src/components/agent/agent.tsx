--- conflicted
+++ resolved
@@ -1036,31 +1036,10 @@
   );
 }
 
-<<<<<<< HEAD
 export function Agent(props: AgentProps) {
   return (
     <ReactFlowProvider>
       <Flow {...props} />
-=======
-export function Agent({
-  agent,
-  dataComponentLookup,
-  artifactComponentLookup,
-  toolLookup,
-  credentialLookup,
-  externalAgentLookup,
-}: AgentProps) {
-  return (
-    <ReactFlowProvider>
-      <Flow
-        agent={agent}
-        dataComponentLookup={dataComponentLookup}
-        artifactComponentLookup={artifactComponentLookup}
-        toolLookup={toolLookup}
-        credentialLookup={credentialLookup}
-        externalAgentLookup={externalAgentLookup}
-      />
->>>>>>> a423b579
     </ReactFlowProvider>
   );
 }