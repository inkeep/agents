<<<<<<< HEAD
import type { Node } from '@xyflow/react';
import { useCallback } from 'react';
import { ExpandableJsonEditor } from '@/components/editors/expandable-json-editor';
=======
import { type Node, useReactFlow } from '@xyflow/react';
import { Trash2 } from 'lucide-react';
import { useParams } from 'next/navigation';
import { useCallback, useEffect, useState } from 'react';
import { ExpandableJsonEditor } from '@/components/form/expandable-json-editor';
import { Button } from '@/components/ui/button';
import { ExternalLink } from '@/components/ui/external-link';
import { Separator } from '@/components/ui/separator';
import { useAgentActions, useAgentStore } from '@/features/agent/state/use-agent-store';
>>>>>>> a423b579
import type { ErrorHelpers } from '@/hooks/use-agent-errors';
import { useAutoPrefillIdZustand } from '@/hooks/use-auto-prefill-id-zustand';
import { useNodeEditor } from '@/hooks/use-node-editor';
import type { Credential } from '@/lib/api/credentials';
import { getCurrentHeadersForExternalAgentNode } from '@/lib/utils/external-agent-utils';
import type { SubAgentExternalAgentConfigLookup } from '../../agent';
import type { ExternalAgentNodeData } from '../../configuration/node-types';
import { InputField, TextareaField } from './form-fields';

interface ExternalAgentNodeEditorProps {
  selectedNode: Node<ExternalAgentNodeData>;
  credentialLookup: Record<string, Credential>;
  subAgentExternalAgentConfigLookup: SubAgentExternalAgentConfigLookup;
  errorHelpers?: ErrorHelpers;
}

export function ExternalAgentNodeEditor({
  selectedNode,
  subAgentExternalAgentConfigLookup,
  errorHelpers,
}: ExternalAgentNodeEditorProps) {
  const { updateNodeData } = useReactFlow();
  const { markUnsaved } = useAgentActions();
  const { handleInputChange, getFieldError, setFieldRef, updateField, deleteNode } = useNodeEditor({
    selectedNodeId: selectedNode.id,
    errorHelpers,
  });
  const { tenantId, projectId } = useParams<{
    tenantId: string;
    projectId: string;
  }>();
  const handleHeadersChange = (value: string) => {
    // Always update the input state (allows user to type invalid JSON)
    setHeadersInputValue(value);

    // Only save to node data if the JSON is valid
    try {
      const parsedHeaders = value.trim() === '' ? {} : JSON.parse(value);
      if (
        typeof parsedHeaders === 'object' &&
        parsedHeaders !== null &&
        !Array.isArray(parsedHeaders)
      ) {
        // Valid format - save to node data
        updateNodeData(selectedNode.id, {
          ...selectedNode.data,
          tempHeaders: parsedHeaders,
        });
        markUnsaved();
      }
    } catch {
      // Invalid JSON - don't save, but allow user to continue typing
      // The ExpandableJsonEditor will show the validation error
    }
  };

  const { edges } = useAgentStore((state) => ({
    edges: state.edges,
  }));

  const handleIdChange = useCallback(
    (generatedId: string) => {
      updateField('id', generatedId);
    },
    [updateField]
  );

  // Auto-prefill ID based on name field (always enabled for agent nodes)
  useAutoPrefillIdZustand({
    nameValue: selectedNode.data.name,
    idValue: selectedNode.data.id,
    onIdChange: handleIdChange,
    isEditing: false,
  });

  const getCurrentHeaders = useCallback((): Record<string, string> => {
    return getCurrentHeadersForExternalAgentNode(
      selectedNode,
      subAgentExternalAgentConfigLookup,
      edges
    );
  }, [selectedNode, subAgentExternalAgentConfigLookup, edges]);

  // Local state for headers input (allows invalid JSON while typing)
  const [headersInputValue, setHeadersInputValue] = useState('{}');

  // Sync input value when node changes (but not on every data change)
  // biome-ignore lint/correctness/useExhaustiveDependencies: intentionally omit getCurrentHeaders to prevent reset loops
  useEffect(() => {
    const newHeaders = getCurrentHeaders();
    setHeadersInputValue(JSON.stringify(newHeaders, null, 2));
  }, [selectedNode.id]);

  return (
    <div className="space-y-8 flex flex-col">
      <p className="text-sm text-muted-foreground">
        External agents are agents that live outside of your project that can communicate using the
        A2A (Agent-to-Agent) protocol. External agents enable you to delegate tasks between agents
        within the agent framework or to third-party services.
      </p>

      <InputField
        ref={(el) => setFieldRef('name', el)}
        id="name"
        name="name"
        label="Name"
        value={selectedNode.data.name || ''}
        onChange={handleInputChange}
        placeholder="Support agent"
        disabled
        error={getFieldError('name')}
      />

      <InputField
        ref={(el) => setFieldRef('id', el)}
        id="id"
        name="id"
        label="Id"
        value={selectedNode.data.id || ''}
        onChange={handleInputChange}
        placeholder="my-external-agent"
        error={getFieldError('id')}
        disabled
        description="Choose a unique identifier for this agent. Using an existing id will replace that agent."
        isRequired
      />

      <TextareaField
        ref={(el) => setFieldRef('description', el)}
        id="description"
        name="description"
        label="Description"
        value={selectedNode.data.description || ''}
        onChange={handleInputChange}
        placeholder="This agent is responsible for..."
        error={getFieldError('description')}
        disabled
      />

      <InputField
        ref={(el) => setFieldRef('baseUrl', el)}
        id="baseUrl"
        name="baseUrl"
        label="Host URL"
        value={selectedNode.data.baseUrl || ''}
        onChange={handleInputChange}
        placeholder="https://api.example.com/agent"
        error={getFieldError('baseUrl')}
        tooltip="This URL is used to discover the agent's capabilities and communicate with it using the A2A protocol. For locally hosted agent defined with the agent-framework this would be: http://localhost:3002/tenants/:tenantId/projects/:projectId/agents/:agentId"
        disabled
      />
      <ExpandableJsonEditor
        name="headers"
        label="Headers"
        value={headersInputValue}
        onChange={handleHeadersChange}
        placeholder="{}"
      />
      <ExternalLink
        href={`/${tenantId}/projects/${projectId}/external-agents/${selectedNode.data.id}/edit`}
      >
        Edit External Agent
      </ExternalLink>
      <Separator />
      <div className="flex justify-end">
        <Button variant="destructive-outline" size="sm" onClick={deleteNode}>
          <Trash2 className="size-4" />
          Delete
        </Button>
      </div>
    </div>
  );
}<|MERGE_RESOLUTION|>--- conflicted
+++ resolved
@@ -1,18 +1,12 @@
-<<<<<<< HEAD
-import type { Node } from '@xyflow/react';
-import { useCallback } from 'react';
-import { ExpandableJsonEditor } from '@/components/editors/expandable-json-editor';
-=======
 import { type Node, useReactFlow } from '@xyflow/react';
 import { Trash2 } from 'lucide-react';
 import { useParams } from 'next/navigation';
 import { useCallback, useEffect, useState } from 'react';
-import { ExpandableJsonEditor } from '@/components/form/expandable-json-editor';
+import { ExpandableJsonEditor } from '@/components/editors/expandable-json-editor';
 import { Button } from '@/components/ui/button';
 import { ExternalLink } from '@/components/ui/external-link';
 import { Separator } from '@/components/ui/separator';
 import { useAgentActions, useAgentStore } from '@/features/agent/state/use-agent-store';
->>>>>>> a423b579
 import type { ErrorHelpers } from '@/hooks/use-agent-errors';
 import { useAutoPrefillIdZustand } from '@/hooks/use-auto-prefill-id-zustand';
 import { useNodeEditor } from '@/hooks/use-node-editor';
