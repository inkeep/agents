--- conflicted
+++ resolved
@@ -1,13 +1,9 @@
 import type { Node } from '@xyflow/react';
 import { Trash2 } from 'lucide-react';
 import { useCallback, useEffect, useState } from 'react';
-<<<<<<< HEAD
-import { StandaloneJsonEditor } from '@/components/editors/standalone-json-editor';
-=======
 import { StandaloneJsonEditor } from '@/components/form/standalone-json-editor';
 import { Button } from '@/components/ui/button';
 import { Separator } from '@/components/ui/separator';
->>>>>>> d8e9af2b
 import { useNodeEditor } from '@/hooks/use-node-editor';
 import type { FunctionToolNodeData } from '../../configuration/node-types';
 import { ExpandableCodeEditor } from '@/components/editors/expandable-code-editor';
