--- conflicted
+++ resolved
@@ -45,6 +45,11 @@
     (value: string) => {
       setInputSchema(value);
 
+      if (!value?.trim()) {
+        updatePath('inputSchema', undefined);
+        return;
+      }
+
       try {
         const parsed = JSON.parse(value);
         updatePath('inputSchema', parsed);
@@ -59,6 +64,11 @@
   const handleDependenciesChange = useCallback(
     (value: string) => {
       setDependencies(value);
+
+      if (!value?.trim()) {
+        updatePath('dependencies', undefined);
+        return;
+      }
 
       try {
         const parsed = JSON.parse(value);
@@ -124,30 +134,14 @@
         isRequired
         maxHeight="max-h-32"
       />
-<<<<<<< HEAD
-      <ExpandableCodeEditor
-        name="code"
-        label="Code"
-        value={code}
-        onChange={handleCodeChange}
-        placeholder="Enter function code here..."
-        error={getFieldError('code')}
-        isRequired
-      />
-      <p className="text-sm text-muted-foreground">
-        JavaScript function code to be executed by the tool. The function will receive arguments
-        based on the input schema and should return a result.
-      </p>
-      {getFieldError('code') && <p className="text-sm text-red-600">{getFieldError('code')}</p>}
-=======
       <div className="space-y-2">
-        <ExpandableTextArea
-          id="function-tool-code"
+        <ExpandableCodeEditor
+          name="code"
           label="Code"
           value={code}
           onChange={handleCodeChange}
           placeholder="Enter function code here..."
-          data-invalid={getFieldError('code') ? '' : undefined}
+          error={getFieldError('code')}
           isRequired
           className="font-mono text-sm data-invalid:border-red-300 data-invalid:focus-visible:border-red-300 data-invalid:focus-visible:ring-red-300"
         />
@@ -155,10 +149,7 @@
           JavaScript function code to be executed by the tool. The function will receive arguments
           based on the input schema and should return a result.
         </p>
-
-        {getFieldError('code') && <p className="text-sm text-red-600">{getFieldError('code')}</p>}
-      </div>
->>>>>>> 1463b673
+      </div>
       <div className="space-y-2">
         <div className="text-sm font-medium">
           Input Schema <span className="text-red-500">*</span>
