--- conflicted
+++ resolved
@@ -148,11 +148,7 @@
           value={selectedNode.data.prompt}
           onChange={(value) => updatePath('prompt', value)}
           placeholder="You are a helpful assistant..."
-<<<<<<< HEAD
-          aria-invalid={errorHelpers?.hasFieldError('prompt')}
-=======
           error={getFieldError('prompt')}
->>>>>>> f598d413
           label="Prompt"
           isRequired
         />
