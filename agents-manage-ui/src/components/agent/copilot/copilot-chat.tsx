'use client';

import { InkeepSidebarChat } from '@inkeep/agents-ui';
import type { InkeepCallbackEvent } from '@inkeep/agents-ui/types';
import { useEffect, useState } from 'react';
import { useRuntimeConfig } from '@/contexts/runtime-config-context';
import { useOAuthLogin } from '@/hooks/use-oauth-login';
import { generateId } from '@/lib/utils/id-utils';
import { useCopilotContext } from './copilot-context';
import { IkpMessage } from './message-parts/message';

interface CopilotChatProps {
  agentId?: string;
  projectId: string;
  tenantId: string;
<<<<<<< HEAD
  refreshAgentGraph: (targetAgentId?: string) => Promise<void>;
=======
  refreshAgentGraph: (options?: { fetchTools?: boolean }) => Promise<void>;
>>>>>>> b9525130
}

const styleOverrides = `
.ikp-markdown-code {
  background-color: var(--ikp-color-gray-100);
  color: var(--ikp-color-gray-900);
}

[data-theme=dark] .ikp-markdown-code {
  background-color: var(--ikp-color-white-alpha-100);
  color: var(--ikp-color-white-alpha-950);
}
`;

export function CopilotChat({ agentId, tenantId, projectId, refreshAgentGraph }: CopilotChatProps) {
  const { chatFunctionsRef, isOpen, setIsOpen, dynamicHeaders, setDynamicHeaders } =
    useCopilotContext();
  const [conversationId, setConversationId] = useState(generateId);

  const { handleOAuthLogin } = useOAuthLogin({
    tenantId,
    projectId,
    onFinish: () => {
      refreshAgentGraph({ fetchTools: true });
    },
  });

  useEffect(() => {
    const updateAgentGraph = (event: any) => {
      // we need to check if the conversationId is the same as the one in the event because this event is also triggered by the 'try now' chat.
      if (event.detail.type === 'tool_result' && event.detail.conversationId === conversationId) {
        if (!agentId) {
          const targetAgentId =
            event.detail?.details?.data?.output?.result?.content?.[0]?.text?.AgentResponse?.data
              ?.id;
          if (targetAgentId) {
            refreshAgentGraph(targetAgentId);
            window.history.pushState(
              null,
              '',
              `/${tenantId}/projects/${projectId}/agents/${targetAgentId}`
            );
          }
        } else {
          refreshAgentGraph();
        }
      }
    };

    document.addEventListener('ikp-data-operation', updateAgentGraph);
    return () => {
      document.removeEventListener('ikp-data-operation', updateAgentGraph);
    };
  }, [conversationId, refreshAgentGraph, agentId, tenantId, projectId]);

  const {
    PUBLIC_INKEEP_AGENTS_RUN_API_URL,
    PUBLIC_INKEEP_AGENTS_RUN_API_BYPASS_SECRET,
    PUBLIC_INKEEP_COPILOT_AGENT_ID,
    PUBLIC_INKEEP_COPILOT_PROJECT_ID,
    PUBLIC_INKEEP_COPILOT_TENANT_ID,
  } = useRuntimeConfig();

  if (
    !PUBLIC_INKEEP_COPILOT_AGENT_ID ||
    !PUBLIC_INKEEP_COPILOT_PROJECT_ID ||
    !PUBLIC_INKEEP_COPILOT_TENANT_ID
  ) {
    console.error(
      'PUBLIC_INKEEP_COPILOT_AGENT_ID, PUBLIC_INKEEP_COPILOT_PROJECT_ID, PUBLIC_INKEEP_COPILOT_TENANT_ID are not set, copilot chat will not be displayed'
    );
    return null;
  }

  return (
    <div className="h-full flex flex-row gap-4">
      <div className="flex-1 min-w-0 h-full">
        <InkeepSidebarChat
          key={JSON.stringify(dynamicHeaders)}
          openSettings={{
            isOpen: isOpen,
            onOpenChange: setIsOpen,
          }}
          position="left"
          baseSettings={{
            onEvent: async (event: InkeepCallbackEvent) => {
              if (event.eventName === 'chat_clear_button_clicked') {
                setDynamicHeaders({});
                setConversationId(generateId());
              }
            },
            primaryBrandColor: '#3784ff',
            colorMode: {
              sync: {
                target: document.documentElement,
                attributes: ['class'],
                isDarkMode: (attributes: Record<string, string | null>) =>
                  !!attributes?.class?.includes('dark'),
              },
            },
            theme: {
              styles: [
                {
                  key: 'custom-styles',
                  type: 'style',
                  value: styleOverrides,
                },
              ],
              colors: {
                gray: {
                  50: '#fafaf9',
                  100: '#f4f4f3',
                  200: '#eeeceb',
                  300: '#dedbd9',
                  400: '#cec7c2',
                  500: '#a9a19a',
                  600: '#75716b',
                  700: '#58534e',
                  800: '#443f3e',
                  900: '#2b2826',
                  950: '#1a1817',
                  1000: '#080706',
                },
                grayDark: {
                  950: 'oklch(0.141 0.005 285.823)',
                },
              },
            },
          }}
          aiChatSettings={{
            aiAssistantName: 'Agent Editor',
            components: {
              ...(IkpMessage
                ? {
                    IkpMessage: (props: any) =>
                      IkpMessage({
                        ...props,
                        copilotAgentId: PUBLIC_INKEEP_COPILOT_AGENT_ID,
                        copilotProjectId: PUBLIC_INKEEP_COPILOT_PROJECT_ID,
                        copilotTenantId: PUBLIC_INKEEP_COPILOT_TENANT_ID,
                        runApiUrl: PUBLIC_INKEEP_AGENTS_RUN_API_URL,
                        targetTenantId: tenantId,
                        targetProjectId: projectId,
                        targetAgentId: agentId,
                        onOAuthLogin: handleOAuthLogin,
                      }),
                  }
                : {}),
            },
            conversationId,
            chatFunctionsRef,
            aiAssistantAvatar: {
              light: '/assets/inkeep-icons/icon-blue.svg',
              dark: '/assets/inkeep-icons/icon-sky.svg',
            },
            agentUrl: `${PUBLIC_INKEEP_AGENTS_RUN_API_URL}/api/chat`,
            headers: {
              'x-emit-operations': 'true',
              Authorization: `Bearer ${PUBLIC_INKEEP_AGENTS_RUN_API_BYPASS_SECRET}`,
              'x-inkeep-tenant-id': PUBLIC_INKEEP_COPILOT_TENANT_ID,
              'x-inkeep-project-id': PUBLIC_INKEEP_COPILOT_PROJECT_ID,
              'x-inkeep-agent-id': PUBLIC_INKEEP_COPILOT_AGENT_ID,
              // Target is the agent that the copilot is building or editing.
              'x-target-tenant-id': tenantId,
              'x-target-project-id': projectId,
              ...(agentId ? { 'x-target-agent-id': agentId } : {}),
              // conversationId and messageId from the 'try now' improve with AI button.
              ...(dynamicHeaders?.conversationId
                ? { 'x-inkeep-from-conversation-id': dynamicHeaders.conversationId }
                : {}),
              ...(dynamicHeaders?.messageId
                ? { 'x-inkeep-from-message-id': dynamicHeaders.messageId }
                : {}),
            },
            exampleQuestionsLabel: agentId ? undefined : 'Try one of these examples:',
            exampleQuestions: agentId
              ? undefined
              : [
                  {
                    label: 'Build a weather agent',
                    value: 'Help me build an agent that can tell me the weather in any city.',
                  },
                  {
                    label: 'Build a recipe agent',
                    value: 'Help me build an agent that can help me find recipes.',
                  },
                  {
                    label: 'Build a travel agent',
                    value: 'Help me build an agent that can help me plan my travel.',
                  },
                ],
            introMessage: agentId
              ? `Hi! What would you like to change about \`${agentId}\`?`
              : 'Hi! What would you like to build?',
          }}
        />
      </div>
    </div>
  );
}<|MERGE_RESOLUTION|>--- conflicted
+++ resolved
@@ -13,11 +13,7 @@
   agentId?: string;
   projectId: string;
   tenantId: string;
-<<<<<<< HEAD
-  refreshAgentGraph: (targetAgentId?: string) => Promise<void>;
-=======
-  refreshAgentGraph: (options?: { fetchTools?: boolean }) => Promise<void>;
->>>>>>> b9525130
+  refreshAgentGraph: (options?: { fetchTools?: boolean; targetAgentId?: string }) => Promise<void>;
 }
 
 const styleOverrides = `
@@ -53,8 +49,9 @@
           const targetAgentId =
             event.detail?.details?.data?.output?.result?.content?.[0]?.text?.AgentResponse?.data
               ?.id;
+          console.log('targetAgentId', targetAgentId);
           if (targetAgentId) {
-            refreshAgentGraph(targetAgentId);
+            refreshAgentGraph({ targetAgentId });
             window.history.pushState(
               null,
               '',
