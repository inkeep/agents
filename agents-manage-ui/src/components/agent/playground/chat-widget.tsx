--- conflicted
+++ resolved
@@ -253,24 +253,13 @@
               dark: '/assets/inkeep-icons/icon-sky.svg',
             },
             conversationId,
-<<<<<<< HEAD
-            agentUrl: (() => {
-              // console.log('INKEEP_AGENTS_RUN_API_URL:', INKEEP_AGENTS_RUN_API_URL);
-              return agentId ? `${INKEEP_AGENTS_RUN_API_URL}/api/chat` : undefined;
-            })(),
-=======
             agentUrl: agentId ? `${PUBLIC_INKEEP_AGENTS_RUN_API_URL}/api/chat` : undefined,
->>>>>>> 92cc2d36
             headers: {
               'x-inkeep-tenant-id': tenantId,
               'x-inkeep-project-id': projectId,
               'x-inkeep-agent-id': agentId,
               'x-emit-operations': 'true',
-<<<<<<< HEAD
-              Authorization: `Bearer ${INKEEP_AGENTS_RUN_API_BYPASS_SECRET}`,
-=======
               Authorization: `Bearer ${PUBLIC_INKEEP_AGENTS_RUN_API_BYPASS_SECRET}`,
->>>>>>> 92cc2d36
               ...customHeaders,
             },
 
