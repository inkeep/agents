'use client';

import { Plus } from 'lucide-react';
import { useRouter } from 'next/navigation';
import { useState } from 'react';
import { DatasetItemFormDialog } from '@/components/dataset-items/dataset-item-form-dialog';
import { DatasetItemsTable } from '@/components/dataset-items/dataset-items-table';
import { Button } from '@/components/ui/button';
import { Tabs, TabsContent, TabsList, TabsTrigger } from '@/components/ui/tabs';
import type { DatasetItem } from '@/lib/api/dataset-items';
import { DatasetRunConfigFormDialog } from './dataset-run-config-form-dialog';
import { DatasetRunsList } from './dataset-runs-list';

interface DatasetTabsProps {
  tenantId: string;
  projectId: string;
  datasetId: string;
  items: DatasetItem[];
  defaultTab?: string;
  onTabChange?: (tab: string) => void;
}

export function DatasetTabs({
  tenantId,
  projectId,
  datasetId,
  items,
  defaultTab = 'items',
  onTabChange,
}: DatasetTabsProps) {
  const router = useRouter();
  const [activeTab, setActiveTab] = useState(defaultTab);
  const [isCreateItemOpen, setIsCreateItemOpen] = useState(false);
  const [isCreateRunOpen, setIsCreateRunOpen] = useState(false);
  const [refreshKey, setRefreshKey] = useState(0);

  const handleTabChange = (tab: string) => {
    setActiveTab(tab);
    onTabChange?.(tab);
  };

  return (
    <Tabs value={activeTab} onValueChange={handleTabChange} className="w-full">
      <div className="flex items-center justify-between border-b">
        <TabsList className="border-b bg-transparent p-0 h-auto">
          <TabsTrigger value="runs" variant="underline" className="h-10">
            Runs
          </TabsTrigger>
          <TabsTrigger value="items" variant="underline" className="h-10">
            Items
          </TabsTrigger>
        </TabsList>
        {activeTab === 'items' && (
          <div className="flex items-center h-10 px-4">
            <DatasetItemFormDialog
              tenantId={tenantId}
              projectId={projectId}
              datasetId={datasetId}
              isOpen={isCreateItemOpen}
              onOpenChange={setIsCreateItemOpen}
              trigger={
                <Button variant="ghost" size="sm" className="h-8">
                  <Plus />
                  New item
                </Button>
              }
            />
          </div>
        )}
        {activeTab === 'runs' && (
          <div className="flex items-center h-10 px-4">
            <DatasetRunConfigFormDialog
              tenantId={tenantId}
              projectId={projectId}
              datasetId={datasetId}
              isOpen={isCreateRunOpen}
              onOpenChange={setIsCreateRunOpen}
              onSuccess={() => {
                console.log('Dataset run config created, triggering refresh');
                setRefreshKey((prev) => prev + 1);
                router.refresh();
              }}
              trigger={
                <Button variant="ghost" size="sm" className="h-8">
                  <Plus />
                  New run
                </Button>
              }
            />
          </div>
        )}
      </div>

      <TabsContent value="runs" className="mt-6">
<<<<<<< HEAD
        <DatasetRunsList tenantId={tenantId} projectId={projectId} datasetId={datasetId} />
=======
        <DatasetRunsList
          tenantId={tenantId}
          projectId={projectId}
          datasetId={datasetId}
          refreshKey={refreshKey}
        />
>>>>>>> a3c3bbf4
      </TabsContent>

      <TabsContent value="items" className="mt-6">
        <DatasetItemsTable
          tenantId={tenantId}
          projectId={projectId}
          datasetId={datasetId}
          items={items}
        />
      </TabsContent>
    </Tabs>
  );
}<|MERGE_RESOLUTION|>--- conflicted
+++ resolved
@@ -92,16 +92,12 @@
       </div>
 
       <TabsContent value="runs" className="mt-6">
-<<<<<<< HEAD
-        <DatasetRunsList tenantId={tenantId} projectId={projectId} datasetId={datasetId} />
-=======
         <DatasetRunsList
           tenantId={tenantId}
           projectId={projectId}
           datasetId={datasetId}
           refreshKey={refreshKey}
         />
->>>>>>> a3c3bbf4
       </TabsContent>
 
       <TabsContent value="items" className="mt-6">
