'use client';

import { useRouter } from 'next/navigation';
import { useState } from 'react';
import {
  Dialog,
  DialogContent,
  DialogDescription,
  DialogHeader,
  DialogTitle,
  DialogTrigger,
} from '@/components/ui/dialog';
import { DatasetRunConfigForm } from './form/dataset-run-config-form';

interface DatasetRunConfigFormDialogProps {
  tenantId: string;
  projectId: string;
  datasetId: string;
  runConfigId?: string;
  initialData?: {
    name?: string;
    description?: string;
    agentIds?: string[];
    evaluationRunConfigIds?: string[];
    evaluationRunConfigs?: Array<{ id: string; enabled: boolean }>;
    triggerEvaluations?: boolean;
  };
  trigger?: React.ReactNode;
  isOpen?: boolean;
  onOpenChange?: (open: boolean) => void;
  onSuccess?: () => void;
}

export function DatasetRunConfigFormDialog({
  tenantId,
  projectId,
  datasetId,
  runConfigId,
  initialData,
  trigger,
  isOpen: controlledIsOpen,
  onOpenChange,
  onSuccess,
}: DatasetRunConfigFormDialogProps) {
  const router = useRouter();
  const [internalIsOpen, setInternalIsOpen] = useState(false);
  const isOpen = trigger ? internalIsOpen : (controlledIsOpen ?? false);
  const setIsOpen = trigger ? setInternalIsOpen : (onOpenChange ?? (() => {}));

  const handleSuccess = () => {
    // Close dialog
    if (trigger) {
      setInternalIsOpen(false);
    } else {
      onOpenChange?.(false);
    }
    // Refresh the page to get updated data from server
    router.refresh();
    // Call custom success callback if provided
    onSuccess?.();
  };

  const handleCancel = () => {
    setIsOpen(false);
    if (trigger) {
      setInternalIsOpen(false);
    }
  };

  return (
    <Dialog open={isOpen} onOpenChange={setIsOpen}>
      {trigger && <DialogTrigger asChild>{trigger}</DialogTrigger>}
      <DialogContent className="sm:max-w-3xl max-h-[90vh] overflow-y-auto">
        <DialogHeader>
          <DialogTitle>
<<<<<<< HEAD
            {runConfigId ? 'Edit Dataset Run Config' : 'Create Dataset Run Config'}
=======
            {runConfigId
              ? 'Edit Test Suite Run Configuration'
              : 'Create Test Suite Run Configuration'}
>>>>>>> a3c3bbf4
          </DialogTitle>
          <DialogDescription>
            Configure when and how to run this test suite against your agents
          </DialogDescription>
        </DialogHeader>
        <DatasetRunConfigForm
          tenantId={tenantId}
          projectId={projectId}
          datasetId={datasetId}
          runConfigId={runConfigId}
          initialData={initialData}
          onSuccess={handleSuccess}
          onCancel={handleCancel}
        />
      </DialogContent>
    </Dialog>
  );
}<|MERGE_RESOLUTION|>--- conflicted
+++ resolved
@@ -73,13 +73,9 @@
       <DialogContent className="sm:max-w-3xl max-h-[90vh] overflow-y-auto">
         <DialogHeader>
           <DialogTitle>
-<<<<<<< HEAD
-            {runConfigId ? 'Edit Dataset Run Config' : 'Create Dataset Run Config'}
-=======
             {runConfigId
               ? 'Edit Test Suite Run Configuration'
               : 'Create Test Suite Run Configuration'}
->>>>>>> a3c3bbf4
           </DialogTitle>
           <DialogDescription>
             Configure when and how to run this test suite against your agents
