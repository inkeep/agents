--- conflicted
+++ resolved
@@ -179,13 +179,8 @@
           container.style.height = `${contentHeight}px`;
         }
       }
-<<<<<<< HEAD
-      updateHeight();
-
-=======
       // Initial update — otherwise, when the Monaco editor is inside a tab, the page may jump on scroll without it
       updateHeight();
->>>>>>> 4e8a00d2
       disposables.push(editorInstance.onDidContentSizeChange(updateHeight));
     }
     setupHighlighter(isDark);
