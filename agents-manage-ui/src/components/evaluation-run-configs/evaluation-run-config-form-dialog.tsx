--- conflicted
+++ resolved
@@ -264,11 +264,7 @@
   return (
     <Dialog open={isOpen} onOpenChange={setIsOpen}>
       {trigger && <DialogTrigger asChild>{trigger}</DialogTrigger>}
-<<<<<<< HEAD
-      <DialogContent className="sm:max-w-3xl max-h-[90vh] overflow-y-auto">
-=======
-      <DialogContent className="!max-w-[80vw] w-[80vw] max-h-[95vh] overflow-y-auto">
->>>>>>> a3c3bbf4
+      <DialogContent className="sm:max-w-3xl max-h-[95vh] overflow-y-auto">
         <DialogHeader>
           <DialogTitle>
             {runConfigId ? 'Edit Continuous Test' : 'Create Continuous Test'}
@@ -393,11 +389,7 @@
 
         {/* Nested dialog for creating suite configs */}
         <Dialog open={isCreateSuiteConfigOpen} onOpenChange={setIsCreateSuiteConfigOpen}>
-<<<<<<< HEAD
           <DialogContent className="sm:max-w-lg">
-=======
-          <DialogContent className="!max-w-[80vw] w-[80vw]">
->>>>>>> a3c3bbf4
             <DialogHeader>
               <DialogTitle>Create Evaluation Plan</DialogTitle>
               <DialogDescription>
