'use client';

import { Plus } from 'lucide-react';
import { useState } from 'react';
import { Button } from '@/components/ui/button';
import { Tabs, TabsContent, TabsList, TabsTrigger } from '@/components/ui/tabs';
import type { EvaluationJobConfig } from '@/lib/api/evaluation-job-configs';
import type { EvaluationRunConfig } from '@/lib/api/evaluation-run-configs';
import type { Evaluator } from '@/lib/api/evaluators';
import { EvaluationJobFormDialog } from '../evaluation-jobs/evaluation-job-form-dialog';
import { EvaluationJobsList } from '../evaluation-jobs/evaluation-jobs-list';
import { EvaluationRunConfigFormDialog } from '../evaluation-run-configs/evaluation-run-config-form-dialog';
import { EvaluationRunConfigsList } from '../evaluation-run-configs/evaluation-run-configs-list';
import { EvaluatorFormDialog } from '../evaluators/evaluator-form-dialog';
import { EvaluatorsList } from '../evaluators/evaluators-list';

interface EvaluationsTabsProps {
  tenantId: string;
  projectId: string;
  evaluators: Evaluator[];
  jobConfigs: EvaluationJobConfig[];
  runConfigs: EvaluationRunConfig[];
}

export function EvaluationsTabs({
  tenantId,
  projectId,
  evaluators,
  jobConfigs,
  runConfigs,
}: EvaluationsTabsProps) {
  const [activeTab, setActiveTab] = useState('evaluators');
  const [isCreateEvaluatorOpen, setIsCreateEvaluatorOpen] = useState(false);
  const [isCreateJobOpen, setIsCreateJobOpen] = useState(false);
  const [isCreateRunConfigOpen, setIsCreateRunConfigOpen] = useState(false);
  const [refreshKey, setRefreshKey] = useState(0);

  return (
    <Tabs value={activeTab} onValueChange={setActiveTab} className="w-full">
      <div className="flex items-center justify-between border-b">
        <TabsList className="border-b bg-transparent p-0 h-auto">
          <TabsTrigger value="evaluators" variant="underline" className="h-10">
            Evaluators
          </TabsTrigger>
          <TabsTrigger value="jobs" variant="underline" className="h-10">
            Batch Evaluations
          </TabsTrigger>
          <TabsTrigger value="run-configs" variant="underline" className="h-10">
            Continuous Tests
          </TabsTrigger>
        </TabsList>
        {activeTab === 'evaluators' && (
          <div className="flex items-center h-10 px-4">
            <EvaluatorFormDialog
              tenantId={tenantId}
              projectId={projectId}
              isOpen={isCreateEvaluatorOpen}
              onOpenChange={setIsCreateEvaluatorOpen}
              trigger={
                <Button variant="ghost" size="sm">
                  <Plus />
                  New evaluator
                </Button>
              }
            />
          </div>
        )}
        {activeTab === 'jobs' && (
          <div className="flex items-center h-10 px-4">
            <EvaluationJobFormDialog
              tenantId={tenantId}
              projectId={projectId}
              isOpen={isCreateJobOpen}
              onOpenChange={setIsCreateJobOpen}
              trigger={
<<<<<<< HEAD
                <Button variant="ghost" size="sm">
                  <Plus />
                  New job
=======
                <Button variant="ghost" size="sm" className="h-8">
                  <Plus className="mr-2 h-4 w-4" />
                  New batch evaluation
>>>>>>> a3c3bbf4
                </Button>
              }
            />
          </div>
        )}
        {activeTab === 'run-configs' && (
          <div className="flex items-center h-10 px-4">
            <EvaluationRunConfigFormDialog
              tenantId={tenantId}
              projectId={projectId}
              isOpen={isCreateRunConfigOpen}
              onOpenChange={setIsCreateRunConfigOpen}
              onSuccess={() => {
                // Trigger refresh by incrementing refreshKey
                console.log('EvaluationRunConfigFormDialog onSuccess called');
                setRefreshKey((prev) => {
                  const newKey = prev + 1;
                  console.log('Setting refreshKey to:', newKey);
                  return newKey;
                });
              }}
              trigger={
<<<<<<< HEAD
                <Button variant="ghost" size="sm">
                  <Plus />
                  New run config
=======
                <Button variant="ghost" size="sm" className="h-8">
                  <Plus className="mr-2 h-4 w-4" />
                  New continuous test
>>>>>>> a3c3bbf4
                </Button>
              }
            />
          </div>
        )}
      </div>

      <TabsContent value="evaluators" className="mt-6">
        <EvaluatorsList tenantId={tenantId} projectId={projectId} evaluators={evaluators} />
      </TabsContent>

      <TabsContent value="jobs" className="mt-6">
        <EvaluationJobsList tenantId={tenantId} projectId={projectId} jobConfigs={jobConfigs} />
      </TabsContent>

      <TabsContent value="run-configs" className="mt-6">
        <EvaluationRunConfigsList
          tenantId={tenantId}
          projectId={projectId}
          runConfigs={runConfigs}
<<<<<<< HEAD
=======
          refreshKey={refreshKey}
>>>>>>> a3c3bbf4
        />
      </TabsContent>
    </Tabs>
  );
}<|MERGE_RESOLUTION|>--- conflicted
+++ resolved
@@ -73,15 +73,9 @@
               isOpen={isCreateJobOpen}
               onOpenChange={setIsCreateJobOpen}
               trigger={
-<<<<<<< HEAD
                 <Button variant="ghost" size="sm">
                   <Plus />
-                  New job
-=======
-                <Button variant="ghost" size="sm" className="h-8">
-                  <Plus className="mr-2 h-4 w-4" />
-                  New batch evaluation
->>>>>>> a3c3bbf4
+                    New batch evaluation
                 </Button>
               }
             />
@@ -104,15 +98,9 @@
                 });
               }}
               trigger={
-<<<<<<< HEAD
                 <Button variant="ghost" size="sm">
                   <Plus />
-                  New run config
-=======
-                <Button variant="ghost" size="sm" className="h-8">
-                  <Plus className="mr-2 h-4 w-4" />
-                  New continuous test
->>>>>>> a3c3bbf4
+                    New continuous test
                 </Button>
               }
             />
@@ -133,10 +121,7 @@
           tenantId={tenantId}
           projectId={projectId}
           runConfigs={runConfigs}
-<<<<<<< HEAD
-=======
           refreshKey={refreshKey}
->>>>>>> a3c3bbf4
         />
       </TabsContent>
     </Tabs>
