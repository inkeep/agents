// ***********************************************
// This example commands.js shows you how to
// create various custom commands and overwrite
// existing commands.
//
// For more comprehensive examples of custom
// commands please read more here:
// https://on.cypress.io/custom-commands
// ***********************************************
//
//
// -- This is a parent command --
// Cypress.Commands.add('login', (email, password) => { ... })
//
//
// -- This is a child command --
// Cypress.Commands.add('drag', { prevSubject: 'element'}, (subject, options) => { ... })
//
//
// -- This is a dual command --
// Cypress.Commands.add('dismiss', { prevSubject: 'optional'}, (subject, options) => { ... })
//
//
// -- This will overwrite an existing command --
// Cypress.Commands.overwrite('visit', (originalFn, url, options) => { ... })

<<<<<<< HEAD
declare global {
  namespace Cypress {
    interface Chainable {
      deleteAgent(tenantId: string, projectId: string, agentId: string): Chainable<void>;
    }
  }
}

Cypress.Commands.add('deleteAgent', (tenantId: string, projectId: string, agentId: string) => {
  const managementApiUrl = Cypress.env('MANAGEMENT_API_URL') || 'http://localhost:3002';

  cy.request({
    method: 'DELETE',
    url: `${managementApiUrl}/tenants/${tenantId}/projects/${projectId}/agent/${agentId}`,
    failOnStatusCode: false,
  }).then((response) => {
    cy.log(`Delete agent ${agentId}: ${response.status}`);
  });
});

export {};
=======
Cypress.Commands.add('typeInMonaco', (uri: string, value: string) => {
  return cy
    .get(`[data-uri="file:///${uri}"] textarea`)
    .type('{selectall}{del}', { force: true })
    .type(value, {
      parseSpecialCharSequences: false,
      delay: 0,
    });
});

Cypress.Commands.add(
  'assertMonacoContent',
  (uri: string, expected: string | ((content: string) => void)) => {
    cy.get(`[data-uri="file:///${uri}"] .view-line`).then((lines) => {
      const rendered = [...lines]
        .map((l) => l.textContent)
        .join('\n')
        // Replace non-breaking spaces with normal spaces
        .replaceAll(/\u00A0/g, ' ');

      if (typeof expected === 'function') {
        expected(rendered);
        return;
      }
      expect(rendered).to.eq(expected);
    });
  }
);
>>>>>>> 56e1b4de
<|MERGE_RESOLUTION|>--- conflicted
+++ resolved
@@ -24,7 +24,6 @@
 // -- This will overwrite an existing command --
 // Cypress.Commands.overwrite('visit', (originalFn, url, options) => { ... })
 
-<<<<<<< HEAD
 declare global {
   namespace Cypress {
     interface Chainable {
@@ -45,8 +44,6 @@
   });
 });
 
-export {};
-=======
 Cypress.Commands.add('typeInMonaco', (uri: string, value: string) => {
   return cy
     .get(`[data-uri="file:///${uri}"] textarea`)
@@ -75,4 +72,5 @@
     });
   }
 );
->>>>>>> 56e1b4de
+
+export {};