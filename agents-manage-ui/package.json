--- conflicted
+++ resolved
@@ -117,11 +117,8 @@
     "@types/react": "^19",
     "@types/react-dom": "^19",
     "@vitest/coverage-v8": "^3.2.4",
-<<<<<<< HEAD
+    "@vitest/web-worker": "3.1.4",
     "cypress": "^15.3.0",
-=======
-    "@vitest/web-worker": "3.1.4",
->>>>>>> 6d377516
     "jsdom": "^26.1.0",
     "tailwind-scrollbar": "^4.0.2",
     "tailwindcss": "^4",
