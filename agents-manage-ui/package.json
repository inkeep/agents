{
  "name": "@inkeep/agents-manage-ui",
  "version": "0.32.1",
  "license": "SEE LICENSE IN LICENSE.md",
  "main": "index.js",
  "types": "index.d.ts",
  "exports": {
    ".": "./.next/standalone/server.js",
    "./package.json": "./package.json"
  },
  "files": [
    "src",
    "public",
    "next.config.ts",
    "postcss.config.mjs",
    "tailwind.config.mjs",
    "tsconfig.json",
    "index.js",
    "index.d.ts",
    "package.json",
    ".next/standalone/agents-manage-ui",
    ".next/standalone/packages",
    ".next/standalone/package.json"
  ],
  "publishConfig": {
    "access": "public",
    "registry": "https://registry.npmjs.org/"
  },
  "scripts": {
    "dev": "next -p 3000",
    "build:sync": "cp -r public .next/standalone/agents-manage-ui && mkdir -p .next/standalone/agents-manage-ui/.next/ && cp -r .next/static .next/standalone/agents-manage-ui/.next/static",
    "build": "NODE_ENV=production next build --webpack && pnpm build:sync",
    "start": "next start",
    "lint": "biome lint",
    "lint:fix": "biome check --write",
    "format": "biome format --write",
    "format:check": "biome format",
    "typecheck": "next typegen && tsc --noEmit",
    "typecheck:watch": "tsc --noEmit --watch",
    "test": "vitest",
    "test:coverage": "vitest --run --coverage",
    "test:e2e": "cypress open",
    "test:e2e:run": "cypress run --headless",
    "test:e2e:ci": "start-server-and-test start http-get://localhost:3000/default/projects test:e2e:run"
  },
  "dependencies": {
    "@ai-sdk/anthropic": "2.0.2",
    "@ai-sdk/gateway": "^1.0.23",
    "@ai-sdk/google": "^2.0.14",
    "@ai-sdk/openai": "2.0.11",
    "@ai-sdk/react": "2.0.11",
    "@hookform/resolvers": "^5.2.1",
    "@inkeep/agents-core": "workspace:^",
    "@inkeep/agents-manage-api": "workspace:^",
    "@inkeep/agents-run-api": "workspace:^",
    "@inkeep/agents-ui": "^0.15.2",
    "@lezer/highlight": "^1.2.1",
    "@nangohq/frontend": "^0.69.5",
    "@nangohq/node": "^0.69.5",
    "@nangohq/types": "^0.69.5",
    "@openrouter/ai-sdk-provider": "^1.2.0",
    "@radix-ui/react-alert-dialog": "^1.1.15",
    "@radix-ui/react-checkbox": "^1.3.2",
    "@radix-ui/react-collapsible": "^1.1.12",
    "@radix-ui/react-dialog": "^1.1.14",
    "@radix-ui/react-dropdown-menu": "^2.1.15",
    "@radix-ui/react-label": "^2.1.7",
    "@radix-ui/react-popover": "^1.1.15",
    "@radix-ui/react-radio-group": "^1.3.8",
    "@radix-ui/react-scroll-area": "^1.2.9",
    "@radix-ui/react-select": "^2.2.5",
    "@radix-ui/react-separator": "^1.1.7",
    "@radix-ui/react-slot": "^1.2.3",
    "@radix-ui/react-switch": "^1.2.6",
    "@radix-ui/react-tabs": "^1.1.13",
    "@radix-ui/react-tooltip": "^1.2.7",
    "@shikijs/monaco": "^3.13.0",
    "@sinclair/typebox": "^0.34.40",
    "@xyflow/react": "^12.8.2",
    "ai": "^5.0.11",
    "axios": "^1.11.0",
    "axios-retry": "^4.5.0",
    "class-variance-authority": "^0.7.1",
    "clsx": "^2.1.1",
    "cmdk": "^1.1.1",
    "dagre": "^0.8.5",
    "date-fns": "^4.1.0",
    "lucide-react": "^0.539.0",
    "monaco-editor": "0.54.0",
    "nanoid": "^5.1.5",
    "next": "16.0.1",
    "next-themes": "^0.4.6",
    "nuqs": "^2.4.3",
    "pino": "^9.9.0",
    "pino-pretty": "^13.1.1",
<<<<<<< HEAD
    "react": "19.2.0",
=======
    "react": "19.1.1",
    "react-colorful": "^5.6.1",
>>>>>>> 954f1c25
    "react-day-picker": "^9.9.0",
    "react-dom": "19.2.0",
    "react-error-boundary": "^6.0.0",
    "react-hook-form": "^7.61.1",
    "react-resizable-panels": "^3.0.6",
    "react-runner": "^1.0.5",
    "recharts": "2.15.4",
    "remark-supersub": "^1.0.0",
    "shiki": "^3.13.0",
    "sonner": "^2.0.6",
    "streamdown": "^1.4.0",
    "tailwind-merge": "^3.3.1",
    "use-stick-to-bottom": "^1.1.1",
    "zod": "^4.1.11",
    "zustand": "^5.0.7"
  },
  "devDependencies": {
    "start-server-and-test": "^2.1.2",
    "@svgr/webpack": "^8.1.0",
    "@tailwindcss/postcss": "^4",
    "@testing-library/jest-dom": "^6.8.0",
    "@testing-library/react": "^16.3.0",
    "@testing-library/user-event": "^14.6.1",
    "@types/dagre": "^0.7.53",
    "@types/node": "^20",
    "@types/json-schema": "^7.0.15",
    "@types/react": "^19",
    "@types/react-dom": "^19",
    "@vitest/coverage-v8": "^3.2.4",
    "@vitest/web-worker": "3.1.4",
    "cypress": "^15.5.0",
    "jsdom": "^26.1.0",
    "tailwind-scrollbar": "^4.0.2",
    "tailwindcss": "^4",
    "tw-animate-css": "^1.3.6",
    "typescript": "^5",
    "vitest": "^3.2.4",
    "vitest-canvas-mock": "^0.3.3"
  },
  "engines": {
    "node": ">=22.0.0"
  }
}<|MERGE_RESOLUTION|>--- conflicted
+++ resolved
@@ -93,12 +93,8 @@
     "nuqs": "^2.4.3",
     "pino": "^9.9.0",
     "pino-pretty": "^13.1.1",
-<<<<<<< HEAD
     "react": "19.2.0",
-=======
-    "react": "19.1.1",
     "react-colorful": "^5.6.1",
->>>>>>> 954f1c25
     "react-day-picker": "^9.9.0",
     "react-dom": "19.2.0",
     "react-error-boundary": "^6.0.0",
