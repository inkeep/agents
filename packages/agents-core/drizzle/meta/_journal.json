--- conflicted
+++ resolved
@@ -5,13 +5,8 @@
     {
       "idx": 0,
       "version": "6",
-<<<<<<< HEAD
-      "when": 1758922880002,
-      "tag": "0000_large_hitman",
-=======
-      "when": 1758909851130,
-      "tag": "0000_large_black_widow",
->>>>>>> 0f6e19b5
+      "when": 1758927076208,
+      "tag": "0000_huge_black_tarantula",
       "breakpoints": true
     }
   ]
