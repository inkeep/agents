{
  "name": "@inkeep/agents-core",
  "version": "0.36.1",
  "description": "Agents Core contains the database schema, types, and validation schemas for Inkeep Agent Framework, along with core components.",
  "type": "module",
  "license": "SEE LICENSE IN LICENSE.md",
  "main": "./src/index.ts",
  "types": "./dist/index.d.ts",
  "exports": {
    ".": "./src/index.ts",
    "./constants/models": "./src/constants/models.ts",
    "./constants/schema-validation": "./src/constants/schema-validation/index.ts",
    "./schema": "./src/db/schema.ts",
    "./db/schema": "./src/db/schema.ts",
    "./auth": "./src/auth/auth.ts",
    "./auth/schema": "./src/auth/auth-schema.ts",
    "./auth/validation": "./src/auth/auth-validation-schemas.ts",
    "./auth/permissions": "./src/auth/permissions.ts",
    "./db/test-client": "./src/db/test-client.ts",
    "./types": "./src/types/index.ts",
    "./validation": "./src/validation/index.ts",
    "./client-exports": "./src/client-exports.ts",
    "./credential-stores": "./src/credential-stores/index.ts",
    "./drizzle": "./drizzle/",
    "./utils/schema-conversion": "./src/utils/schema-conversion.ts"
  },
  "scripts": {
    "build": "tsup",
    "test": "vitest --run",
    "test:unit": "vitest --run src/__tests__ --exclude src/__tests__/integration/**",
    "test:integration": "vitest --run src/__tests__/integration/",
    "test:coverage": "vitest --run --coverage",
    "test:watch": "vitest --watch",
    "lint": "biome lint src",
    "lint:fix": "biome check --write src",
    "format": "biome format --write src",
    "format:check": "biome format src",
    "typecheck": "tsc --noEmit",
    "typecheck:watch": "tsc --noEmit --watch",
    "db:generate": "drizzle-kit generate",
    "db:migrate": "drizzle-kit migrate",
    "db:drop": "drizzle-kit drop",
    "db:clean": "tsx src/db/clean.ts",
    "db:delete": "tsx src/db/delete.ts",
    "db:reset": "pnpm db:delete && pnpm db:migrate",
    "db:studio": "drizzle-kit studio",
    "db:check": "drizzle-kit check",
    "prepack": "clean-package",
    "postpack": "clean-package restore"
  },
  "clean-package": "./clean-package.config.json",
  "dependencies": {
<<<<<<< HEAD
    "@ai-sdk/anthropic": "2.0.2",
    "@ai-sdk/gateway": "^1.0.23",
    "@ai-sdk/google": "^2.0.14",
    "@ai-sdk/openai": "2.0.11",
    "@ai-sdk/openai-compatible": "^1.0.27",
=======
>>>>>>> 56e1b4de
    "@composio/core": "^0.2.4",
    "@electric-sql/pglite": "^0.3.13",
    "@better-auth/sso": "^1.4.0",
    "@hono/node-server": "^1.14.3",
    "@modelcontextprotocol/sdk": "^1.17.2",
    "@nangohq/node": "^0.69.5",
    "@nangohq/types": "^0.69.5",
    "@openrouter/ai-sdk-provider": "^1.2.0",
    "@opentelemetry/api": "^1.9.0",
    "@opentelemetry/auto-instrumentations-node": "^0.62.0",
    "@opentelemetry/baggage-span-processor": "^0.4.0",
    "@opentelemetry/exporter-jaeger": "^2.0.1",
    "@opentelemetry/exporter-trace-otlp-proto": "^0.203.0",
    "@opentelemetry/sdk-metrics": "^2.0.1",
    "@opentelemetry/sdk-node": "^0.203.0",
    "@opentelemetry/sdk-trace-node": "^2.0.1",
    "@opentelemetry/semantic-conventions": "^1.34.0",
    "ai": "5.0.11",
    "ajv": "^8.17.1",
    "ajv-formats": "^3.0.1",
    "better-auth": "^1.4.0",
    "dotenv": "^17.2.1",
    "dotenv-expand": "^12.0.3",
    "drizzle-orm": "^0.44.4",
    "drizzle-zod": "^0.8.2",
    "exit-hook": "^4.0.0",
    "find-up": "^7.0.0",
    "hono": "^4.10.4",
    "jmespath": "^0.16.0",
    "jose": "^6.1.0",
    "nanoid": "^5.0.9",
    "pg": "^8.16.3",
    "pino": "^9.11.0",
    "pino-pretty": "^13.1.1",
    "ts-pattern": "^5.7.1"
  },
  "optionalDependencies": {
    "keytar": "^7.9.0"
  },
  "devDependencies": {
    "@hono/zod-openapi": "^1.1.5",
    "zod": "^4.1.11",
    "@types/jmespath": "^0.15.2",
    "@types/node": "^20.11.24",
    "@types/pg": "^8.15.6",
    "@vitest/coverage-v8": "^3.2.4",
    "clean-package": "^2.2.0",
    "drizzle-kit": "^0.31.6",
    "tsx": "^4.19.2",
    "typescript": "^5.9.2",
    "vitest": "^3.2.4"
  },
  "engines": {
    "node": ">=22.0.0"
  },
  "publishConfig": {
    "access": "public",
    "registry": "https://registry.npmjs.org/"
  },
  "files": [
    "dist",
    "drizzle",
    "README.md",
    "LICENSE.md",
    "SUPPLEMENTAL_TERMS.md"
  ],
  "repository": {
    "type": "git",
    "url": "git+https://github.com/inkeep/agents.git",
    "directory": "packages/agents-core"
  }
}<|MERGE_RESOLUTION|>--- conflicted
+++ resolved
@@ -50,14 +50,11 @@
   },
   "clean-package": "./clean-package.config.json",
   "dependencies": {
-<<<<<<< HEAD
     "@ai-sdk/anthropic": "2.0.2",
     "@ai-sdk/gateway": "^1.0.23",
     "@ai-sdk/google": "^2.0.14",
     "@ai-sdk/openai": "2.0.11",
     "@ai-sdk/openai-compatible": "^1.0.27",
-=======
->>>>>>> 56e1b4de
     "@composio/core": "^0.2.4",
     "@electric-sql/pglite": "^0.3.13",
     "@better-auth/sso": "^1.4.0",
