import { beforeEach, describe, expect, it, vi } from 'vitest';
import { getFullGraphDefinition } from '../../data-access/agentGraphs';
import type { DatabaseClient } from '../../db/client';
import { createTestDatabaseClient } from '../../db/test-client';

describe('GraphFull Data Access - getFullGraphDefinition', () => {
  let db: DatabaseClient;
  const testTenantId = 'test-tenant';
  const testProjectId = 'test-project';
  const testGraphId = 'test-graph-1';

  beforeEach(async () => {
    db = await createTestDatabaseClient();
    vi.clearAllMocks();
  });

  describe('getFullGraphDefinition', () => {
    it('should return null when graph is not found', async () => {
      // Mock the database query to return null for graph lookup
      const mockQuery = {
        agentGraph: {
          findFirst: vi.fn().mockResolvedValue(null),
        },
        projects: {
          findFirst: vi.fn().mockResolvedValue(null), // No project with stopWhen configuration
        },
      };

      const mockDb = {
        ...db,
        query: mockQuery,
      } as any;

      const result = await getFullGraphDefinition(mockDb)({
        scopes: { tenantId: testTenantId, projectId: testProjectId, graphId: testGraphId },
      });

      expect(result).toBeNull();
      expect(mockQuery.agentGraph.findFirst).toHaveBeenCalled();
    });

    it('should return basic graph definition with default agent only', async () => {
      const mockGraph = {
        id: testGraphId,
        name: 'Test Graph',
        defaultSubAgentId: 'default-agent-1',
        createdAt: '2024-01-01T00:00:00.000Z',
        updatedAt: '2024-01-01T00:00:00.000Z',
        tenantId: testTenantId,
        projectId: testProjectId,
        description: null,
        models: null,
        contextConfigId: null,
      };

      // Mock database queries
      const mockQuery = {
        agentGraph: {
          findFirst: vi.fn().mockResolvedValue(mockGraph),
        },
        subAgentRelations: {
          findMany: vi.fn().mockResolvedValue([]), // No relations
        },
        subAgents: {
          findFirst: vi.fn().mockResolvedValue({
            id: 'default-agent-1',
            name: 'Default Agent',
            description: 'Default agent description',
            prompt: 'Default prompt',
            models: null,
            tenantId: testTenantId,
            projectId: testProjectId,
            createdAt: '2024-01-01T00:00:00.000Z',
            updatedAt: '2024-01-01T00:00:00.000Z',
          }),
          findMany: vi.fn().mockResolvedValue([
            {
              id: 'default-agent-1',
              name: 'Default Agent',
              description: 'Default agent description',
              prompt: 'Default prompt',
              models: null,
              tenantId: testTenantId,
              projectId: testProjectId,
              graphId: testGraphId,
              createdAt: '2024-01-01T00:00:00.000Z',
              updatedAt: '2024-01-01T00:00:00.000Z',
            },
          ]),
        },
        subAgentDataComponents: {
          findMany: vi.fn().mockResolvedValue([]),
        },
        subAgentArtifactComponents: {
          findMany: vi.fn().mockResolvedValue([]),
        },
        projects: {
          findFirst: vi.fn().mockResolvedValue(null), // No project with stopWhen configuration
        },
      };

      const mockDb = {
        ...db,
        query: mockQuery,
        selectDistinct: vi.fn().mockReturnValue({
          from: vi.fn().mockReturnValue({
            innerJoin: vi.fn().mockReturnValue({
              where: vi.fn().mockResolvedValue([]),
            }),
          }),
        }),
        select: vi.fn().mockReturnValue({
          from: vi.fn().mockReturnValue({
            innerJoin: vi.fn().mockReturnValue({
              where: vi.fn().mockResolvedValue([]),
            }),
          }),
        }),
      } as any;

      const result = await getFullGraphDefinition(mockDb)({
        scopes: { tenantId: testTenantId, projectId: testProjectId, graphId: testGraphId },
      });

      expect(result).toBeDefined();
      expect(result?.id).toBe(testGraphId);
      expect(result?.name).toBe('Test Graph');
      expect(result?.defaultSubAgentId).toBe('default-agent-1');
      expect(result?.subAgents).toHaveProperty('default-agent-1');
      expect(result?.subAgents['default-agent-1']).toEqual({
        id: 'default-agent-1',
        name: 'Default Agent',
        description: 'Default agent description',
        prompt: 'Default prompt',
        models: null,
        canTransferTo: [],
        canDelegateTo: [],
        dataComponents: [],
        artifactComponents: [],
        canUse: [],
      });
    });

    it('should handle graph with agent relationships', async () => {
      const mockGraph = {
        id: testGraphId,
        name: 'Test Graph',
        defaultSubAgentId: 'agent-1',
        createdAt: '2024-01-01T00:00:00.000Z',
        updatedAt: '2024-01-01T00:00:00.000Z',
        tenantId: testTenantId,
        projectId: testProjectId,
        description: null,
        models: null,
        contextConfigId: null,
      };

      const mockRelations = [
        {
          id: 'relation-1',
          sourceSubAgentId: 'agent-1',
          targetSubAgentId: 'agent-2',
          externalSubAgentId: null,
          relationType: 'transfer',
          graphId: testGraphId,
          tenantId: testTenantId,
          projectId: testProjectId,
          createdAt: '2024-01-01T00:00:00.000Z',
          updatedAt: '2024-01-01T00:00:00.000Z',
        },
      ];

      const mockAgents = [
        {
          id: 'agent-1',
          name: 'Agent 1',
          description: 'First agent',
          prompt: 'Instructions 1',
          models: null,
          tenantId: testTenantId,
          projectId: testProjectId,
          createdAt: '2024-01-01T00:00:00.000Z',
          updatedAt: '2024-01-01T00:00:00.000Z',
        },
        {
          id: 'agent-2',
          name: 'Agent 2',
          description: 'Second agent',
          prompt: 'Instructions 2',
          models: null,
          tenantId: testTenantId,
          projectId: testProjectId,
          createdAt: '2024-01-01T00:00:00.000Z',
          updatedAt: '2024-01-01T00:00:00.000Z',
        },
      ];

      // Mock database queries
      const mockQuery = {
        agentGraph: {
          findFirst: vi.fn().mockResolvedValue(mockGraph),
        },
        subAgentRelations: {
          findMany: vi.fn().mockResolvedValue(mockRelations),
        },
        subAgents: {
          findFirst: vi
            .fn()
            .mockResolvedValueOnce(mockAgents[0]) // First call for agent-1
            .mockResolvedValueOnce(mockAgents[1]), // Second call for agent-2
          findMany: vi.fn().mockResolvedValue(
            mockAgents.map((agent) => ({
              ...agent,
              graphId: testGraphId,
            }))
          ),
        },
        subAgentDataComponents: {
          findMany: vi.fn().mockResolvedValue([]),
        },
        subAgentArtifactComponents: {
          findMany: vi.fn().mockResolvedValue([]),
        },
        projects: {
          findFirst: vi.fn().mockResolvedValue(null), // No project with stopWhen configuration
        },
      };

      const mockDb = {
        ...db,
        query: mockQuery,
        selectDistinct: vi.fn().mockReturnValue({
          from: vi.fn().mockReturnValue({
            innerJoin: vi.fn().mockReturnValue({
              where: vi.fn().mockResolvedValue([]),
            }),
          }),
        }),
        select: vi.fn().mockReturnValue({
          from: vi.fn().mockReturnValue({
            innerJoin: vi.fn().mockReturnValue({
              where: vi.fn().mockResolvedValue([]),
            }),
          }),
        }),
      } as any;

      const result = await getFullGraphDefinition(mockDb)({
        scopes: { tenantId: testTenantId, projectId: testProjectId, graphId: testGraphId },
      });

      expect(result).toBeDefined();
      expect(result?.subAgents).toHaveProperty('agent-1');
      expect(result?.subAgents).toHaveProperty('agent-2');
    });

    it('should include tools when present', async () => {
      const mockGraph = {
        id: testGraphId,
        name: 'Test Graph',
        defaultSubAgentId: 'agent-1',
        createdAt: '2024-01-01T00:00:00.000Z',
        updatedAt: '2024-01-01T00:00:00.000Z',
        tenantId: testTenantId,
        projectId: testProjectId,
        description: null,
        models: null,
        contextConfigId: null,
      };

      const mockAgent = {
        id: 'agent-1',
        name: 'Agent 1',
        description: 'First agent',
        prompt: 'Instructions 1',
        models: null,
        tenantId: testTenantId,
        projectId: testProjectId,
        createdAt: '2024-01-01T00:00:00.000Z',
        updatedAt: '2024-01-01T00:00:00.000Z',
      };

      const mockTools = [
        {
          id: 'tool-1',
          name: 'Test Tool',
          config: { type: 'test' },
          imageUrl: 'https://example.com/tool.png',
          status: 'active',
          capabilities: ['read', 'write'],
          lastHealthCheck: '2024-01-01T00:00:00.000Z',
          lastError: null,
          availableTools: ['tool1', 'tool2'],
          lastToolsSync: '2024-01-01T00:00:00.000Z',
        },
      ];

      // Mock database queries
      const mockQuery = {
        agentGraph: {
          findFirst: vi.fn().mockResolvedValue(mockGraph),
        },
        subAgentRelations: {
          findMany: vi.fn().mockResolvedValue([]),
        },
        subAgents: {
          findFirst: vi.fn().mockResolvedValue(mockAgent),
          findMany: vi.fn().mockResolvedValue([
            {
              ...mockAgent,
              graphId: testGraphId,
            },
          ]),
        },
        subAgentDataComponents: {
          findMany: vi.fn().mockResolvedValue([]),
        },
        subAgentArtifactComponents: {
          findMany: vi.fn().mockResolvedValue([]),
        },
        projects: {
          findFirst: vi.fn().mockResolvedValue(null), // No project with stopWhen configuration
        },
      };

      // Create separate mocks for MCP tools and function tools queries
      let queryCallCount = 0;
      const mockDb = {
        ...db,
        query: mockQuery,
        selectDistinct: vi.fn().mockReturnValue({
          from: vi.fn().mockReturnValue({
            innerJoin: vi.fn().mockReturnValue({
              where: vi.fn().mockResolvedValue([]),
            }),
          }),
        }),
        select: vi.fn().mockImplementation(() => {
          queryCallCount++;
          // First call returns MCP tools, second call returns empty function tools
          if (queryCallCount === 1) {
            return {
              from: vi.fn().mockReturnValue({
                innerJoin: vi.fn().mockReturnValue({
                  where: vi.fn().mockResolvedValue(mockTools),
                }),
              }),
            };
          } else {
            return {
              from: vi.fn().mockReturnValue({
                innerJoin: vi.fn().mockReturnValue({
                  where: vi.fn().mockResolvedValue([]),
                }),
              }),
            };
          }
        }),
      } as any;

      const result = await getFullGraphDefinition(mockDb)({
        scopes: { tenantId: testTenantId, projectId: testProjectId, graphId: testGraphId },
      });

<<<<<<< HEAD
      expect((result?.agents['agent-1'] as any).canUse).toEqual([
        { agentToolRelationId: undefined, toolId: 'tool-1', toolSelection: null, headers: null },
=======
      expect((result?.subAgents['agent-1'] as any).canUse).toEqual([
        { toolId: 'tool-1', toolSelection: null, headers: null },
>>>>>>> 9cc2641a
      ]);
    });

    it('should include model settings when present', async () => {
      const mockModelSettings = {
        model: 'gpt-4',
        temperature: 0.7,
        maxTokens: 1000,
      };

      const mockGraph = {
        id: testGraphId,
        name: 'Test Graph',
        defaultSubAgentId: 'agent-1',
        models: mockModelSettings,
        createdAt: '2024-01-01T00:00:00.000Z',
        updatedAt: '2024-01-01T00:00:00.000Z',
        tenantId: testTenantId,
        projectId: testProjectId,
        description: null,
        contextConfigId: null,
      };

      const mockAgent = {
        id: 'agent-1',
        name: 'Agent 1',
        description: 'First agent',
        prompt: 'Instructions 1',
        models: null,
        tenantId: testTenantId,
        projectId: testProjectId,
        createdAt: '2024-01-01T00:00:00.000Z',
        updatedAt: '2024-01-01T00:00:00.000Z',
      };

      // Mock database queries
      const mockQuery = {
        agentGraph: {
          findFirst: vi.fn().mockResolvedValue(mockGraph),
        },
        subAgentRelations: {
          findMany: vi.fn().mockResolvedValue([]),
        },
        subAgents: {
          findFirst: vi.fn().mockResolvedValue(mockAgent),
          findMany: vi.fn().mockResolvedValue([
            {
              ...mockAgent,
              graphId: testGraphId,
            },
          ]),
        },
        subAgentDataComponents: {
          findMany: vi.fn().mockResolvedValue([]),
        },
        subAgentArtifactComponents: {
          findMany: vi.fn().mockResolvedValue([]),
        },
        projects: {
          findFirst: vi.fn().mockResolvedValue(null), // No project with stopWhen configuration
        },
      };

      const mockDb = {
        ...db,
        query: mockQuery,
        selectDistinct: vi.fn().mockReturnValue({
          from: vi.fn().mockReturnValue({
            innerJoin: vi.fn().mockReturnValue({
              where: vi.fn().mockResolvedValue([]),
            }),
          }),
        }),
        select: vi.fn().mockReturnValue({
          from: vi.fn().mockReturnValue({
            innerJoin: vi.fn().mockReturnValue({
              where: vi.fn().mockResolvedValue([]),
            }),
          }),
        }),
      } as any;

      const result = await getFullGraphDefinition(mockDb)({
        scopes: { tenantId: testTenantId, projectId: testProjectId, graphId: testGraphId },
      });

      expect(result?.models).toEqual(mockModelSettings);
    });

    it('should handle invalid dates gracefully', async () => {
      const mockGraph = {
        id: testGraphId,
        name: 'Test Graph',
        defaultSubAgentId: 'agent-1',
        createdAt: 'invalid-date',
        updatedAt: 'invalid-date',
        tenantId: testTenantId,
        projectId: testProjectId,
        description: null,
        models: null,
        contextConfigId: null,
      };

      const mockAgent = {
        id: 'agent-1',
        name: 'Agent 1',
        description: 'First agent',
        prompt: 'Instructions 1',
        models: null,
        tenantId: testTenantId,
        projectId: testProjectId,
        createdAt: '2024-01-01T00:00:00.000Z',
        updatedAt: '2024-01-01T00:00:00.000Z',
      };

      const mockTools = [
        {
          id: 'tool-1',
          name: 'Test Tool',
          config: { type: 'test' },
          imageUrl: null,
          status: 'active',
          capabilities: null,
          lastHealthCheck: 'invalid-date',
          lastError: null,
          availableTools: null,
          lastToolsSync: 'invalid-date',
        },
      ];

      // Mock database queries
      const mockQuery = {
        agentGraph: {
          findFirst: vi.fn().mockResolvedValue(mockGraph),
        },
        subAgentRelations: {
          findMany: vi.fn().mockResolvedValue([]),
        },
        subAgents: {
          findFirst: vi.fn().mockResolvedValue(mockAgent),
          findMany: vi.fn().mockResolvedValue([
            {
              ...mockAgent,
              graphId: testGraphId,
            },
          ]),
        },
        subAgentDataComponents: {
          findMany: vi.fn().mockResolvedValue([]),
        },
        subAgentArtifactComponents: {
          findMany: vi.fn().mockResolvedValue([]),
        },
        projects: {
          findFirst: vi.fn().mockResolvedValue(null), // No project with stopWhen configuration
        },
      };

      const mockDb = {
        ...db,
        query: mockQuery,
        selectDistinct: vi.fn().mockReturnValue({
          from: vi.fn().mockReturnValue({
            innerJoin: vi.fn().mockReturnValue({
              where: vi.fn().mockResolvedValue([]),
            }),
          }),
        }),
        select: vi.fn().mockReturnValue({
          from: vi.fn().mockReturnValue({
            innerJoin: vi.fn().mockReturnValue({
              where: vi.fn().mockResolvedValue(mockTools),
            }),
          }),
        }),
      } as any;

      const result = await getFullGraphDefinition(mockDb)({
        scopes: { tenantId: testTenantId, projectId: testProjectId, graphId: testGraphId },
      });

      // Should use current date for invalid dates
      expect(result?.createdAt).toMatch(/\d{4}-\d{2}-\d{2}T\d{2}:\d{2}:\d{2}\.\d{3}Z/);
      expect(result?.updatedAt).toMatch(/\d{4}-\d{2}-\d{2}T\d{2}:\d{2}:\d{2}\.\d{3}Z/);
    });

    it('should filter out null agent responses gracefully', async () => {
      const mockGraph = {
        id: testGraphId,
        name: 'Test Graph',
        defaultSubAgentId: 'agent-1',
        createdAt: '2024-01-01T00:00:00.000Z',
        updatedAt: '2024-01-01T00:00:00.000Z',
        tenantId: testTenantId,
        projectId: testProjectId,
        description: null,
        models: null,
        contextConfigId: null,
      };

      const mockRelations = [
        {
          id: 'relation-1',
          sourceSubAgentId: 'agent-1',
          targetSubAgentId: 'non-existent-agent',
          externalSubAgentId: null,
          relationType: 'transfer',
          graphId: testGraphId,
          tenantId: testTenantId,
          projectId: testProjectId,
          createdAt: '2024-01-01T00:00:00.000Z',
          updatedAt: '2024-01-01T00:00:00.000Z',
        },
      ];

      // Mock database queries
      const mockQuery = {
        agentGraph: {
          findFirst: vi.fn().mockResolvedValue(mockGraph),
        },
        subAgentRelations: {
          findMany: vi.fn().mockResolvedValue(mockRelations),
        },
        subAgents: {
          findFirst: vi
            .fn()
            .mockResolvedValueOnce({
              id: 'agent-1',
              name: 'Agent 1',
              description: 'First agent',
              prompt: 'Instructions 1',
              models: null,
              tenantId: testTenantId,
              projectId: testProjectId,
              createdAt: '2024-01-01T00:00:00.000Z',
              updatedAt: '2024-01-01T00:00:00.000Z',
            })
            .mockResolvedValueOnce(undefined), // Non-existent agent returns undefined
          findMany: vi.fn().mockResolvedValue([
            {
              id: 'agent-1',
              name: 'Agent 1',
              description: 'First agent',
              prompt: 'Instructions 1',
              models: null,
              tenantId: testTenantId,
              projectId: testProjectId,
              graphId: testGraphId,
              createdAt: '2024-01-01T00:00:00.000Z',
              updatedAt: '2024-01-01T00:00:00.000Z',
            },
          ]),
        },
        subAgentDataComponents: {
          findMany: vi.fn().mockResolvedValue([]),
        },
        subAgentArtifactComponents: {
          findMany: vi.fn().mockResolvedValue([]),
        },
        projects: {
          findFirst: vi.fn().mockResolvedValue(null), // No project with stopWhen configuration
        },
      };

      const mockDb = {
        ...db,
        query: mockQuery,
        selectDistinct: vi.fn().mockReturnValue({
          from: vi.fn().mockReturnValue({
            innerJoin: vi.fn().mockReturnValue({
              where: vi.fn().mockResolvedValue([]),
            }),
          }),
        }),
        select: vi.fn().mockReturnValue({
          from: vi.fn().mockReturnValue({
            innerJoin: vi.fn().mockReturnValue({
              where: vi.fn().mockResolvedValue([]),
            }),
          }),
        }),
      } as any;

      const result = await getFullGraphDefinition(mockDb)({
        scopes: { tenantId: testTenantId, projectId: testProjectId, graphId: testGraphId },
      });

      // Should only include the valid agent
      expect(result?.subAgents).toHaveProperty('agent-1');
      expect(result?.subAgents).not.toHaveProperty('non-existent-agent');
      expect(Object.keys(result?.subAgents || {})).toHaveLength(1);
    });
  });
});<|MERGE_RESOLUTION|>--- conflicted
+++ resolved
@@ -362,13 +362,8 @@
         scopes: { tenantId: testTenantId, projectId: testProjectId, graphId: testGraphId },
       });
 
-<<<<<<< HEAD
-      expect((result?.agents['agent-1'] as any).canUse).toEqual([
+      expect((result?.subAgents['agent-1'] as any).canUse).toEqual([
         { agentToolRelationId: undefined, toolId: 'tool-1', toolSelection: null, headers: null },
-=======
-      expect((result?.subAgents['agent-1'] as any).canUse).toEqual([
-        { toolId: 'tool-1', toolSelection: null, headers: null },
->>>>>>> 9cc2641a
       ]);
     });
 
