import { z } from '@hono/zod-openapi';
import { schemaValidationDefaults } from '../constants/schema-validation/defaults';

// Destructure defaults for use in schemas
const {
  AGENT_EXECUTION_TRANSFER_COUNT_MAX,
  AGENT_EXECUTION_TRANSFER_COUNT_MIN,
  CONTEXT_FETCHER_HTTP_TIMEOUT_MS_DEFAULT,
  STATUS_UPDATE_MAX_INTERVAL_SECONDS,
  STATUS_UPDATE_MAX_NUM_EVENTS,
  SUB_AGENT_TURN_GENERATION_STEPS_MAX,
  SUB_AGENT_TURN_GENERATION_STEPS_MIN,
  VALIDATION_AGENT_PROMPT_MAX_CHARS,
  VALIDATION_SUB_AGENT_PROMPT_MAX_CHARS,
} = schemaValidationDefaults;

import {
  agents,
  apiKeys,
  artifactComponents,
  contextCache,
  contextConfigs,
  conversations,
  credentialReferences,
  dataComponents,
  externalAgents,
  functions,
  functionTools,
  ledgerArtifacts,
  messages,
  projects,
  subAgentArtifactComponents,
  subAgentDataComponents,
  subAgentExternalAgentRelations,
  subAgentRelations,
  subAgents,
  subAgentTeamAgentRelations,
  subAgentToolRelations,
  taskRelations,
  tasks,
  tools,
} from '../db/schema';
import {
  CredentialStoreType,
  MCPServerType,
  MCPTransportType,
  TOOL_STATUS_VALUES,
  VALID_RELATION_TYPES,
} from '../types/utility';
import {
  createInsertSchema,
  createSelectSchema,
  MAX_ID_LENGTH,
  MIN_ID_LENGTH,
  registerFieldSchemas,
  resourceIdSchema,
  URL_SAFE_ID_PATTERN,
} from './drizzle-schema-helpers';

export { MAX_ID_LENGTH, MIN_ID_LENGTH, resourceIdSchema, URL_SAFE_ID_PATTERN };

export const StopWhenSchema = z
  .object({
    transferCountIs: z
      .number()
      .min(AGENT_EXECUTION_TRANSFER_COUNT_MIN)
      .max(AGENT_EXECUTION_TRANSFER_COUNT_MAX)
      .optional()
      .describe('The maximum number of transfers to trigger the stop condition.'),
    stepCountIs: z
      .number()
      .min(SUB_AGENT_TURN_GENERATION_STEPS_MIN)
      .max(SUB_AGENT_TURN_GENERATION_STEPS_MAX)
      .optional()
      .describe('The maximum number of steps to trigger the stop condition.'),
  })
  .openapi('StopWhen');

export const AgentStopWhenSchema = StopWhenSchema.pick({ transferCountIs: true }).openapi(
  'AgentStopWhen'
);

export const SubAgentStopWhenSchema = StopWhenSchema.pick({ stepCountIs: true }).openapi(
  'SubAgentStopWhen'
);

export type StopWhen = z.infer<typeof StopWhenSchema>;
export type AgentStopWhen = z.infer<typeof AgentStopWhenSchema>;
export type SubAgentStopWhen = z.infer<typeof SubAgentStopWhenSchema>;

const pageNumber = z.coerce.number().min(1).default(1).openapi('PaginationPageQueryParam');
const limitNumber = z.coerce
  .number()
  .min(1)
  .max(100)
  .default(10)
  .openapi('PaginationLimitQueryParam');

export const ModelSettingsSchema = z
  .object({
    model: z.string().optional().describe('The model to use for the project.'),
    providerOptions: z
      .record(z.string(), z.any())
      .optional()
      .describe('The provider options to use for the project.'),
  })
  .openapi('ModelSettings');

export type ModelSettings = z.infer<typeof ModelSettingsSchema>;

export const ModelSchema = z
  .object({
    base: ModelSettingsSchema.optional(),
    structuredOutput: ModelSettingsSchema.optional(),
    summarizer: ModelSettingsSchema.optional(),
  })
  .openapi('Model');

export const ProjectModelSchema = z
  .object({
    base: ModelSettingsSchema,
    structuredOutput: ModelSettingsSchema.optional(),
    summarizer: ModelSettingsSchema.optional(),
  })
  .openapi('ProjectModel');

export const FunctionToolConfigSchema = z.object({
  name: z.string(),
  description: z.string(),
  inputSchema: z.record(z.string(), z.unknown()),
  dependencies: z.record(z.string(), z.string()).optional(),
  execute: z.union([z.function(), z.string()]),
});

export type FunctionToolConfig = Omit<z.infer<typeof FunctionToolConfigSchema>, 'execute'> & {
  execute: ((params: any) => Promise<any>) | string;
};

const createApiSchema = <T extends z.ZodRawShape>(schema: z.ZodObject<T>) =>
  schema.omit({ tenantId: true, projectId: true });

const createApiInsertSchema = <T extends z.ZodRawShape>(schema: z.ZodObject<T>) =>
  schema.omit({ tenantId: true, projectId: true });

const createApiUpdateSchema = <T extends z.ZodRawShape>(schema: z.ZodObject<T>) =>
  schema.omit({ tenantId: true, projectId: true }).partial();

const createAgentScopedApiSchema = <T extends z.ZodRawShape>(schema: z.ZodObject<T>) =>
  schema.omit({ tenantId: true, projectId: true, agentId: true });

const createAgentScopedApiInsertSchema = <T extends z.ZodRawShape>(schema: z.ZodObject<T>) =>
  schema.omit({ tenantId: true, projectId: true, agentId: true });

const createAgentScopedApiUpdateSchema = <T extends z.ZodRawShape>(schema: z.ZodObject<T>) =>
  schema
    .omit({ tenantId: true, projectId: true, agentId: true })
    .partial();

export const SubAgentSelectSchema = createSelectSchema(subAgents);

export const SubAgentInsertSchema = createInsertSchema(subAgents).extend({
  id: resourceIdSchema,
  models: ModelSchema.optional(),
});

export const SubAgentUpdateSchema = SubAgentInsertSchema.partial();

export const SubAgentApiSelectSchema =
  createAgentScopedApiSchema(SubAgentSelectSchema).openapi('SubAgent');
export const SubAgentApiInsertSchema =
  createAgentScopedApiInsertSchema(SubAgentInsertSchema).openapi('SubAgentCreate');
export const SubAgentApiUpdateSchema =
  createAgentScopedApiUpdateSchema(SubAgentUpdateSchema).openapi('SubAgentUpdate');

export const SubAgentRelationSelectSchema = createSelectSchema(subAgentRelations);
export const SubAgentRelationInsertSchema = createInsertSchema(subAgentRelations).extend({
  id: resourceIdSchema,
  agentId: resourceIdSchema,
  sourceSubAgentId: resourceIdSchema,
  targetSubAgentId: resourceIdSchema.optional(),
  externalSubAgentId: resourceIdSchema.optional(),
  teamSubAgentId: resourceIdSchema.optional(),
});
export const SubAgentRelationUpdateSchema = SubAgentRelationInsertSchema.partial();

export const SubAgentRelationApiSelectSchema = createAgentScopedApiSchema(
  SubAgentRelationSelectSchema
).openapi('SubAgentRelation');
export const SubAgentRelationApiInsertSchema = createAgentScopedApiInsertSchema(
  SubAgentRelationInsertSchema
)
  .extend({
    relationType: z.enum(VALID_RELATION_TYPES),
  })
  .refine(
    (data) => {
      const hasTarget = data.targetSubAgentId != null;
      const hasExternal = data.externalSubAgentId != null;
      const hasTeam = data.teamSubAgentId != null;
      const count = [hasTarget, hasExternal, hasTeam].filter(Boolean).length;
      return count === 1; // Exactly one must be true
    },
    {
      message:
        'Must specify exactly one of targetSubAgentId, externalSubAgentId, or teamSubAgentId',
      path: ['targetSubAgentId', 'externalSubAgentId', 'teamSubAgentId'],
    }
  )
  .openapi('SubAgentRelationCreate');

export const SubAgentRelationApiUpdateSchema = createAgentScopedApiUpdateSchema(
  SubAgentRelationUpdateSchema
)
  .extend({
    relationType: z.enum(VALID_RELATION_TYPES).optional(),
  })
  .refine(
    (data) => {
      const hasTarget = data.targetSubAgentId != null;
      const hasExternal = data.externalSubAgentId != null;
      const hasTeam = data.teamSubAgentId != null;
      const count = [hasTarget, hasExternal, hasTeam].filter(Boolean).length;

      if (count === 0) {
        return true; // No relationship specified - valid for updates
      }

      return count === 1; // Exactly one must be true
    },
    {
      message:
        'Must specify exactly one of targetSubAgentId, externalSubAgentId, or teamSubAgentId when updating sub-agent relationships',
      path: ['targetSubAgentId', 'externalSubAgentId', 'teamSubAgentId'],
    }
  )
  .openapi('SubAgentRelationUpdate');

export const SubAgentRelationQuerySchema = z.object({
  sourceSubAgentId: z.string().optional(),
  targetSubAgentId: z.string().optional(),
  externalSubAgentId: z.string().optional(),
  teamSubAgentId: z.string().optional(),
});

export const ExternalSubAgentRelationInsertSchema = createInsertSchema(subAgentRelations).extend({
  id: resourceIdSchema,
  agentId: resourceIdSchema,
  sourceSubAgentId: resourceIdSchema,
  externalSubAgentId: resourceIdSchema,
});

export const ExternalSubAgentRelationApiInsertSchema = createApiInsertSchema(
  ExternalSubAgentRelationInsertSchema
);

export const AgentSelectSchema = createSelectSchema(agents);
export const AgentInsertSchema = createInsertSchema(agents).extend({
  id: resourceIdSchema,
  name: z.string().trim().nonempty(),
});
export const AgentUpdateSchema = AgentInsertSchema.partial();

export const AgentApiSelectSchema = createApiSchema(AgentSelectSchema).openapi('Agent');
export const AgentApiInsertSchema = createApiInsertSchema(AgentInsertSchema)
  .extend({
    id: resourceIdSchema,
  })
  .openapi('AgentCreate');
export const AgentApiUpdateSchema = createApiUpdateSchema(AgentUpdateSchema).openapi('AgentUpdate');

export const TaskSelectSchema = createSelectSchema(tasks);
export const TaskInsertSchema = createInsertSchema(tasks).extend({
  id: resourceIdSchema,
  conversationId: resourceIdSchema.optional(),
});
export const TaskUpdateSchema = TaskInsertSchema.partial();

export const TaskApiSelectSchema = createApiSchema(TaskSelectSchema);
export const TaskApiInsertSchema = createApiInsertSchema(TaskInsertSchema);
export const TaskApiUpdateSchema = createApiUpdateSchema(TaskUpdateSchema);

export const TaskRelationSelectSchema = createSelectSchema(taskRelations);
export const TaskRelationInsertSchema = createInsertSchema(taskRelations).extend({
  id: resourceIdSchema,
  parentTaskId: resourceIdSchema,
  childTaskId: resourceIdSchema,
});
export const TaskRelationUpdateSchema = TaskRelationInsertSchema.partial();

export const TaskRelationApiSelectSchema = createApiSchema(TaskRelationSelectSchema);
export const TaskRelationApiInsertSchema = createApiInsertSchema(TaskRelationInsertSchema);
export const TaskRelationApiUpdateSchema = createApiUpdateSchema(TaskRelationUpdateSchema);

const imageUrlSchema = z
  .string()
  .optional()
  .refine(
    (url) => {
      if (!url) return true; // Optional field
      if (url.startsWith('data:image/')) {
        const base64Part = url.split(',')[1];
        if (!base64Part) return false;
        return base64Part.length < 1400000; // ~1MB limit
      }
      try {
        const parsed = new URL(url);
        return parsed.protocol === 'http:' || parsed.protocol === 'https:';
      } catch {
        return false;
      }
    },
    {
      message: 'Image URL must be a valid HTTP(S) URL or a base64 data URL (max 1MB)',
    }
  );

export const McpTransportConfigSchema = z
  .object({
    type: z.enum(MCPTransportType),
    requestInit: z.record(z.string(), z.unknown()).optional(),
    eventSourceInit: z.record(z.string(), z.unknown()).optional(),
    reconnectionOptions: z.any().optional().openapi({
      type: 'object',
      description: 'Reconnection options for streamable HTTP transport',
    }),
    sessionId: z.string().optional(),
  })
  .openapi('McpTransportConfig');

export const ToolStatusSchema = z.enum(TOOL_STATUS_VALUES);

export const McpToolDefinitionSchema = z.object({
  name: z.string(),
  description: z.string().optional(),
  inputSchema: z.record(z.string(), z.unknown()).optional(),
});

export const ToolSelectSchema = createSelectSchema(tools);

export const ToolInsertSchema = createInsertSchema(tools).extend({
  id: resourceIdSchema,
  imageUrl: imageUrlSchema,
  config: z.object({
    type: z.literal('mcp'),
    mcp: z.object({
      server: z.object({
        url: z.url(),
      }),
      transport: z
        .object({
          type: z.enum(MCPTransportType),
          requestInit: z.record(z.string(), z.unknown()).optional(),
          eventSourceInit: z.record(z.string(), z.unknown()).optional(),
          reconnectionOptions: z.any().optional().openapi({
            type: 'object',
            description: 'Reconnection options for streamable HTTP transport',
          }),
          sessionId: z.string().optional(),
        })
        .optional(),
      activeTools: z.array(z.string()).optional(),
    }),
  }),
});

export const ConversationSelectSchema = createSelectSchema(conversations);
export const ConversationInsertSchema = createInsertSchema(conversations).extend({
  id: resourceIdSchema,
  contextConfigId: resourceIdSchema.optional(),
});
export const ConversationUpdateSchema = ConversationInsertSchema.partial();

export const ConversationApiSelectSchema =
  createApiSchema(ConversationSelectSchema).openapi('Conversation');
export const ConversationApiInsertSchema =
  createApiInsertSchema(ConversationInsertSchema).openapi('ConversationCreate');
export const ConversationApiUpdateSchema =
  createApiUpdateSchema(ConversationUpdateSchema).openapi('ConversationUpdate');

export const MessageSelectSchema = createSelectSchema(messages);
export const MessageInsertSchema = createInsertSchema(messages).extend({
  id: resourceIdSchema,
  conversationId: resourceIdSchema,
  taskId: resourceIdSchema.optional(),
});
export const MessageUpdateSchema = MessageInsertSchema.partial();

export const MessageApiSelectSchema = createApiSchema(MessageSelectSchema).openapi('Message');
export const MessageApiInsertSchema =
  createApiInsertSchema(MessageInsertSchema).openapi('MessageCreate');
export const MessageApiUpdateSchema =
  createApiUpdateSchema(MessageUpdateSchema).openapi('MessageUpdate');

export const ContextCacheSelectSchema = createSelectSchema(contextCache);
export const ContextCacheInsertSchema = createInsertSchema(contextCache);
export const ContextCacheUpdateSchema = ContextCacheInsertSchema.partial();

export const ContextCacheApiSelectSchema = createApiSchema(ContextCacheSelectSchema);
export const ContextCacheApiInsertSchema = createApiInsertSchema(ContextCacheInsertSchema);
export const ContextCacheApiUpdateSchema = createApiUpdateSchema(ContextCacheUpdateSchema);

export const DataComponentSelectSchema = createSelectSchema(dataComponents);
export const DataComponentInsertSchema = createInsertSchema(dataComponents).extend({
  id: resourceIdSchema,
});
export const DataComponentBaseSchema = DataComponentInsertSchema.omit({
  createdAt: true,
  updatedAt: true,
});

export const DataComponentUpdateSchema = DataComponentInsertSchema.partial();

export const DataComponentApiSelectSchema =
  createApiSchema(DataComponentSelectSchema).openapi('DataComponent');
export const DataComponentApiInsertSchema =
  createApiInsertSchema(DataComponentInsertSchema).openapi('DataComponentCreate');
export const DataComponentApiUpdateSchema =
  createApiUpdateSchema(DataComponentUpdateSchema).openapi('DataComponentUpdate');

export const SubAgentDataComponentSelectSchema = createSelectSchema(subAgentDataComponents);
export const SubAgentDataComponentInsertSchema = createInsertSchema(subAgentDataComponents);
export const SubAgentDataComponentUpdateSchema = SubAgentDataComponentInsertSchema.partial();

export const SubAgentDataComponentApiSelectSchema = createAgentScopedApiSchema(
  SubAgentDataComponentSelectSchema
);
export const SubAgentDataComponentApiInsertSchema = SubAgentDataComponentInsertSchema.omit({
  tenantId: true,
  projectId: true,
  id: true,
  createdAt: true,
});
export const SubAgentDataComponentApiUpdateSchema = createAgentScopedApiUpdateSchema(
  SubAgentDataComponentUpdateSchema
);

export const ArtifactComponentSelectSchema = createSelectSchema(artifactComponents);
export const ArtifactComponentInsertSchema = createInsertSchema(artifactComponents).extend({
  id: resourceIdSchema,
});
export const ArtifactComponentUpdateSchema = ArtifactComponentInsertSchema.partial();

export const ArtifactComponentApiSelectSchema = createApiSchema(
  ArtifactComponentSelectSchema
).openapi('ArtifactComponent');
export const ArtifactComponentApiInsertSchema = ArtifactComponentInsertSchema.omit({
  tenantId: true,
  projectId: true,
  createdAt: true,
  updatedAt: true,
}).openapi('ArtifactComponentCreate');
export const ArtifactComponentApiUpdateSchema = createApiUpdateSchema(
  ArtifactComponentUpdateSchema
).openapi('ArtifactComponentUpdate');

export const SubAgentArtifactComponentSelectSchema = createSelectSchema(subAgentArtifactComponents);
export const SubAgentArtifactComponentInsertSchema = createInsertSchema(
  subAgentArtifactComponents
).extend({
  id: resourceIdSchema,
  subAgentId: resourceIdSchema,
  artifactComponentId: resourceIdSchema,
});
export const SubAgentArtifactComponentUpdateSchema =
  SubAgentArtifactComponentInsertSchema.partial();

export const SubAgentArtifactComponentApiSelectSchema = createAgentScopedApiSchema(
  SubAgentArtifactComponentSelectSchema
);
export const SubAgentArtifactComponentApiInsertSchema = SubAgentArtifactComponentInsertSchema.omit({
  tenantId: true,
  projectId: true,
  id: true,
  createdAt: true,
});
export const SubAgentArtifactComponentApiUpdateSchema = createAgentScopedApiUpdateSchema(
  SubAgentArtifactComponentUpdateSchema
);

export const ExternalAgentSelectSchema = createSelectSchema(externalAgents).extend({
  credentialReferenceId: z.string().nullable().optional(),
});
export const ExternalAgentInsertSchema = createInsertSchema(externalAgents).extend({
  id: resourceIdSchema,
});
export const ExternalAgentUpdateSchema = ExternalAgentInsertSchema.partial();

export const ExternalAgentApiSelectSchema =
  createApiSchema(ExternalAgentSelectSchema).openapi('ExternalAgent');
export const ExternalAgentApiInsertSchema =
  createApiInsertSchema(ExternalAgentInsertSchema).openapi('ExternalAgentCreate');
export const ExternalAgentApiUpdateSchema =
  createApiUpdateSchema(ExternalAgentUpdateSchema).openapi('ExternalAgentUpdate');

export const AllAgentSchema = z.discriminatedUnion('type', [
  SubAgentApiSelectSchema.extend({ type: z.literal('internal') }),
  ExternalAgentApiSelectSchema.extend({ type: z.literal('external') }),
]);

export const ApiKeySelectSchema = createSelectSchema(apiKeys);

export const ApiKeyInsertSchema = createInsertSchema(apiKeys).extend({
  id: resourceIdSchema,
  agentId: resourceIdSchema,
});

export const ApiKeyUpdateSchema = ApiKeyInsertSchema.partial().omit({
  tenantId: true,
  projectId: true,
  id: true,
  publicId: true,
  keyHash: true,
  keyPrefix: true,
  createdAt: true,
});

export const ApiKeyApiSelectSchema = ApiKeySelectSchema.omit({
  tenantId: true,
  projectId: true,
  keyHash: true, // Never expose the hash
}).openapi('ApiKey');

export const ApiKeyApiCreationResponseSchema = z.object({
  data: z.object({
    apiKey: ApiKeyApiSelectSchema,
    key: z.string().describe('The full API key (shown only once)'),
  }),
});

export const ApiKeyApiInsertSchema = ApiKeyInsertSchema.omit({
  tenantId: true,
  projectId: true,
  id: true, // Auto-generated
  publicId: true, // Auto-generated
  keyHash: true, // Auto-generated
  keyPrefix: true, // Auto-generated
  lastUsedAt: true, // Not set on creation
}).openapi('ApiKeyCreate');

export const ApiKeyApiUpdateSchema = ApiKeyUpdateSchema.openapi('ApiKeyUpdate');

export const CredentialReferenceSelectSchema = z.object({
  id: z.string(),
  tenantId: z.string(),
  projectId: z.string(),
  name: z.string(),
  type: z.string(),
  credentialStoreId: z.string(),
  retrievalParams: z.record(z.string(), z.unknown()).nullish(),
  createdAt: z.string(),
  updatedAt: z.string(),
});

export const CredentialReferenceInsertSchema = createInsertSchema(credentialReferences).extend({
  id: resourceIdSchema,
  type: z.string(),
  credentialStoreId: resourceIdSchema,
  retrievalParams: z.record(z.string(), z.unknown()).nullish(),
});

export const CredentialReferenceUpdateSchema = CredentialReferenceInsertSchema.partial();

export const CredentialReferenceApiSelectSchema = createApiSchema(CredentialReferenceSelectSchema)
  .extend({
    type: z.enum(CredentialStoreType),
    tools: z.array(ToolSelectSchema).optional(),
    externalAgents: z.array(ExternalAgentSelectSchema).optional(),
  })
  .openapi('CredentialReference');
export const CredentialReferenceApiInsertSchema = createApiInsertSchema(
  CredentialReferenceInsertSchema
)
  .extend({
    type: z.enum(CredentialStoreType),
  })
  .openapi('CredentialReferenceCreate');
export const CredentialReferenceApiUpdateSchema = createApiUpdateSchema(
  CredentialReferenceUpdateSchema
)
  .extend({
    type: z.enum(CredentialStoreType).optional(),
  })
  .openapi('CredentialReferenceUpdate');

export const CredentialStoreSchema = z
  .object({
    id: z.string().describe('Unique identifier of the credential store'),
    type: z.enum(CredentialStoreType),
    available: z.boolean().describe('Whether the store is functional and ready to use'),
    reason: z.string().nullable().describe('Reason why store is not available, if applicable'),
  })
  .openapi('CredentialStore');

export const CredentialStoreListResponseSchema = z
  .object({
    data: z.array(CredentialStoreSchema).describe('List of credential stores'),
  })
  .openapi('CredentialStoreListResponse');

export const CreateCredentialInStoreRequestSchema = z
  .object({
    key: z.string().describe('The credential key'),
    value: z.string().describe('The credential value'),
    metadata: z
      .record(z.string(), z.string())
      .nullish()
      .describe('The metadata for the credential'),
  })
  .openapi('CreateCredentialInStoreRequest');

export const CreateCredentialInStoreResponseSchema = z
  .object({
    data: z.object({
      key: z.string().describe('The credential key'),
      storeId: z.string().describe('The store ID where credential was created'),
      createdAt: z.string().describe('ISO timestamp of creation'),
    }),
  })
  .openapi('CreateCredentialInStoreResponse');

export const RelatedAgentInfoSchema = z
  .object({
    id: z.string(),
    name: z.string(),
    description: z.string(),
  })
  .openapi('RelatedAgentInfo');

export const ComponentAssociationSchema = z
  .object({
    subAgentId: z.string(),
    createdAt: z.string(),
  })
  .openapi('ComponentAssociation');

export const OAuthLoginQuerySchema = z
  .object({
    tenantId: z.string().min(1, 'Tenant ID is required'),
    projectId: z.string().min(1, 'Project ID is required'),
    toolId: z.string().min(1, 'Tool ID is required'),
  })
  .openapi('OAuthLoginQuery');

export const OAuthCallbackQuerySchema = z
  .object({
    code: z.string().min(1, 'Authorization code is required'),
    state: z.string().min(1, 'State parameter is required'),
    error: z.string().optional(),
    error_description: z.string().optional(),
  })
  .openapi('OAuthCallbackQuery');

export const McpToolSchema = ToolInsertSchema.extend({
  imageUrl: imageUrlSchema,
  availableTools: z.array(McpToolDefinitionSchema).optional(),
  status: ToolStatusSchema.default('unknown'),
  version: z.string().optional(),
  expiresAt: z.string().optional(),
  relationshipId: z.string().optional(),
}).openapi('McpTool');

export const MCPToolConfigSchema = McpToolSchema.omit({
  config: true,
  tenantId: true,
  projectId: true,
  status: true,
  version: true,
  createdAt: true,
  updatedAt: true,
  credentialReferenceId: true,
}).extend({
  tenantId: z.string().optional(),
  projectId: z.string().optional(),
  description: z.string().optional(),
  serverUrl: z.url(),
  activeTools: z.array(z.string()).optional(),
  mcpType: z.enum(MCPServerType).optional(),
  transport: McpTransportConfigSchema.optional(),
  credential: CredentialReferenceApiInsertSchema.optional(),
});

export const ToolUpdateSchema = ToolInsertSchema.partial();

export const ToolApiSelectSchema = createApiSchema(ToolSelectSchema).openapi('Tool');
export const ToolApiInsertSchema = createApiInsertSchema(ToolInsertSchema).openapi('ToolCreate');
export const ToolApiUpdateSchema = createApiUpdateSchema(ToolUpdateSchema).openapi('ToolUpdate');

export const FunctionToolSelectSchema = createSelectSchema(functionTools);

export const FunctionToolInsertSchema = createInsertSchema(functionTools).extend({
  id: resourceIdSchema,
});

export const FunctionToolUpdateSchema = FunctionToolInsertSchema.partial();

export const FunctionToolApiSelectSchema =
  createApiSchema(FunctionToolSelectSchema).openapi('FunctionTool');
export const FunctionToolApiInsertSchema =
  createAgentScopedApiInsertSchema(FunctionToolInsertSchema).openapi('FunctionToolCreate');
export const FunctionToolApiUpdateSchema =
  createApiUpdateSchema(FunctionToolUpdateSchema).openapi('FunctionToolUpdate');

export const FunctionSelectSchema = createSelectSchema(functions);
export const FunctionInsertSchema = createInsertSchema(functions).extend({
  id: resourceIdSchema,
});
export const FunctionUpdateSchema = FunctionInsertSchema.partial();

export const FunctionApiSelectSchema = createApiSchema(FunctionSelectSchema).openapi('Function');
export const FunctionApiInsertSchema =
  createApiInsertSchema(FunctionInsertSchema).openapi('FunctionCreate');
export const FunctionApiUpdateSchema =
  createApiUpdateSchema(FunctionUpdateSchema).openapi('FunctionUpdate');

// Zod schemas for validation
export const FetchConfigSchema = z
  .object({
    url: z.string().min(1, 'URL is required'),
    method: z.enum(['GET', 'POST', 'PUT', 'DELETE', 'PATCH']).optional().default('GET'),
    headers: z.record(z.string(), z.string()).optional(),
    body: z.record(z.string(), z.unknown()).optional(),
    transform: z.string().optional(), // JSONPath or JS transform function
    timeout: z
      .number()
      .min(0)
      .optional()
      .default(CONTEXT_FETCHER_HTTP_TIMEOUT_MS_DEFAULT)
      .optional(),
  })
  .openapi('FetchConfig');

export const FetchDefinitionSchema = z
  .object({
    id: z.string().min(1, 'Fetch definition ID is required'),
    name: z.string().optional(),
    trigger: z.enum(['initialization', 'invocation']),
    fetchConfig: FetchConfigSchema,
    responseSchema: z.any().optional(), // JSON Schema for validating HTTP response
    defaultValue: z.any().optional().openapi({
      description: 'Default value if fetch fails',
    }),
    credential: CredentialReferenceApiInsertSchema.optional(),
  })
  .openapi('FetchDefinition');

export const ContextConfigSelectSchema = createSelectSchema(contextConfigs).extend({
  headersSchema: z.any().optional().openapi({
    type: 'object',
    description: 'JSON Schema for validating request headers',
  }),
});
export const ContextConfigInsertSchema = createInsertSchema(contextConfigs)
  .extend({
    id: resourceIdSchema.optional(),
    headersSchema: z.any().nullable().optional().openapi({
      type: 'object',
      description: 'JSON Schema for validating request headers',
    }),
    contextVariables: z.any().nullable().optional().openapi({
      type: 'object',
      description: 'Context variables configuration with fetch definitions',
    }),
  })
  .omit({
    createdAt: true,
    updatedAt: true,
  });
export const ContextConfigUpdateSchema = ContextConfigInsertSchema.partial();

export const ContextConfigApiSelectSchema = createApiSchema(ContextConfigSelectSchema)
  .omit({
    agentId: true,
  })
  .openapi('ContextConfig');
export const ContextConfigApiInsertSchema = createApiInsertSchema(ContextConfigInsertSchema)
  .omit({
    agentId: true,
  })
  .openapi('ContextConfigCreate');
export const ContextConfigApiUpdateSchema = createApiUpdateSchema(ContextConfigUpdateSchema)
  .omit({
    agentId: true,
  })
  .openapi('ContextConfigUpdate');

export const SubAgentToolRelationSelectSchema = createSelectSchema(subAgentToolRelations);
export const SubAgentToolRelationInsertSchema = createInsertSchema(subAgentToolRelations).extend({
  id: resourceIdSchema,
  subAgentId: resourceIdSchema,
  toolId: resourceIdSchema,
  selectedTools: z.array(z.string()).nullish(),
  headers: z.record(z.string(), z.string()).nullish(),
  toolPolicies: z.record(z.string(), z.object({ needsApproval: z.boolean().optional() })).nullish(),
});

export const SubAgentToolRelationUpdateSchema = SubAgentToolRelationInsertSchema.partial();

export const SubAgentToolRelationApiSelectSchema = createAgentScopedApiSchema(
  SubAgentToolRelationSelectSchema
).openapi('SubAgentToolRelation');
export const SubAgentToolRelationApiInsertSchema = createAgentScopedApiInsertSchema(
  SubAgentToolRelationInsertSchema
).openapi('SubAgentToolRelationCreate');
export const SubAgentToolRelationApiUpdateSchema = createAgentScopedApiUpdateSchema(
  SubAgentToolRelationUpdateSchema
).openapi('SubAgentToolRelationUpdate');

// Sub-Agent External Agent Relation Schemas
export const SubAgentExternalAgentRelationSelectSchema = createSelectSchema(
  subAgentExternalAgentRelations
);
export const SubAgentExternalAgentRelationInsertSchema = createInsertSchema(
  subAgentExternalAgentRelations
).extend({
  id: resourceIdSchema,
  subAgentId: resourceIdSchema,
  externalAgentId: resourceIdSchema,
  headers: z.record(z.string(), z.string()).nullish(),
});

export const SubAgentExternalAgentRelationUpdateSchema =
  SubAgentExternalAgentRelationInsertSchema.partial();

export const SubAgentExternalAgentRelationApiSelectSchema = createAgentScopedApiSchema(
  SubAgentExternalAgentRelationSelectSchema
).openapi('SubAgentExternalAgentRelation');
export const SubAgentExternalAgentRelationApiInsertSchema = createAgentScopedApiInsertSchema(
  SubAgentExternalAgentRelationInsertSchema
)
  .omit({ id: true, subAgentId: true })
  .openapi('SubAgentExternalAgentRelationCreate');
export const SubAgentExternalAgentRelationApiUpdateSchema = createAgentScopedApiUpdateSchema(
  SubAgentExternalAgentRelationUpdateSchema
).openapi('SubAgentExternalAgentRelationUpdate');

// Sub-Agent Team Agent Relation Schemas
export const SubAgentTeamAgentRelationSelectSchema = createSelectSchema(subAgentTeamAgentRelations);
export const SubAgentTeamAgentRelationInsertSchema = createInsertSchema(
  subAgentTeamAgentRelations
).extend({
  id: resourceIdSchema,
  subAgentId: resourceIdSchema,
  targetAgentId: resourceIdSchema,
  headers: z.record(z.string(), z.string()).nullish(),
});

export const SubAgentTeamAgentRelationUpdateSchema =
  SubAgentTeamAgentRelationInsertSchema.partial();

export const SubAgentTeamAgentRelationApiSelectSchema = createAgentScopedApiSchema(
  SubAgentTeamAgentRelationSelectSchema
).openapi('SubAgentTeamAgentRelation');
export const SubAgentTeamAgentRelationApiInsertSchema = createAgentScopedApiInsertSchema(
  SubAgentTeamAgentRelationInsertSchema
)
  .omit({ id: true, subAgentId: true })
  .openapi('SubAgentTeamAgentRelationCreate');
export const SubAgentTeamAgentRelationApiUpdateSchema = createAgentScopedApiUpdateSchema(
  SubAgentTeamAgentRelationUpdateSchema
).openapi('SubAgentTeamAgentRelationUpdate');

export const LedgerArtifactSelectSchema = createSelectSchema(ledgerArtifacts);
export const LedgerArtifactInsertSchema = createInsertSchema(ledgerArtifacts);
export const LedgerArtifactUpdateSchema = LedgerArtifactInsertSchema.partial();

export const LedgerArtifactApiSelectSchema = createApiSchema(LedgerArtifactSelectSchema);
export const LedgerArtifactApiInsertSchema = createApiInsertSchema(LedgerArtifactInsertSchema);
export const LedgerArtifactApiUpdateSchema = createApiUpdateSchema(LedgerArtifactUpdateSchema);

export const StatusComponentSchema = z
  .object({
    type: z.string(),
    description: z.string().optional(),
    detailsSchema: z
      .object({
        type: z.literal('object'),
        properties: z.record(z.string(), z.any()),
        required: z.array(z.string()).optional(),
      })
      .optional(),
  })
  .openapi('StatusComponent');

export const StatusUpdateSchema = z
  .object({
    enabled: z.boolean().optional(),
    numEvents: z.number().min(1).max(STATUS_UPDATE_MAX_NUM_EVENTS).optional(),
    timeInSeconds: z.number().min(1).max(STATUS_UPDATE_MAX_INTERVAL_SECONDS).optional(),
    prompt: z
      .string()
      .max(
        VALIDATION_SUB_AGENT_PROMPT_MAX_CHARS,
        `Custom prompt cannot exceed ${VALIDATION_SUB_AGENT_PROMPT_MAX_CHARS} characters`
      )
      .optional(),
    statusComponents: z.array(StatusComponentSchema).optional(),
  })
  .openapi('StatusUpdate');

export const CanUseItemSchema = z
  .object({
    agentToolRelationId: z.string().optional(),
    toolId: z.string(),
    toolSelection: z.array(z.string()).nullish(),
    headers: z.record(z.string(), z.string()).nullish(),
    toolPolicies: z
      .record(z.string(), z.object({ needsApproval: z.boolean().optional() }))
      .nullish(),
  })
  .openapi('CanUseItem');

export const canDelegateToExternalAgentSchema = z
  .object({
    externalAgentId: z.string(),
    subAgentExternalAgentRelationId: z.string().optional(),
    headers: z.record(z.string(), z.string()).nullish(),
  })
  .openapi('CanDelegateToExternalAgent');

export const canDelegateToTeamAgentSchema = z
  .object({
    agentId: z.string(),
    subAgentTeamAgentRelationId: z.string().optional(),
    headers: z.record(z.string(), z.string()).nullish(),
  })
  .openapi('CanDelegateToTeamAgent');

export const TeamAgentSchema = z
  .object({
    id: z.string(),
    name: z.string(),
    description: z.string(),
  })
  .openapi('TeamAgent');

export const FullAgentAgentInsertSchema = SubAgentApiInsertSchema.extend({
  type: z.literal('internal'),
  canUse: z.array(CanUseItemSchema), // All tools (both MCP and function tools)
  dataComponents: z.array(z.string()).optional(),
  artifactComponents: z.array(z.string()).optional(),
  canTransferTo: z.array(z.string()).optional(),
  prompt: z.string().trim().nonempty(),
  canDelegateTo: z
    .array(
      z.union([
        z.string(), // Internal subAgent ID
        canDelegateToExternalAgentSchema, // External agent with headers
        canDelegateToTeamAgentSchema, // Team agent with headers
      ])
    )
    .optional(),
}).openapi('FullAgentAgentInsert');

export const AgentWithinContextOfProjectSchema = AgentApiInsertSchema.extend({
  subAgents: z.record(z.string(), FullAgentAgentInsertSchema), // Lookup maps for UI to resolve canUse items
  tools: z.record(z.string(), ToolApiInsertSchema).optional(), // MCP tools (project-scoped)
  externalAgents: z.record(z.string(), ExternalAgentApiInsertSchema).optional(), // External agents (project-scoped)
  teamAgents: z.record(z.string(), TeamAgentSchema).optional(), // Team agents contain basic metadata for the agent to be delegated to
  functionTools: z.record(z.string(), FunctionToolApiInsertSchema).optional(), // Function tools (agent-scoped)
  functions: z.record(z.string(), FunctionApiInsertSchema).optional(), // Get function code for function tools
  contextConfig: z.optional(ContextConfigApiInsertSchema),
  statusUpdates: z.optional(StatusUpdateSchema),
  models: ModelSchema.optional(),
  stopWhen: AgentStopWhenSchema.optional(),
  prompt: z
    .string()
    .max(
      VALIDATION_AGENT_PROMPT_MAX_CHARS,
      `Agent prompt cannot exceed ${VALIDATION_AGENT_PROMPT_MAX_CHARS} characters`
    )
    .optional(),
}).openapi('AgentWithinContextOfProject');

export const PaginationSchema = z
  .object({
    page: pageNumber,
    limit: limitNumber,
    total: z.number(),
    pages: z.number(),
  })
  .openapi('Pagination');

export const ListResponseSchema = <T extends z.ZodTypeAny>(itemSchema: T) =>
  z.object({
    data: z.array(itemSchema),
    pagination: PaginationSchema,
  });

export const SingleResponseSchema = <T extends z.ZodTypeAny>(itemSchema: T) =>
  z.object({
    data: itemSchema,
  });

export const ErrorResponseSchema = z
  .object({
    error: z.string(),
    message: z.string().optional(),
    details: z.any().optional().openapi({
      description: 'Additional error details',
    }),
  })
  .openapi('ErrorResponse');

export const ExistsResponseSchema = z
  .object({
    exists: z.boolean(),
  })
  .openapi('ExistsResponse');

export const RemovedResponseSchema = z
  .object({
    message: z.string(),
    removed: z.boolean(),
  })
  .openapi('RemovedResponse');

export const ProjectSelectSchema = registerFieldSchemas(
  createSelectSchema(projects).extend({
    models: ProjectModelSchema.nullable(),
    stopWhen: StopWhenSchema.nullable(),
  })
);
export const ProjectInsertSchema = createInsertSchema(projects)
  .extend({
    models: ProjectModelSchema,
    stopWhen: StopWhenSchema.optional(),
  })
  .omit({
    createdAt: true,
    updatedAt: true,
  });
export const ProjectUpdateSchema = ProjectInsertSchema.partial().omit({
  id: true,
  tenantId: true,
});

// Projects API schemas - only omit tenantId since projects table doesn't have projectId
export const ProjectApiSelectSchema = ProjectSelectSchema.omit({ tenantId: true }).openapi(
  'Project'
);
export const ProjectApiInsertSchema = ProjectInsertSchema.omit({ tenantId: true }).openapi(
  'ProjectCreate'
);
export const ProjectApiUpdateSchema = ProjectUpdateSchema.openapi('ProjectUpdate');

// Full Project Definition Schema - extends Project with agents and other nested resources
export const FullProjectDefinitionSchema = ProjectApiInsertSchema.extend({
  agents: z.record(z.string(), AgentWithinContextOfProjectSchema),
  tools: z.record(z.string(), ToolApiInsertSchema),
  functionTools: z.record(z.string(), FunctionToolApiInsertSchema).optional(),
  functions: z.record(z.string(), FunctionApiInsertSchema).optional(),
  dataComponents: z.record(z.string(), DataComponentApiInsertSchema).optional(),
  artifactComponents: z.record(z.string(), ArtifactComponentApiInsertSchema).optional(),
  externalAgents: z.record(z.string(), ExternalAgentApiInsertSchema).optional(),
  statusUpdates: z.optional(StatusUpdateSchema),
  credentialReferences: z.record(z.string(), CredentialReferenceApiInsertSchema).optional(),
  createdAt: z.string().optional(),
  updatedAt: z.string().optional(),
}).openapi('FullProjectDefinition');

// Single item response wrappers
export const ProjectResponse = z
  .object({ data: ProjectApiSelectSchema })
  .openapi('ProjectResponse');
export const SubAgentResponse = z
  .object({ data: SubAgentApiSelectSchema })
  .openapi('SubAgentResponse');
export const AgentResponse = z.object({ data: AgentApiSelectSchema }).openapi('AgentResponse');
export const ToolResponse = z.object({ data: ToolApiSelectSchema }).openapi('ToolResponse');
export const ExternalAgentResponse = z
  .object({ data: ExternalAgentApiSelectSchema })
  .openapi('ExternalAgentResponse');
export const ContextConfigResponse = z
  .object({ data: ContextConfigApiSelectSchema })
  .openapi('ContextConfigResponse');
export const ApiKeyResponse = z.object({ data: ApiKeyApiSelectSchema }).openapi('ApiKeyResponse');
export const CredentialReferenceResponse = z
  .object({ data: CredentialReferenceApiSelectSchema })
  .openapi('CredentialReferenceResponse');
export const FunctionResponse = z
  .object({ data: FunctionApiSelectSchema })
  .openapi('FunctionResponse');
export const FunctionToolResponse = z
  .object({ data: FunctionToolApiSelectSchema })
  .openapi('FunctionToolResponse');
export const DataComponentResponse = z
  .object({ data: DataComponentApiSelectSchema })
  .openapi('DataComponentResponse');
export const ArtifactComponentResponse = z
  .object({ data: ArtifactComponentApiSelectSchema })
  .openapi('ArtifactComponentResponse');
export const SubAgentRelationResponse = z
  .object({ data: SubAgentRelationApiSelectSchema })
  .openapi('SubAgentRelationResponse');
export const SubAgentToolRelationResponse = z
  .object({ data: SubAgentToolRelationApiSelectSchema })
  .openapi('SubAgentToolRelationResponse');
export const ConversationResponse = z
  .object({ data: ConversationApiSelectSchema })
  .openapi('ConversationResponse');
export const MessageResponse = z
  .object({ data: MessageApiSelectSchema })
  .openapi('MessageResponse');

export const ProjectListResponse = z
  .object({
    data: z.array(ProjectApiSelectSchema),
    pagination: PaginationSchema,
  })
  .openapi('ProjectListResponse');
export const SubAgentListResponse = z
  .object({
    data: z.array(SubAgentApiSelectSchema),
    pagination: PaginationSchema,
  })
  .openapi('SubAgentListResponse');
export const AgentListResponse = z
  .object({
    data: z.array(AgentApiSelectSchema),
    pagination: PaginationSchema,
  })
  .openapi('AgentListResponse');
export const ToolListResponse = z
  .object({
    data: z.array(ToolApiSelectSchema),
    pagination: PaginationSchema,
  })
  .openapi('ToolListResponse');
export const ExternalAgentListResponse = z
  .object({
    data: z.array(ExternalAgentApiSelectSchema),
    pagination: PaginationSchema,
  })
  .openapi('ExternalAgentListResponse');
export const ContextConfigListResponse = z
  .object({
    data: z.array(ContextConfigApiSelectSchema),
    pagination: PaginationSchema,
  })
  .openapi('ContextConfigListResponse');
export const ApiKeyListResponse = z
  .object({
    data: z.array(ApiKeyApiSelectSchema),
    pagination: PaginationSchema,
  })
  .openapi('ApiKeyListResponse');
export const CredentialReferenceListResponse = z
  .object({
    data: z.array(CredentialReferenceApiSelectSchema),
    pagination: PaginationSchema,
  })
  .openapi('CredentialReferenceListResponse');
export const FunctionListResponse = z
  .object({
    data: z.array(FunctionApiSelectSchema),
    pagination: PaginationSchema,
  })
  .openapi('FunctionListResponse');
export const FunctionToolListResponse = z
  .object({
    data: z.array(FunctionToolApiSelectSchema),
    pagination: PaginationSchema,
  })
  .openapi('FunctionToolListResponse');
export const DataComponentListResponse = z
  .object({
    data: z.array(DataComponentApiSelectSchema),
    pagination: PaginationSchema,
  })
  .openapi('DataComponentListResponse');
export const ArtifactComponentListResponse = z
  .object({
    data: z.array(ArtifactComponentApiSelectSchema),
    pagination: PaginationSchema,
  })
  .openapi('ArtifactComponentListResponse');
export const SubAgentRelationListResponse = z
  .object({
    data: z.array(SubAgentRelationApiSelectSchema),
    pagination: PaginationSchema,
  })
  .openapi('SubAgentRelationListResponse');
export const SubAgentToolRelationListResponse = z
  .object({
    data: z.array(SubAgentToolRelationApiSelectSchema),
    pagination: PaginationSchema,
  })
  .openapi('SubAgentToolRelationListResponse');
export const ConversationListResponse = z
  .object({
    data: z.array(ConversationApiSelectSchema),
    pagination: PaginationSchema,
  })
  .openapi('ConversationListResponse');
export const MessageListResponse = z
  .object({
    data: z.array(MessageApiSelectSchema),
    pagination: PaginationSchema,
  })
  .openapi('MessageListResponse');
export const SubAgentDataComponentResponse = z
  .object({ data: SubAgentDataComponentApiSelectSchema })
  .openapi('SubAgentDataComponentResponse');
export const SubAgentArtifactComponentResponse = z
  .object({ data: SubAgentArtifactComponentApiSelectSchema })
  .openapi('SubAgentArtifactComponentResponse');
export const SubAgentDataComponentListResponse = z
  .object({
    data: z.array(SubAgentDataComponentApiSelectSchema),
    pagination: PaginationSchema,
  })
  .openapi('SubAgentDataComponentListResponse');
export const SubAgentArtifactComponentListResponse = z
  .object({
    data: z.array(SubAgentArtifactComponentApiSelectSchema),
    pagination: PaginationSchema,
  })
  .openapi('SubAgentArtifactComponentListResponse');

// Missing response schemas for factory function replacement
export const FullProjectDefinitionResponse = z
  .object({ data: FullProjectDefinitionSchema })
  .openapi('FullProjectDefinitionResponse');

export const AgentWithinContextOfProjectResponse = z
  .object({ data: AgentWithinContextOfProjectSchema })
  .openapi('AgentWithinContextOfProjectResponse');

export const RelatedAgentInfoListResponse = z
  .object({
    data: z.array(RelatedAgentInfoSchema),
    pagination: PaginationSchema,
  })
  .openapi('RelatedAgentInfoListResponse');

export const ComponentAssociationListResponse = z
  .object({ data: z.array(ComponentAssociationSchema) })
  .openapi('ComponentAssociationListResponse');

export const McpToolResponse = z.object({ data: McpToolSchema }).openapi('McpToolResponse');

export const McpToolListResponse = z
  .object({
    data: z.array(McpToolSchema),
    pagination: PaginationSchema,
  })
  .openapi('McpToolListResponse');

export const SubAgentTeamAgentRelationResponse = z
  .object({ data: SubAgentTeamAgentRelationApiSelectSchema })
  .openapi('SubAgentTeamAgentRelationResponse');

export const SubAgentTeamAgentRelationListResponse = z
  .object({
    data: z.array(SubAgentTeamAgentRelationApiSelectSchema),
    pagination: PaginationSchema,
  })
  .openapi('SubAgentTeamAgentRelationListResponse');

export const SubAgentExternalAgentRelationResponse = z
  .object({ data: SubAgentExternalAgentRelationApiSelectSchema })
  .openapi('SubAgentExternalAgentRelationResponse');

export const SubAgentExternalAgentRelationListResponse = z
  .object({
    data: z.array(SubAgentExternalAgentRelationApiSelectSchema),
    pagination: PaginationSchema,
  })
  .openapi('SubAgentExternalAgentRelationListResponse');

// Array response schemas (no pagination)
export const DataComponentArrayResponse = z
  .object({ data: z.array(DataComponentApiSelectSchema) })
  .openapi('DataComponentArrayResponse');

export const ArtifactComponentArrayResponse = z
  .object({ data: z.array(ArtifactComponentApiSelectSchema) })
  .openapi('ArtifactComponentArrayResponse');

export const HeadersScopeSchema = z.object({
  'x-inkeep-tenant-id': z.string().optional().openapi({
    description: 'Tenant identifier',
    example: 'tenant_123',
  }),
  'x-inkeep-project-id': z.string().optional().openapi({
    description: 'Project identifier',
    example: 'project_456',
  }),
  'x-inkeep-agent-id': z.string().optional().openapi({
    description: 'Agent identifier',
    example: 'agent_789',
  }),
});

const TenantId = z.string().openapi('TenantIdPathParam', {
  param: {
    name: 'tenantId',
    in: 'path',
  },
  description: 'Tenant identifier',
  example: 'tenant_123',
});

const ProjectId = z.string().openapi('ProjectIdPathParam', {
  param: {
    name: 'projectId',
    in: 'path',
  },
  description: 'Project identifier',
  example: 'project_456',
});

const AgentId = z.string().openapi('AgentIdPathParam', {
  param: {
    name: 'agentId',
    in: 'path',
  },
  description: 'Agent identifier',
  example: 'agent_789',
});

const SubAgentId = z.string().openapi('SubAgentIdPathParam', {
  param: {
    name: 'subAgentId',
    in: 'path',
  },
  description: 'Sub-agent identifier',
  example: 'sub_agent_123',
});

export const TenantParamsSchema = z.object({
  tenantId: TenantId,
});

export const TenantIdParamsSchema = TenantParamsSchema.extend({
  id: resourceIdSchema,
});

export const TenantProjectParamsSchema = TenantParamsSchema.extend({
  projectId: ProjectId,
});

export const TenantProjectIdParamsSchema = TenantProjectParamsSchema.extend({
  id: resourceIdSchema,
});

export const TenantProjectAgentParamsSchema = TenantProjectParamsSchema.extend({
  agentId: AgentId,
});

export const TenantProjectAgentIdParamsSchema = TenantProjectAgentParamsSchema.extend({
  id: resourceIdSchema,
});

export const TenantProjectAgentSubAgentParamsSchema = TenantProjectAgentParamsSchema.extend({
  subAgentId: SubAgentId,
});

export const TenantProjectAgentSubAgentIdParamsSchema =
  TenantProjectAgentSubAgentParamsSchema.extend({
    id: resourceIdSchema,
  });

export const PaginationQueryParamsSchema = z
  .object({
    page: pageNumber,
    limit: limitNumber,
  })
  .openapi('PaginationQueryParams');

export const PrebuiltMCPServerSchema = z.object({
  id: z.string().describe('Unique identifier for the MCP server'),
  name: z.string().describe('Display name of the MCP server'),
  url: z.url().describe('URL endpoint for the MCP server'),
  transport: z.enum(MCPTransportType).describe('Transport protocol type'),
  imageUrl: z.url().optional().describe('Logo/icon URL for the MCP server'),
  isOpen: z
    .boolean()
    .optional()
    .describe("Whether the MCP server is open (doesn't require authentication)"),
  category: z
    .string()
    .optional()
    .describe('Category of the MCP server (e.g., communication, project_management)'),
  description: z.string().optional().describe('Brief description of what the MCP server does'),
<<<<<<< HEAD
  thirdPartyConnectAccountUrl: z
    .url()
    .optional()
    .describe('URL to connect to the third party account'),
});

export const MCPCatalogListResponse = z
  .object({
    data: z.array(PrebuiltMCPServerSchema),
  })
  .openapi('MCPCatalogListResponse');
=======
  thirdPartyConnectAccountUrl: z.url().optional().describe('URL to connect to the third party account'),
});

export const MCPCatalogListResponse = z.object({
  data: z.array(PrebuiltMCPServerSchema),
}).openapi('MCPCatalogListResponse');
>>>>>>> 56e1b4de

export const ThirdPartyMCPServerResponse = z
  .object({
    data: PrebuiltMCPServerSchema.nullable(),
  })
  .openapi('ThirdPartyMCPServerResponse');<|MERGE_RESOLUTION|>--- conflicted
+++ resolved
@@ -152,9 +152,7 @@
   schema.omit({ tenantId: true, projectId: true, agentId: true });
 
 const createAgentScopedApiUpdateSchema = <T extends z.ZodRawShape>(schema: z.ZodObject<T>) =>
-  schema
-    .omit({ tenantId: true, projectId: true, agentId: true })
-    .partial();
+  schema.omit({ tenantId: true, projectId: true, agentId: true }).partial();
 
 export const SubAgentSelectSchema = createSelectSchema(subAgents);
 
@@ -1383,7 +1381,6 @@
     .optional()
     .describe('Category of the MCP server (e.g., communication, project_management)'),
   description: z.string().optional().describe('Brief description of what the MCP server does'),
-<<<<<<< HEAD
   thirdPartyConnectAccountUrl: z
     .url()
     .optional()
@@ -1395,14 +1392,6 @@
     data: z.array(PrebuiltMCPServerSchema),
   })
   .openapi('MCPCatalogListResponse');
-=======
-  thirdPartyConnectAccountUrl: z.url().optional().describe('URL to connect to the third party account'),
-});
-
-export const MCPCatalogListResponse = z.object({
-  data: z.array(PrebuiltMCPServerSchema),
-}).openapi('MCPCatalogListResponse');
->>>>>>> 56e1b4de
 
 export const ThirdPartyMCPServerResponse = z
   .object({
