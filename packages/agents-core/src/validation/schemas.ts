--- conflicted
+++ resolved
@@ -720,9 +720,11 @@
   canDelegateTo: z.array(z.string()).optional(),
 });
 
-<<<<<<< HEAD
 export const FullGraphDefinitionSchema = AgentGraphApiInsertSchema.extend({
-  agents: z.record(z.string(), z.union([FullGraphAgentInsertSchema, ExternalAgentApiInsertSchema])),
+  subAgents: z.record(
+    z.string(),
+    z.union([FullGraphAgentInsertSchema, ExternalAgentApiInsertSchema])
+  ),
   // Lookup maps for UI to resolve canUse items
   tools: z.record(z.string(), ToolApiInsertSchema).optional(), // MCP tools (project-scoped)
   functionTools: z.record(z.string(), FunctionToolApiInsertSchema).optional(), // Function tools (graph-scoped)
@@ -734,8 +736,6 @@
   graphPrompt: z.string().max(5000, 'Graph prompt cannot exceed 5000 characters').optional(),
 });
 
-=======
->>>>>>> 9cc2641a
 export const GraphWithinContextOfProjectSchema = AgentGraphApiInsertSchema.extend({
   subAgents: z.record(
     z.string(),
@@ -744,15 +744,10 @@
       ExternalAgentApiInsertSchema.extend({ type: z.literal('external') }),
     ])
   ),
-<<<<<<< HEAD
   // Lookup maps for UI to resolve canUse items
   tools: z.record(z.string(), ToolApiInsertSchema).optional(), // MCP tools (project-scoped)
   functionTools: z.record(z.string(), FunctionToolApiInsertSchema).optional(), // Function tools (graph-scoped)
   functions: z.record(z.string(), FunctionApiInsertSchema).optional(), // Get function code for function tools
-=======
-  tools: z.record(z.string(), ToolApiInsertSchema).optional(), // Get tool name/description from toolId
-  functions: z.record(z.string(), FunctionApiInsertSchema).optional(),
->>>>>>> 9cc2641a
   contextConfig: z.optional(ContextConfigApiInsertSchema),
   statusUpdates: z.optional(StatusUpdateSchema),
   models: ModelSchema.optional(),
