--- conflicted
+++ resolved
@@ -14,6 +14,7 @@
   VALIDATION_AGENT_PROMPT_MAX_CHARS,
   VALIDATION_SUB_AGENT_PROMPT_MAX_CHARS,
 } = schemaValidationDefaults;
+
 import {
   agents,
   apiKeys,
@@ -52,27 +53,16 @@
   .object({
     transferCountIs: z
       .number()
-<<<<<<< HEAD
       .min(AGENT_EXECUTION_TRANSFER_COUNT_MIN)
       .max(AGENT_EXECUTION_TRANSFER_COUNT_MAX)
-      .optional(),
+      .optional()
+      .describe('The maximum number of transfers to trigger the stop condition.'),
     stepCountIs: z
       .number()
       .min(SUB_AGENT_TURN_GENERATION_STEPS_MIN)
       .max(SUB_AGENT_TURN_GENERATION_STEPS_MAX)
-      .optional(),
-=======
-      .min(1)
-      .max(100)
-      .optional()
-      .describe('The maximum number of transfers to trigger the stop condition.'),
-    stepCountIs: z
-      .number()
-      .min(1)
-      .max(1000)
       .optional()
       .describe('The maximum number of steps to trigger the stop condition.'),
->>>>>>> 94e0f35b
   })
   .openapi('StopWhen');
 
@@ -728,7 +718,12 @@
     headers: z.record(z.string(), z.string()).optional(),
     body: z.record(z.string(), z.unknown()).optional(),
     transform: z.string().optional(), // JSONPath or JS transform function
-    timeout: z.number().min(0).optional().default(CONTEXT_FETCHER_HTTP_TIMEOUT_MS_DEFAULT).optional(),
+    timeout: z
+      .number()
+      .min(0)
+      .optional()
+      .default(CONTEXT_FETCHER_HTTP_TIMEOUT_MS_DEFAULT)
+      .optional(),
   })
   .openapi('FetchConfig');
 
@@ -1275,9 +1270,5 @@
 
 export const PaginationQueryParamsSchema = z.object({
   page: z.coerce.number().min(1).default(1),
-  limit: z
-    .coerce.number()
-    .min(1)
-    .max(100)
-    .default(10),
+  limit: z.coerce.number().min(1).max(100).default(10),
 });