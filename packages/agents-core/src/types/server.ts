import type { Context } from 'hono';
<<<<<<< HEAD
import type { CredentialStoreType } from './utility';
=======
>>>>>>> 9d419744

/**
 * Credential store interface for managing different types of credentials
 */
export interface CredentialStore {
  /**
   * Unique identifier for this credential store
   */
  id: string;

  /**
   * Type of credential store
   */
  type: keyof typeof CredentialStoreType;

  /**
   * Get a credential by key
   */
  get(key: string): Promise<string | null>;

  /**
   * Set a credential
   */
  set(key: string, value: string): Promise<void>;

  /**
   * Check if a credential exists
   */
  has(key: string): Promise<boolean>;

  /**
   * Delete a credential
   */
  delete(key: string): Promise<boolean>;
}

/**
 * Server configuration options for HTTP server behavior
 * These settings control connection management, timeouts, and server behavior
 */
export interface ServerOptions {
  /**
   * Server port to listen on
   * Default: 3000
   */
  port?: number;

  /**
   * Keep alive timeout in milliseconds
   * Time to wait for additional data after the last response before closing the connection.
   * Used for persistent connections to improve performance by reusing connections.
   * Scenario: Set higher (10-30s) for high-traffic APIs, lower (1-5s) for low-traffic services.
   * Default: 60000ms (60 seconds)
   */
  keepAliveTimeout?: number;

  /**
   * Enable keep alive connections
   * When true, allows connection reuse for multiple requests.
   * Improves performance but uses more server resources.
   * Scenario: Enable for APIs with frequent requests, disable for one-off services.
   * Default: true
   */
  keepAlive?: boolean;

  /**
   * Request timeout in milliseconds
   * Maximum time to wait for a complete request from the client.
   * Helps prevent DoS attacks by limiting resource consumption from slow clients.
   * Scenario: Set lower (30s) for simple APIs, higher (5-10min) for file upload services.
   * Default: 60000ms (60 seconds)
   */
  requestTimeout?: number;
}

/**
 * CORS configuration compatible with Hono's CORSOptions
 */
export interface CorsConfig {
  /**
   * Allowed origins - string, array of strings, or function
   */
  origin?: string | string[] | ((origin: string, c?: Context) => string | null | undefined);

  /**
   * Allowed methods
   */
  allowMethods?: string[];

  /**
   * Allowed headers
   */
  allowHeaders?: string[];

  /**
   * Exposed headers
   */
  exposeHeaders?: string[];

  /**
   * Max age for preflight requests
   */
  maxAge?: number;

  /**
   * Whether to allow credentials
   */
  credentials?: boolean;
}

/**
 * Base server configuration for all Inkeep services
 */
export interface ServerConfig {
  /**
   * Server port to listen on
   */
  port?: number;

  /**
   * Server options for HTTP behavior
   */
  serverOptions?: ServerOptions;

  /**
   * Array of credential stores for managing API keys, tokens, etc.
   */
  credentialStores?: CredentialStore[];

  /**
   * CORS configuration
   */
  cors?: CorsConfig;
}<|MERGE_RESOLUTION|>--- conflicted
+++ resolved
@@ -1,8 +1,5 @@
-import type { Context } from 'hono';
-<<<<<<< HEAD
+import type { Context, ExecutionContext } from 'hono';
 import type { CredentialStoreType } from './utility';
-=======
->>>>>>> 9d419744
 
 /**
  * Credential store interface for managing different types of credentials
