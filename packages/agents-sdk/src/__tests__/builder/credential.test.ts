<<<<<<< HEAD
import { CredentialStoreType } from '@inkeep/agents-core';
import { describe, expect, it } from 'vitest';
import { credential } from '../../builders';

describe('credential builder function', () => {
  it('should create a credential with required fields', () => {
    const testCredential = credential({
      id: 'test-api-key',
      type: CredentialStoreType.memory,
      credentialStoreId: 'memory-default',
      retrievalParams: {
        key: 'TEST_API_KEY',
      },
    });

    expect(testCredential).toEqual({
      id: 'test-api-key',
      type: CredentialStoreType.memory,
      credentialStoreId: 'memory-default',
      retrievalParams: {
        key: 'TEST_API_KEY',
      },
    });
  });

  it('should handle different credential types', () => {
    const oauthCredential = credential({
      id: 'oauth-token',
      type: CredentialStoreType.nango,
      credentialStoreId: 'oauth-store',
      retrievalParams: {
        clientId: 'client123',
        scope: 'read:all',
      },
    });

    expect(oauthCredential.type).toBe(CredentialStoreType.nango);
    expect(oauthCredential.retrievalParams).toEqual({
      clientId: 'client123',
      scope: 'read:all',
    });
  });

  it('should handle vault credentials', () => {
    const vaultCredential = credential({
      id: 'vault-secret',
      type: CredentialStoreType.keychain,
      credentialStoreId: 'hashicorp-vault',
      retrievalParams: {
        path: '/secret/data/api-keys',
        field: 'apiKey',
      },
    });

    expect(vaultCredential.type).toBe(CredentialStoreType.keychain);
    expect(vaultCredential.credentialStoreId).toBe('hashicorp-vault');
  });

  it('should handle nango credentials', () => {
    const nangoCredential = credential({
      id: 'nango-integration',
      type: CredentialStoreType.nango,
      credentialStoreId: 'nango-default',
      retrievalParams: {
        connectionId: 'conn123',
        providerConfigKey: 'github',
      },
    });

    expect(nangoCredential.type).toBe(CredentialStoreType.nango);
    expect(nangoCredential.retrievalParams?.connectionId).toBe('conn123');
  });

  it('should handle empty retrieval params', () => {
    const simpleCredential = credential({
      id: 'simple',
      type: CredentialStoreType.memory,
      credentialStoreId: 'memory-default',
      retrievalParams: {},
    });
=======
import { describe, expect, it } from "vitest";
import { credential } from "../../builders";

describe("credential builder function", () => {
	it("should create a credential with required fields", () => {
		const testCredential = credential({
			id: "test-api-key",
			type: "memory",
			credentialStoreId: "memory-default",
			retrievalParams: {
				key: "TEST_API_KEY",
			},
		});

		expect(testCredential).toEqual({
			id: "test-api-key",
			type: "memory",
			credentialStoreId: "memory-default",
			retrievalParams: {
				key: "TEST_API_KEY",
			},
		});
	});

	it("should handle different credential types", () => {
		const oauthCredential = credential({
			id: "oauth-token",
			type: "oauth",
			credentialStoreId: "oauth-store",
			retrievalParams: {
				clientId: "client123",
				scope: "read:all",
			},
		});

		expect(oauthCredential.type).toBe("oauth");
		expect(oauthCredential.retrievalParams).toEqual({
			clientId: "client123",
			scope: "read:all",
		});
	});

	it("should handle vault credentials", () => {
		const vaultCredential = credential({
			id: "vault-secret",
			type: "vault",
			credentialStoreId: "hashicorp-vault",
			retrievalParams: {
				path: "/secret/data/api-keys",
				field: "apiKey",
			},
		});

		expect(vaultCredential.type).toBe("vault");
		expect(vaultCredential.credentialStoreId).toBe("hashicorp-vault");
	});

	it("should handle nango credentials", () => {
		const nangoCredential = credential({
			id: "nango-integration",
			type: "nango",
			credentialStoreId: "nango-default",
			retrievalParams: {
				connectionId: "conn123",
				providerConfigKey: "github",
			},
		});

		expect(nangoCredential.type).toBe("nango");
		expect(nangoCredential.retrievalParams.connectionId).toBe("conn123");
	});

	it("should handle empty retrieval params", () => {
		const simpleCredential = credential({
			id: "simple",
			type: "memory",
			credentialStoreId: "memory-default",
			retrievalParams: {},
		});
>>>>>>> 9d419744

		expect(simpleCredential.retrievalParams).toEqual({});
	});

	it("should validate required fields", () => {
		expect(() => {
			credential({
				// @ts-expect-error - missing required fields
				id: "test",
			});
		}).toThrow();

<<<<<<< HEAD
    expect(() => {
      credential({
        // @ts-expect-error - missing id
        type: CredentialStoreType.memory,
        credentialStoreId: 'memory-default',
        retrievalParams: {},
      });
    }).toThrow();
  });
=======
		expect(() => {
			credential({
				// @ts-expect-error - missing id
				type: "memory",
				credentialStoreId: "memory-default",
				retrievalParams: {},
			});
		}).toThrow();
	});
>>>>>>> 9d419744
});<|MERGE_RESOLUTION|>--- conflicted
+++ resolved
@@ -1,85 +1,4 @@
-<<<<<<< HEAD
-import { CredentialStoreType } from '@inkeep/agents-core';
-import { describe, expect, it } from 'vitest';
-import { credential } from '../../builders';
-
-describe('credential builder function', () => {
-  it('should create a credential with required fields', () => {
-    const testCredential = credential({
-      id: 'test-api-key',
-      type: CredentialStoreType.memory,
-      credentialStoreId: 'memory-default',
-      retrievalParams: {
-        key: 'TEST_API_KEY',
-      },
-    });
-
-    expect(testCredential).toEqual({
-      id: 'test-api-key',
-      type: CredentialStoreType.memory,
-      credentialStoreId: 'memory-default',
-      retrievalParams: {
-        key: 'TEST_API_KEY',
-      },
-    });
-  });
-
-  it('should handle different credential types', () => {
-    const oauthCredential = credential({
-      id: 'oauth-token',
-      type: CredentialStoreType.nango,
-      credentialStoreId: 'oauth-store',
-      retrievalParams: {
-        clientId: 'client123',
-        scope: 'read:all',
-      },
-    });
-
-    expect(oauthCredential.type).toBe(CredentialStoreType.nango);
-    expect(oauthCredential.retrievalParams).toEqual({
-      clientId: 'client123',
-      scope: 'read:all',
-    });
-  });
-
-  it('should handle vault credentials', () => {
-    const vaultCredential = credential({
-      id: 'vault-secret',
-      type: CredentialStoreType.keychain,
-      credentialStoreId: 'hashicorp-vault',
-      retrievalParams: {
-        path: '/secret/data/api-keys',
-        field: 'apiKey',
-      },
-    });
-
-    expect(vaultCredential.type).toBe(CredentialStoreType.keychain);
-    expect(vaultCredential.credentialStoreId).toBe('hashicorp-vault');
-  });
-
-  it('should handle nango credentials', () => {
-    const nangoCredential = credential({
-      id: 'nango-integration',
-      type: CredentialStoreType.nango,
-      credentialStoreId: 'nango-default',
-      retrievalParams: {
-        connectionId: 'conn123',
-        providerConfigKey: 'github',
-      },
-    });
-
-    expect(nangoCredential.type).toBe(CredentialStoreType.nango);
-    expect(nangoCredential.retrievalParams?.connectionId).toBe('conn123');
-  });
-
-  it('should handle empty retrieval params', () => {
-    const simpleCredential = credential({
-      id: 'simple',
-      type: CredentialStoreType.memory,
-      credentialStoreId: 'memory-default',
-      retrievalParams: {},
-    });
-=======
+import { CredentialStoreType } from "@inkeep/agents-core";
 import { describe, expect, it } from "vitest";
 import { credential } from "../../builders";
 
@@ -87,7 +6,7 @@
 	it("should create a credential with required fields", () => {
 		const testCredential = credential({
 			id: "test-api-key",
-			type: "memory",
+			type: CredentialStoreType.memory,
 			credentialStoreId: "memory-default",
 			retrievalParams: {
 				key: "TEST_API_KEY",
@@ -96,7 +15,7 @@
 
 		expect(testCredential).toEqual({
 			id: "test-api-key",
-			type: "memory",
+			type: CredentialStoreType.memory,
 			credentialStoreId: "memory-default",
 			retrievalParams: {
 				key: "TEST_API_KEY",
@@ -107,7 +26,7 @@
 	it("should handle different credential types", () => {
 		const oauthCredential = credential({
 			id: "oauth-token",
-			type: "oauth",
+			type: CredentialStoreType.nango,
 			credentialStoreId: "oauth-store",
 			retrievalParams: {
 				clientId: "client123",
@@ -125,7 +44,7 @@
 	it("should handle vault credentials", () => {
 		const vaultCredential = credential({
 			id: "vault-secret",
-			type: "vault",
+			type: CredentialStoreType.keychain,
 			credentialStoreId: "hashicorp-vault",
 			retrievalParams: {
 				path: "/secret/data/api-keys",
@@ -140,7 +59,7 @@
 	it("should handle nango credentials", () => {
 		const nangoCredential = credential({
 			id: "nango-integration",
-			type: "nango",
+			type: CredentialStoreType.nango,
 			credentialStoreId: "nango-default",
 			retrievalParams: {
 				connectionId: "conn123",
@@ -149,48 +68,35 @@
 		});
 
 		expect(nangoCredential.type).toBe("nango");
-		expect(nangoCredential.retrievalParams.connectionId).toBe("conn123");
+		expect(nangoCredential.retrievalParams?.connectionId).toBe("conn123");
 	});
 
 	it("should handle empty retrieval params", () => {
 		const simpleCredential = credential({
 			id: "simple",
-			type: "memory",
+			type: CredentialStoreType.memory,
 			credentialStoreId: "memory-default",
 			retrievalParams: {},
 		});
->>>>>>> 9d419744
 
 		expect(simpleCredential.retrievalParams).toEqual({});
 	});
 
 	it("should validate required fields", () => {
 		expect(() => {
+			// @ts-expect-error - missing required fields
 			credential({
-				// @ts-expect-error - missing required fields
 				id: "test",
 			});
 		}).toThrow();
 
-<<<<<<< HEAD
-    expect(() => {
-      credential({
-        // @ts-expect-error - missing id
-        type: CredentialStoreType.memory,
-        credentialStoreId: 'memory-default',
-        retrievalParams: {},
-      });
-    }).toThrow();
-  });
-=======
 		expect(() => {
+			// @ts-expect-error - missing id
 			credential({
-				// @ts-expect-error - missing id
-				type: "memory",
+				type: CredentialStoreType.memory,
 				credentialStoreId: "memory-default",
 				retrievalParams: {},
 			});
 		}).toThrow();
 	});
->>>>>>> 9d419744
 });