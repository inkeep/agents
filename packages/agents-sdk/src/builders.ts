--- conflicted
+++ resolved
@@ -1,22 +1,9 @@
 import {
-<<<<<<< HEAD
-  type CredentialReferenceApiInsert,
-  CredentialReferenceApiInsertSchema,
-  type MCPToolConfig,
-  MCPToolConfigSchema,
-  type MCPTransportType,
-} from '@inkeep/agents-core';
-import { z } from 'zod';
-import { Agent } from './agent';
-import { ArtifactComponent } from './artifact-component';
-import { DataComponent } from './data-component';
-import { Tool } from './tool';
-import type { AgentConfig, TransferConfig } from './types';
-=======
 	type CredentialReferenceApiInsert,
 	CredentialReferenceApiInsertSchema,
 	type MCPToolConfig,
 	MCPToolConfigSchema,
+	type MCPTransportType,
 } from "@inkeep/agents-core";
 import { z } from "zod";
 import { Agent } from "./agent";
@@ -24,7 +11,6 @@
 import { DataComponent } from "./data-component";
 import { Tool } from "./tool";
 import type { AgentConfig, TransferConfig } from "./types";
->>>>>>> 9d419744
 
 /**
  * Creates a new agent with stable ID enforcement.
@@ -119,33 +105,6 @@
 	};
 }
 
-<<<<<<< HEAD
-=======
-// MCP Server Configuration Schema
-export const McpServerConfigSchema = z.object({
-	id: z.string().optional(),
-	name: z.string(),
-	description: z.string(),
-	tenantId: z.string().optional(),
-
-	// Deployment configuration
-	deployment: z.enum(["local", "remote"]).optional(),
-
-	// For local MCP servers
-	port: z.number().optional(),
-
-	// For remote MCP servers
-	serverUrl: z.string().optional(),
-	credential: CredentialReferenceApiInsertSchema.optional(),
-
-	// Additional configuration
-	parameters: z.record(z.string(), z.any()).optional(),
-	transport: z.enum(["ipc", "http", "sse"]).optional(),
-	activeTools: z.array(z.string()).optional(),
-	headers: z.record(z.string(), z.string()).optional(),
-});
-
->>>>>>> 9d419744
 /**
  * Creates an MCP (Model Context Protocol) server for tool functionality.
  *
@@ -176,30 +135,6 @@
  * ```
  */
 export function mcpServer(config: {
-<<<<<<< HEAD
-  // Basic configuration
-  name: string;
-  description: string;
-
-  // Deployment configuration
-  deployment?: 'local' | 'remote';
-
-  // For local MCP servers
-  execute?: (params: any) => Promise<any>;
-  port?: number; // Optional fixed port, otherwise dynamically allocated
-
-  // For remote MCP servers
-  serverUrl?: string;
-
-  // Additional configuration
-  id?: string;
-  parameters?: Record<string, z.ZodJSONSchema>;
-  credential?: CredentialReferenceApiInsert;
-  tenantId?: string;
-  transport?: keyof typeof MCPTransportType;
-  activeTools?: string[];
-  headers?: Record<string, string>;
-=======
 	// Basic configuration
 	name: string;
 	description: string;
@@ -219,10 +154,9 @@
 	parameters?: Record<string, z.ZodJSONSchema>;
 	credential?: CredentialReferenceApiInsert;
 	tenantId?: string;
-	transport?: "ipc" | "http" | "sse";
+	transport?: keyof typeof MCPTransportType;
 	activeTools?: string[];
 	headers?: Record<string, string>;
->>>>>>> 9d419744
 }): Tool {
 	// Auto-detect deployment type
 	const deployment = config.deployment || (config.execute ? "local" : "remote");
