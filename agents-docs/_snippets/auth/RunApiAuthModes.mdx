--- conflicted
+++ resolved
@@ -1,32 +1,11 @@
 ## Authentication
 
-Choose the authentication method based on your environment:
+Choose the authentication method:
 
 <Tabs>
-<<<<<<< HEAD
 <Tab title="Using API Key">
-=======
-<Tab title="Development (No Auth)">
 
-When running the API server locally with `pnpm dev`, authentication is automatically bypassed. You can use headers in the request instead:
-
-**Request Headers:**
-```http
-x-inkeep-tenant-id: <tenant-id>
-x-inkeep-project-id: <project-id>
-x-inkeep-graph-id: <graph-id>
-```
-
-<Warning>
-This mode is for development only. Never use in production as it bypasses all security checks.
-</Warning>
-
-</Tab>
-
-<Tab title="Production (API Key)">
->>>>>>> aaab7ab5
-
-For production, use a graph-scoped API key for secure authentication.
+Simply:
 
 **Create an API Key:**
 1. Open the Visual Builder Dashboard
@@ -38,7 +17,6 @@
 ```http
 Authorization: Bearer <graph_api_key>
 ```
-<<<<<<< HEAD
 </Tab>
 
 <Tab title="Without API key">
@@ -56,8 +34,6 @@
 This mode is for development only. Never use in production as it bypasses all security checks.
 </Warning>
 
-=======
->>>>>>> aaab7ab5
 </Tab>
 
 </Tabs>
