'use client';

import { icon } from '@inkeep/docskit';
import Link from 'fumadocs-core/link';
import type { ReactNode } from 'react';
import { Button } from '@/components/ui/button';

interface FooterLinkProps {
  href: string;
  iconName?: string;
  icon?: ReactNode;
  label: string;
}

export function FooterLink({ href, iconName, icon: customIcon, label }: FooterLinkProps) {
  return (
    <Button
      asChild
      variant="ghost"
      size="icon"
      className="h-8 w-8 text-gray-400 hover:text-gray-700 dark:text-gray-500 dark:hover:text-gray-300"
    >
      <Link href={href}>
        <span className="sr-only">{label}</span>
<<<<<<< HEAD
        {customIcon || icon(iconName)}
=======
        {customIcon || (iconName && icon(iconName))}
>>>>>>> 5fbd1371
      </Link>
    </Button>
  );
}<|MERGE_RESOLUTION|>--- conflicted
+++ resolved
@@ -22,11 +22,7 @@
     >
       <Link href={href}>
         <span className="sr-only">{label}</span>
-<<<<<<< HEAD
-        {customIcon || icon(iconName)}
-=======
         {customIcon || (iconName && icon(iconName))}
->>>>>>> 5fbd1371
       </Link>
     </Button>
   );
