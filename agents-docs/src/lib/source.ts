import { loader } from 'fumadocs-core/source';
import * as luIcons from 'lucide-react';
import { createElement, type FC } from 'react';
import * as tbIcons from 'react-icons/tb';
import * as brandIcons from '@/components/brand-icons';
<<<<<<< HEAD
import { flattenNav, transformItems } from '@/components/sidebar/transform';
import { navigation } from '../../navigation';
=======
import { docs } from '../../.source/server';
>>>>>>> 4849dad0

// See https://fumadocs.vercel.app/docs/headless/source-api for more info
export const source = loader({
  // it assigns a URL to your pages
  baseUrl: '/',
  source: docs.toFumadocsSource(),
  icon(iconName) {
    if (!iconName) {
      return;
    }

    let icon: FC | null = null;

    if (iconName.startsWith('brand/')) {
      icon = brandIcons[iconName.slice(6) as keyof typeof brandIcons];
    } else if (iconName.startsWith('Lu')) {
      // @ts-expect-error fixme
      icon = luIcons[iconName.slice(2) as keyof typeof luIcons];
    } else if (iconName.startsWith('Tb')) {
      icon = tbIcons[iconName as keyof typeof tbIcons];
    }
    if (!icon) {
      throw new Error(`Unknown icon "${iconName}"`);
    }
    return createElement(icon);
  },
<<<<<<< HEAD
});

export const docsGroups = navigation.map(transformItems);

export function getDocsGroupFirstChild(url: string | undefined) {
  if (!url) return null;

  const flatList = flattenNav(navigation);
  return flatList.find((page) => page.url.startsWith(`/${url}`));
}

export function getDocsPreviousAndNextPage(url: string) {
  const flatList = flattenNav(navigation);

  const index = flatList.findIndex((page) => page.url === url);

  if (index === -1) {
    // Handle the case where the URL is not found
    return { previous: null, next: null };
  }

  const previous = index > 0 ? flatList[index - 1] : null;
  const next = index < flatList.length - 1 ? flatList[index + 1] : null;

  return { previous, next };
}
=======
});
>>>>>>> 4849dad0
<|MERGE_RESOLUTION|>--- conflicted
+++ resolved
@@ -3,12 +3,7 @@
 import { createElement, type FC } from 'react';
 import * as tbIcons from 'react-icons/tb';
 import * as brandIcons from '@/components/brand-icons';
-<<<<<<< HEAD
-import { flattenNav, transformItems } from '@/components/sidebar/transform';
-import { navigation } from '../../navigation';
-=======
 import { docs } from '../../.source/server';
->>>>>>> 4849dad0
 
 // See https://fumadocs.vercel.app/docs/headless/source-api for more info
 export const source = loader({
@@ -35,33 +30,4 @@
     }
     return createElement(icon);
   },
-<<<<<<< HEAD
-});
-
-export const docsGroups = navigation.map(transformItems);
-
-export function getDocsGroupFirstChild(url: string | undefined) {
-  if (!url) return null;
-
-  const flatList = flattenNav(navigation);
-  return flatList.find((page) => page.url.startsWith(`/${url}`));
-}
-
-export function getDocsPreviousAndNextPage(url: string) {
-  const flatList = flattenNav(navigation);
-
-  const index = flatList.findIndex((page) => page.url === url);
-
-  if (index === -1) {
-    // Handle the case where the URL is not found
-    return { previous: null, next: null };
-  }
-
-  const previous = index > 0 ? flatList[index - 1] : null;
-  const next = index < flatList.length - 1 ? flatList[index + 1] : null;
-
-  return { previous, next };
-}
-=======
-});
->>>>>>> 4849dad0
+});