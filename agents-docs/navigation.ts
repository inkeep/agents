--- conflicted
+++ resolved
@@ -53,11 +53,7 @@
       group: 'Visual Builder',
       icon: 'LuPalette',
       pages: [
-<<<<<<< HEAD
-        'visual-builder/agents',
-=======
         'visual-builder/sub-agents',
->>>>>>> b7c6b6b7
         'visual-builder/mcp-servers',
         'visual-builder/function-tools',
         'visual-builder/headers',
