---
title: Push / Pull
description: Push and pull your agents to and from the Visual Builder
icon: "LuArrowLeftRight"
---

## Push code to visual

With Inkeep, you can define your agents in code, push them to the Visual Builder, and continue developing with the intuitive drag-and-drop interface. You can switch back to code any time.

Let's walk through the process.

<Video
  src="https://www.youtube.com/watch?v=2-j4LuabeHQ&t=3s"
  title="Using Inkeep push"
/>

### Step 1: Install the Inkeep CLI

```bash
pnpm install -g @inkeep/agents-cli
```

### Step 2: Download a template project

Navigate to the `src/projects` directory.

```bash
cd src/projects
```

Add the docs assistant agent using `inkeep add`.

```bash
inkeep add --project docs-assistant
```

Find the downloaded code in `src/projects/docs-assistant`.

<Tip> 
`inkeep add` imports a template project from our [cookbook library](https://github.com/inkeep/agents/tree/main/agents-cookbook/template-projects).
</Tip>

### Step 3: Push code to visual

Navigate to your docs assistant project.

```bash
cd docs-assistant
```

Use `inkeep push` to push the code to the Visual Builder.

```bash
inkeep push
```

<Tip>
To validate your project without pushing, use the `--json` flag: `inkeep push --json`
</Tip>

### Step 4: Chat with your agent

Refresh http://localhost:3000, switch to the **Docs Assistant** project (in the bottom left).

Under **Agents**, click on the Docs Assistant agent and press **Try it**. Ask a question about Inkeep.

<Image src="/gifs/docs-assistant.gif" alt="Chat with your agent" />

## Run `inkeep pull`

Make some changes, like changing a prompt, and let's walk through `inkeep pull`.

<<<<<<< HEAD
### Requirements

The `inkeep pull` command in-part leverages AI to sync your TypeScript files to the state of your Visual Builder, so **at least one** of the below environment variables to be defined:

```txt .env
# Choose one:
ANTHROPIC_API_KEY=your_api_key_here
# or
OPENAI_API_KEY=your_api_key_here
# or
GOOGLE_GENERATIVE_AI_API_KEY=your_api_key_here
```

The CLI prioritizes Anthropic → OpenAI → Google.

Here are the models used:

| Provider  | Model(s)                              | Where to Get API Key                                |
| --------- | ------------------------------------- | --------------------------------------------------- |
| Anthropic | Claude Sonnet 4.5 (extended thinking) | [Anthropic Console](https://console.anthropic.com/) |
| OpenAI    | GPT-5.1                               | [OpenAI Platform](https://platform.openai.com/)     |
| Google    | Gemini 2.5 Flash                      | [Google AI Studio](https://ai.google.dev/)          |
=======
<Snippet file="pull-prereq.mdx" />
>>>>>>> b83ce529

### Step 1: Make an edit visually

Make an edit to the docs assistant agent in the UI, such as changing the prompt of the agent.

### Step 2: Pull code from visual

Navigate to your docs assistant project.

```bash
cd src/projects/docs-assistant
```

Use `inkeep pull` to pull the code from the Visual Builder to your local project.

```bash
inkeep pull
```

### Step 3: Verify the code was pulled

Check the `src/projects/docs-assistant/agents/docs-assistant.ts` file for the updated prompt.

```bash
cat src/projects/docs-assistant/agents/docs-assistant.ts
```

## Next steps

Next, we recommend setting up observability to see live traces of your agent. See [Traces](/get-started/traces) to get started.

<Cards>
  <Card title="Traces" icon="LuActivity" href="/get-started/traces">
    Set up SigNoz to enable live debugging capabilities for your agents
  </Card>
</Cards><|MERGE_RESOLUTION|>--- conflicted
+++ resolved
@@ -37,7 +37,7 @@
 
 Find the downloaded code in `src/projects/docs-assistant`.
 
-<Tip> 
+<Tip>
 `inkeep add` imports a template project from our [cookbook library](https://github.com/inkeep/agents/tree/main/agents-cookbook/template-projects).
 </Tip>
 
@@ -71,32 +71,7 @@
 
 Make some changes, like changing a prompt, and let's walk through `inkeep pull`.
 
-<<<<<<< HEAD
-### Requirements
-
-The `inkeep pull` command in-part leverages AI to sync your TypeScript files to the state of your Visual Builder, so **at least one** of the below environment variables to be defined:
-
-```txt .env
-# Choose one:
-ANTHROPIC_API_KEY=your_api_key_here
-# or
-OPENAI_API_KEY=your_api_key_here
-# or
-GOOGLE_GENERATIVE_AI_API_KEY=your_api_key_here
-```
-
-The CLI prioritizes Anthropic → OpenAI → Google.
-
-Here are the models used:
-
-| Provider  | Model(s)                              | Where to Get API Key                                |
-| --------- | ------------------------------------- | --------------------------------------------------- |
-| Anthropic | Claude Sonnet 4.5 (extended thinking) | [Anthropic Console](https://console.anthropic.com/) |
-| OpenAI    | GPT-5.1                               | [OpenAI Platform](https://platform.openai.com/)     |
-| Google    | Gemini 2.5 Flash                      | [Google AI Studio](https://ai.google.dev/)          |
-=======
 <Snippet file="pull-prereq.mdx" />
->>>>>>> b83ce529
 
 ### Step 1: Make an edit visually
 
