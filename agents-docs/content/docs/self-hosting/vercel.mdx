---
title: Deploy to Vercel
description: Deploy the Inkeep Agent Framework to Vercel
icon: "brand/VercelIcon"
---

## Deploy to Vercel

### Step 1: Create a GitHub repository for your project

If you do not have an Inkeep project already, [follow these steps](/quick-start/start-development) to create one. Then push your project to a reposistory on GitHub.

### Step 2: Create a Turso Database

Create a Turso database on [**Vercel Marketplace**](https://vercel.com/marketplace/tursocloud) or directly at [**Turso Cloud**](https://app.turso.tech/).

### Step 3: Save your Turso Database URL and Auth Token

Create a token for your database, and then save the URL and token created.

```
TURSO_DATABASE_URL=
TURSO_AUTH_TOKEN=
```

### Step 4: Create a Vercel account

Sign up for a Vercel account [here](https://vercel.com/signup).

### Step 5: Create a Vercel project for Manage API

![Vercel New Project - Manage API](/images/vercel-new-project-manage-api-hono.png)

<Note>
  The Framework Preset should be "Hono" and the Root Directory should be
  `apps/manage-api`.
</Note>

Required environment variables for Manage API:

```
ENVIRONMENT=production

INKEEP_AGENTS_MANAGE_API_BYPASS_SECRET=

TURSO_DATABASE_URL=
TURSO_AUTH_TOKEN=

NANGO_SECRET_KEY=
NANGO_SERVER_URL=https://api.nango.dev
```

| Environment Variable                     | Value                                                                                                                                                              |
| ---------------------------------------- | ------------------------------------------------------------------------------------------------------------------------------------------------------------------ |
| `ENVIRONMENT`                            | `production`                                                                                                                                                       |
| `INKEEP_AGENTS_MANAGE_API_BYPASS_SECRET` | Run `openssl rand -hex 32` in your terminal to generate this value. Save this value for `INKEEP_AGENTS_MANAGE_API_BYPASS_SECRET` in Step 7.                        |
| `TURSO_DATABASE_URL`                     | Turso database URL you saved from Step 3                                                                                                                           |
| `TURSO_AUTH_TOKEN`                       | Turso auth token you saved from Step 3                                                                                                                             |
| `NANGO_SECRET_KEY`                       | Nango secret key from your [Nango cloud account](/quick-start/credentials#option-1-nango-cloud-setup). Note: Local Nango setup won't work with Vercel deployments. |
| `NANGO_SERVER_URL`                       | `https://api.nango.dev`                                                                                                                                            |

### Step 6: Create a Vercel project for Run API

![Vercel New Project - Run API](/images/vercel-new-project-run-api-hono.png)

<Note>
  The Framework Preset should be "Hono" and the Root Directory should be
  `apps/run-api`.
</Note>

Required environment variables for Run API:

```
ENVIRONMENT=production

ANTHROPIC_API_KEY=
OPENAI_API_KEY=
GOOGLE_GENERATIVE_AI_API_KEY=

INKEEP_AGENTS_RUN_API_BYPASS_SECRET=

TURSO_DATABASE_URL=
TURSO_AUTH_TOKEN=

OTEL_EXPORTER_OTLP_TRACES_ENDPOINT=https://ingest.us.signoz.cloud:443/v1/traces
OTEL_EXPORTER_OTLP_TRACES_HEADERS=signoz-ingestion-key=<your-ingestion-key>

NANGO_SECRET_KEY=
NANGO_SERVER_URL=https://api.nango.dev
```

| Environment Variable                  | Value                                                                                                                                                                                                                                      |
| ------------------------------------- | ------------------------------------------------------------------------------------------------------------------------------------------------------------------------------------------------------------------------------------------ |
| `ENVIRONMENT`                         | `production`                                                                                                                                                                                                                               |
| `ANTHROPIC_API_KEY`                   | Your Anthropic API key                                                                                                                                                                                                                     |
| `OPENAI_API_KEY`                      | Your OpenAI API key                                                                                                                                                                                                                        |
| `GOOGLE_GENERATIVE_AI_API_KEY`        | Your Google Gemini API key                                                                                                                                                                                                                 |
| `INKEEP_AGENTS_RUN_API_BYPASS_SECRET` | Run `openssl rand -hex 32` in your terminal to generate this value. Save this value for `INKEEP_AGENTS_RUN_API_BYPASS_SECRET` in Step 7.                                                                                                   |
| `TURSO_DATABASE_URL`                  | Turso database URL you saved from Step 3                                                                                                                                                                                                   |
| `TURSO_AUTH_TOKEN`                    | Turso auth token you saved from Step 3                                                                                                                                                                                                     |
| `NANGO_SECRET_KEY`                    | Nango secret key from your [Nango cloud account](/quick-start/credentials#option-1-nango-cloud-setup). Note: Local Nango setup won't work with Vercel deployments.                                                                         |
| `OTEL_EXPORTER_OTLP_TRACES_ENDPOINT`  | `https://ingest.us.signoz.cloud:443/v1/traces`                                                                                                                                                                                             |
| `OTEL_EXPORTER_OTLP_TRACES_HEADERS`   | `signoz-ingestion-key=<your-ingestion-key>`. Use the instructions from [SigNoz Cloud Setup](/quick-start/traces#option-1-signoz-cloud-setup) to configure your ingestion key. Note: Local SigNoz setup won't work with Vercel deployments. |
| `NANGO_SERVER_URL`                    | `https://api.nango.dev`                                                                                                                                                                                                                    |

### Step 7: Create a Vercel project for Manage UI

![Vercel New Project - Manage UI](/images/vercel-new-project-manage-ui-nextjs.png)

<Note>
  The Framework Preset should be "Next.js" and the Root Directory should be
  `apps/manage-ui`.
</Note>

Required environment variables for Manage UI:

```
ENVIRONMENT=production

PUBLIC_INKEEP_AGENTS_RUN_API_URL=
PUBLIC_INKEEP_AGENTS_RUN_API_BYPASS_SECRET=

PUBLIC_INKEEP_AGENTS_MANAGE_API_URL=
INKEEP_AGENTS_MANAGE_API_URL=
INKEEP_AGENTS_MANAGE_API_BYPASS_SECRET=

PUBLIC_SIGNOZ_URL=https://<your-organization>.signoz.cloud
SIGNOZ_API_KEY=

PUBLIC_NANGO_SERVER_URL=https://api.nango.dev
PUBLIC_NANGO_CONNECT_BASE_URL=https://connect.nango.dev
NANGO_SECRET_KEY=
```

| Environment Variable                         | Value                                                                                                                                                                                          |
| -------------------------------------------- | ---------------------------------------------------------------------------------------------------------------------------------------------------------------------------------------------- |
| `ENVIRONMENT`                                | `production`                                                                                                                                                                                   |
| `PUBLIC_INKEEP_AGENTS_RUN_API_URL`           | Your Vercel deployment URL for Run API                                                                                                                                                         |
| `PUBLIC_INKEEP_AGENTS_RUN_API_BYPASS_SECRET` | Your generated Run API bypass secret from Step 6                                                                                                                                               |
| `PUBLIC_INKEEP_AGENTS_MANAGE_API_URL`        | Your Vercel deployment URL for Manage API (skip if same as `INKEEP_AGENTS_MANAGE_API_URL`)                                                                                                                                                   |
| `INKEEP_AGENTS_MANAGE_API_URL`               | Your Vercel deployment URL for Manage API                                                                                                                                                    |
| `INKEEP_AGENTS_MANAGE_API_BYPASS_SECRET`     | Your generated Manage API bypass secret from Step 5                                                                                                                                            |
| `PUBLIC_SIGNOZ_URL`                          | Use the instructions from [SigNoz Cloud Setup](/quick-start/traces#option-1-signoz-cloud-setup) to configure your SigNoz URL. Note: Local SigNoz setup won't work with Vercel deployments.     |
| `SIGNOZ_API_KEY`                             | Use the instructions from [SigNoz Cloud Setup](/quick-start/traces#option-1-signoz-cloud-setup) to configure your SigNoz API key. Note: Local SigNoz setup won't work with Vercel deployments. |
| `NANGO_SECRET_KEY`                           | Nango secret key from your [Nango cloud account](/quick-start/credentials#option-1-nango-cloud-setup). Note: Local Nango setup won't work with Vercel deployments.                             |
| `PUBLIC_NANGO_SERVER_URL`                    | `https://api.nango.dev`                                                                                                                                                                        |
| `PUBLIC_NANGO_CONNECT_BASE_URL`              | `https://connect.nango.dev`                                                                                                                                                                    |

### Step 8: Enable Vercel Authentication

To prevent anyone from being able to access the UI, we recommend enabling Vercel authentication for all deployments: **Settings > Deployment Protection > Vercel Authentication > All Deployments**.

## Push your Agent

### Step 1: Configure your root .env file

```
INKEEP_AGENTS_MANAGE_API_BYPASS_SECRET=
INKEEP_AGENTS_RUN_API_BYPASS_SECRET=
```

### Step 2: Create a cloud configuration file

Create a new configuration file named `inkeep-cloud.config.ts` in your project's `src` directory, alongside your existing configuration file.

```typescript
import { defineConfig } from "@inkeep/agents-cli/config";

const config = defineConfig({
  tenantId: "default",
  agentsManageApi: {
    url: "https://<your-manage-api-url>",
    apiKey: process.env.INKEEP_AGENTS_MANAGE_API_BYPASS_SECRET,
  },
  agentsRunApi: {
    url: "https://<your-run-api-url>",
    apiKey: process.env.INKEEP_AGENTS_RUN_API_BYPASS_SECRET,
  },
});

export default config;
```

### Step 3: Push your Agent

```bash
cd /src/<your-project-directory>
inkeep push --config ../inkeep-cloud.config.ts
```

## Pull your Agent

```bash
cd /src
inkeep pull --config inkeep-cloud.config.ts
```

## Function Tools with Vercel Sandbox

When deploying to serverless environments like Vercel, you can configure [function tools](/typescript-sdk/tools/function-tools) to execute in [Vercel Sandbox](https://vercel.com/docs/vercel-sandbox) MicroVMs instead of your Agent's runtime service. This is **required** for serverless platforms since child process spawning is restricted. 

### Why Use Vercel Sandbox?

**When to use each provider:**

- **Native** - Use for traditional cloud deployments (VMs, Docker, Kubernetes), self-hosted servers, or local development
- **Vercel Sandbox** - Required for serverless platforms (Vercel, AWS Lambda, etc.) or if you'd like to isolate tool executions

### Setting Up Vercel Sandbox

#### Step 1: Get Vercel Credentials

You'll need three credentials from your Vercel account:

1. **Vercel Token** - Create an access token at [vercel.com/account/tokens](https://vercel.com/account/tokens)
2. **Team ID** - Find in your team settings at [vercel.com/teams](https://vercel.com/teams)
3. **Project ID** - Find in your Vercel project settings

#### Step 2: Configure Sandbox in Your Application
<<<<<<< HEAD

Update your Run API to use Vercel Sandbox.

In the `apps/run-api/src` folder, create a `sandbox.ts` file:

=======

Update your Run API to use Vercel Sandbox.

In the `apps/run-api/src` folder, create a `sandbox.ts` file:

>>>>>>> aa8b94a9
```typescript sandbox.ts
const isProduction = process.env.ENVIRONMENT === "production";

export const sandboxConfig = isProduction
    ? {
        provider: "vercel",
        runtime: "node22", // or 'typescript'
        timeout: 60000, // 60 second timeout
        vcpus: 4, // Allocate 4 vCPUs
<<<<<<< HEAD
        teamId: process.env.VERCEL_TEAM_ID!,
        projectId: process.env.VERCEL_PROJECT_ID!,
        token: process.env.VERCEL_TOKEN!,
=======
        teamId: process.env.SANDBOX_VERCEL_TEAM_ID!,
        projectId: process.env.SANDBOX_VERCEL_PROJECT_ID!,
        token: process.env.SANDBOX_VERCEL_TOKEN!,
>>>>>>> aa8b94a9
      }
    : {
        provider: "native",
        runtime: "node22",
        timeout: 30000,
        vcpus: 2,
      }
```

Import it into your `index.ts` file:
```typescript index.ts
import { sandboxConfig } from "./sandbox.ts"
// ...
const app: Hono = createExecutionApp({
  // ...
	sandboxConfig, // NEW
});

```


#### Step 3: Add Environment Variables to Run API

Add these [environment variables in your Vercel project](https://vercel.com/docs/environment-variables/managing-environment-variables#declare-an-environment-variable) to your **Run API** app:

```bash
SANDBOX_VERCEL_TOKEN=your_vercel_access_token
SANDBOX_VERCEL_TEAM_ID=team_xxxxxxxxxx
SANDBOX_VERCEL_PROJECT_ID=prj_xxxxxxxxxx
```

<Accordions>
  <Accordion title="Troubleshooting Functions">
    <strong>"Failed to refresh OIDC token" error:</strong>
    <ul>
      <li>This occurs when you're not in a Vercel environment or you don't provide a Vercel access token</li>
      <li>
        Solution: Use a Vercel access token from
        <a href="https://vercel.com/account/tokens" target="_blank" rel="noopener noreferrer">vercel.com/account/tokens</a>
      </li>
    </ul>

    <strong>Function execution timeouts:</strong>
    <ul>
      <li>Increase the <code>timeout</code> value in sandbox configuration</li>
      <li>Consider allocating more <code>vcpus</code> for resource-intensive functions</li>
      <li>Check Vercel Sandbox limits for your plan</li>
    </ul>

    <strong>Dependency installation failures:</strong>
    <ul>
      <li>Ensure dependencies are compatible with Node.js 22</li>
      <li>Check that package versions are specified correctly</li>
      <li>Verify network access to npm registry</li>
    </ul>

    <strong>High costs:</strong>
    <ul>
      <li>Reduce <code>vcpus</code> allocation if functions don't need maximum resources</li>
      <li>Optimize function code to execute faster</li>
      <li>Consider caching results when possible</li>
    </ul>
  </Accordion>
  
  <Accordion title="Best Practices">
    <ol>
      <li><strong>Use environment variables</strong> – Never hardcode credentials</li>
      <li><strong>Start with fewer vCPUs</strong> – Scale up only if needed</li>
      <li><strong>Set reasonable timeouts</strong> – Prevent runaway executions</li>
      <li><strong>Monitor usage</strong> – Track sandbox execution metrics in Vercel dashboard</li>
      <li><strong>Test thoroughly</strong> – Verify functions work in sandbox environment before deploying</li>
      <li><strong>Choose the right provider</strong> – Use native for VMs/Docker/K8s, Vercel Sandbox for serverless only</li>
    </ol>
    <p>For more information on function tools, see:</p>
    <ul>
      <li>
        <a href="/typescript-sdk/tools/function-tools">Function Tools (TypeScript SDK)</a>
      </li>
      <li>
        <a href="/visual-builder/tools/function-tools">Function Tools (Visual Builder)</a>
      </li>
      <li>
        <a href="https://vercel.com/docs/vercel-sandbox" target="_blank" rel="noopener noreferrer">Vercel Sandbox Documentation</a>
      </li>
    </ul>
  </Accordion>
</Accordions>
<|MERGE_RESOLUTION|>--- conflicted
+++ resolved
@@ -217,19 +217,11 @@
 3. **Project ID** - Find in your Vercel project settings
 
 #### Step 2: Configure Sandbox in Your Application
-<<<<<<< HEAD
 
 Update your Run API to use Vercel Sandbox.
 
 In the `apps/run-api/src` folder, create a `sandbox.ts` file:
 
-=======
-
-Update your Run API to use Vercel Sandbox.
-
-In the `apps/run-api/src` folder, create a `sandbox.ts` file:
-
->>>>>>> aa8b94a9
 ```typescript sandbox.ts
 const isProduction = process.env.ENVIRONMENT === "production";
 
@@ -239,15 +231,9 @@
         runtime: "node22", // or 'typescript'
         timeout: 60000, // 60 second timeout
         vcpus: 4, // Allocate 4 vCPUs
-<<<<<<< HEAD
-        teamId: process.env.VERCEL_TEAM_ID!,
-        projectId: process.env.VERCEL_PROJECT_ID!,
-        token: process.env.VERCEL_TOKEN!,
-=======
         teamId: process.env.SANDBOX_VERCEL_TEAM_ID!,
         projectId: process.env.SANDBOX_VERCEL_PROJECT_ID!,
         token: process.env.SANDBOX_VERCEL_TOKEN!,
->>>>>>> aa8b94a9
       }
     : {
         provider: "native",
