---
title: Spans and Traces
description: OpenTelemetry spans for distributed tracing and observability in the Inkeep Agent Framework
icon: "LuBug"
---

## Overview

The Inkeep Agent Framework uses OpenTelemetry for distributed tracing and observability. Spans provide detailed visibility into the execution flow of agents, context resolution, tool execution, and other framework operations.

## Getting Started with Spans

### 1. Import Required Dependencies

```typescript
<<<<<<< HEAD
import { SpanStatusCode, type Span } from "@opentelemetry/api";
import { getGlobalTracer, createSpanName } from "../tracer";
=======
import { SpanStatusCode, type Span } from '@opentelemetry/api';
import { getTracer, setSpanWithError } from '../tracer';
>>>>>>> 189eb165
```

### 2. Get the Tracer

```typescript
// Use the centralized tracer utility
<<<<<<< HEAD
const tracer = getGlobalTracer();
```

### 3. Create Span Names

```typescript
// Use the createSpanName utility for consistent naming to prefix all spans with service name
const spanName = createSpanName("context.resolve");
// Results in: "inkeep-chat.context.resolve"
=======
const tracer = getTracer('your-service-name');
>>>>>>> 189eb165
```

## Creating and Using Spans

```typescript
<<<<<<< HEAD
return tracer.startActiveSpan(
  createSpanName("context.resolve"),
  {
    attributes: {
      "context.config_id": contextConfig.id,
      "context.trigger_event": options.triggerEvent,
    },
  },
  async (span: Span) => {
    try {
      // Your operation logic here
      return result;
    } catch (error) {
      // Error handling
      span.recordException(error as Error);
      span.setStatus({
        code: SpanStatusCode.ERROR,
        message: error.message,
      });
      throw error;
    }
  }
);
=======
return tracer.startActiveSpan('context.resolve', {
  attributes: {
    'context.config_id': contextConfig.id,
    'context.trigger_event': options.triggerEvent,
  },
}, async (span: Span) => {
  try {
    // Your operation logic here
    return result;
  } catch (error) {
    // Use setSpanWithError for consistent error handling
    setSpanWithError(span, error);
    throw error;
  } 
});
>>>>>>> 189eb165
```

## Setting Span Attributes

### Basic Attributes

```typescript
span.setAttributes({
  "user.id": userId,
  "request.method": "POST",
});
```

## Adding Events to Spans

### Recording Important Milestones

```typescript
// Add events for significant operations
span.addEvent("context.fetch_started", {
  definitionId: definition.id,
  url: definition.fetchConfig.url,
});
```

### Error Events

```typescript
span.addEvent("error.validation_failed", {
  definitionId: definition.id,
  error_type: "json_schema_validation",
  error_details: errorMessage,
});
```

## Error Handling and Status

### Using setSpanWithError Utility

The framework provides a convenient `setSpanWithError` utility function that handles error recording and status setting:

```typescript
try {
  // Your operation
} catch (error) {
<<<<<<< HEAD
  const errorMessage = error instanceof Error ? error.message : "Unknown error";

  // Record the exception
  span.recordException(error as Error);

  // Set error status
  span.setStatus({
    code: SpanStatusCode.ERROR,
    message: errorMessage,
  });

=======
  // Use the setSpanWithError utility for consistent error handling
  setSpanWithError(span, error);
>>>>>>> 189eb165
  throw error;
}
```

## Best Practices

### 1. Consistent Naming Convention

The span naming convention follows a hierarchical structure that mirrors your code organization.

```typescript
// Format: 'class.function'
// Use descriptive span names that follow a hierarchical structure

// Agent operations
<<<<<<< HEAD
createSpanName("agent.generate"); // inkeep-chat.agent.generate
createSpanName("agent.tool_execute"); // inkeep-chat.agent.tool_execute
createSpanName("agent.transfer"); // inkeep-chat.agent.transfer

// Context operations
createSpanName("context.resolve"); // inkeep-chat.context.resolve
createSpanName("context.fetch"); // inkeep-chat.context.fetch

// Tool operations
=======
'agent.generate'
'agent.tool_execute'
'agent.transfer'

// Context operations
'context.resolve'
'context.fetch'

>>>>>>> 189eb165
```

#### Naming Rules

1. **Class First**: Start with the class/module name (e.g., `agent`, `context`, `tool`)
2. **Function Second**: Follow with the specific function/method (e.g., `generate`, `resolve`)
3. **Use Underscores**: For multi-word functions, use underscores (e.g., `tool_execute`, `cache_lookup`)
4. **Consistent Casing**: Use lowercase with underscores for consistency

## Configuration and Setup

### Environment Variables

```bash
# OpenTelemetry configuration
OTEL_EXPORTER_OTLP_ENDPOINT=http://localhost:4317
```

### Instrumentation Setup

The framework automatically sets up OpenTelemetry instrumentation in `src/instrumentation.ts`:

## Examples in the Codebase

### Agent Operations

See `src/agents/Agent.ts` for span usage in agent generation and tool execution.

**Example from Agent.ts:**

```typescript
// Class: Agent
// Function: generate
<<<<<<< HEAD
return tracer.startActiveSpan(
  createSpanName("agent.generate"),
  {
    attributes: {
      "agent.id": this.id,
      "agent.name": this.name,
    },
=======
return tracer.startActiveSpan('agent.generate', {
  attributes: {
    'agent.id': this.id,
    'agent.name': this.name,
>>>>>>> 189eb165
  },
  async (span: Span) => {
    // ... implementation
  }
);
```

## Summary

Spans provide powerful observability into your Inkeep Agent Framework operations. By following these patterns:

1. **Use `getTracer()`** for consistent tracing
2. **Use consistent naming**
3. **Set meaningful attributes** for searchability
4. **Handle errors properly** using `setSpanWithError` for consistent error handling
5. **Use `startActiveSpan`** for automatic lifecycle management

This will give you comprehensive visibility into your agent operations, making debugging and performance optimization much easier.<|MERGE_RESOLUTION|>--- conflicted
+++ resolved
@@ -13,40 +13,22 @@
 ### 1. Import Required Dependencies
 
 ```typescript
-<<<<<<< HEAD
 import { SpanStatusCode, type Span } from "@opentelemetry/api";
-import { getGlobalTracer, createSpanName } from "../tracer";
-=======
-import { SpanStatusCode, type Span } from '@opentelemetry/api';
-import { getTracer, setSpanWithError } from '../tracer';
->>>>>>> 189eb165
+import { getTracer, setSpanWithError } from "../tracer";
 ```
 
 ### 2. Get the Tracer
 
 ```typescript
 // Use the centralized tracer utility
-<<<<<<< HEAD
-const tracer = getGlobalTracer();
-```
-
-### 3. Create Span Names
-
-```typescript
-// Use the createSpanName utility for consistent naming to prefix all spans with service name
-const spanName = createSpanName("context.resolve");
-// Results in: "inkeep-chat.context.resolve"
-=======
-const tracer = getTracer('your-service-name');
->>>>>>> 189eb165
+const tracer = getTracer("your-service-name");
 ```
 
 ## Creating and Using Spans
 
 ```typescript
-<<<<<<< HEAD
 return tracer.startActiveSpan(
-  createSpanName("context.resolve"),
+  "context.resolve",
   {
     attributes: {
       "context.config_id": contextConfig.id,
@@ -58,33 +40,12 @@
       // Your operation logic here
       return result;
     } catch (error) {
-      // Error handling
-      span.recordException(error as Error);
-      span.setStatus({
-        code: SpanStatusCode.ERROR,
-        message: error.message,
-      });
+      // Use setSpanWithError for consistent error handling
+      setSpanWithError(span, error);
       throw error;
     }
   }
 );
-=======
-return tracer.startActiveSpan('context.resolve', {
-  attributes: {
-    'context.config_id': contextConfig.id,
-    'context.trigger_event': options.triggerEvent,
-  },
-}, async (span: Span) => {
-  try {
-    // Your operation logic here
-    return result;
-  } catch (error) {
-    // Use setSpanWithError for consistent error handling
-    setSpanWithError(span, error);
-    throw error;
-  } 
-});
->>>>>>> 189eb165
 ```
 
 ## Setting Span Attributes
@@ -130,22 +91,8 @@
 try {
   // Your operation
 } catch (error) {
-<<<<<<< HEAD
-  const errorMessage = error instanceof Error ? error.message : "Unknown error";
-
-  // Record the exception
-  span.recordException(error as Error);
-
-  // Set error status
-  span.setStatus({
-    code: SpanStatusCode.ERROR,
-    message: errorMessage,
-  });
-
-=======
   // Use the setSpanWithError utility for consistent error handling
   setSpanWithError(span, error);
->>>>>>> 189eb165
   throw error;
 }
 ```
@@ -161,26 +108,13 @@
 // Use descriptive span names that follow a hierarchical structure
 
 // Agent operations
-<<<<<<< HEAD
-createSpanName("agent.generate"); // inkeep-chat.agent.generate
-createSpanName("agent.tool_execute"); // inkeep-chat.agent.tool_execute
-createSpanName("agent.transfer"); // inkeep-chat.agent.transfer
+"agent.generate";
+"agent.tool_execute";
+"agent.transfer";
 
 // Context operations
-createSpanName("context.resolve"); // inkeep-chat.context.resolve
-createSpanName("context.fetch"); // inkeep-chat.context.fetch
-
-// Tool operations
-=======
-'agent.generate'
-'agent.tool_execute'
-'agent.transfer'
-
-// Context operations
-'context.resolve'
-'context.fetch'
-
->>>>>>> 189eb165
+"context.resolve";
+"context.fetch";
 ```
 
 #### Naming Rules
@@ -214,20 +148,13 @@
 ```typescript
 // Class: Agent
 // Function: generate
-<<<<<<< HEAD
 return tracer.startActiveSpan(
-  createSpanName("agent.generate"),
+  "agent.generate",
   {
     attributes: {
       "agent.id": this.id,
       "agent.name": this.name,
     },
-=======
-return tracer.startActiveSpan('agent.generate', {
-  attributes: {
-    'agent.id': this.id,
-    'agent.name': this.name,
->>>>>>> 189eb165
   },
   async (span: Span) => {
     // ... implementation
