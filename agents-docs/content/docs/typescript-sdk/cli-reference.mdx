---
title: CLI Reference
description: Complete reference for the Inkeep CLI commands
icon: "LuTerminal"
---

## Overview

The Inkeep CLI is the primary tool for interacting with the Inkeep Agent Framework. It allows you to push agent configurations and interact with your multi-agent system.

## Installation

```bash
# Install the CLI globally
npm install -g @inkeep/agents-cli

# Install the dashboard package (for visual agents orchestration)
npm install @inkeep/agents-manage-ui
```

## Global Options

All commands support the following global options:

- `--version` - Display CLI version
- `--help` - Display help for a command

## Commands

### `inkeep init`

Initialize a new Inkeep configuration file in your project.

```bash
inkeep init [path]
```

**Options:**

- `--no-interactive` - Skip interactive path selection
- `--config <path>` - Path to use as template for new configuration

**Examples:**

```bash
# Interactive initialization
inkeep init

# Initialize in specific directory
inkeep init ./my-project

# Non-interactive mode
inkeep init --no-interactive

# Use specific config as template
inkeep init --config ./template-config.ts
```

### `inkeep push`

<<<<<<< HEAD
**Primary use case:** Push a project containing agent configurations to your server. This command deploys your entire multi-agent project, including all agents, sub agents, and tools.
=======
**Primary use case:** Push a project containing agent configurations to your server. This command deploys your entire multi-agent project, including all agents, sub-agents, and tools.
>>>>>>> b7c6b6b7

```bash
inkeep push
```

**Options:**

- `--project <project-id>` - Project ID or path to project directory
- `--env <environment>` - Load environment-specific credentials from `environments/<environment>.env.ts`
- `--config <path>` - Override config file path (bypasses automatic config discovery)
- `--tenant-id <id>` - Override tenant ID
- `--agents-manage-api-url <url>` - Override the management API URL from config
- `--agents-run-api-url <url>` - Override agents run API URL
- `--json` - Generate project data as JSON file instead of pushing to server

**Examples:**

```bash
# Push project from current directory
inkeep push

# Push specific project directory
inkeep push --project ./my-project

# Push with development environment credentials
inkeep push --env development

# Generate project JSON without pushing
inkeep push --json

# Override tenant ID
inkeep push --tenant-id my-tenant

# Override API URLs
inkeep push --agents-manage-api-url https://api.example.com
inkeep push --agents-run-api-url https://run.example.com

# Use specific config file
inkeep push --config ./custom-config/inkeep.config.ts
```

**Environment Credentials:**

The `--env` flag loads environment-specific credentials when pushing your project. This will look for files like `environments/development.env.ts` or `environments/production.env.ts` in your project directory and load the credential configurations defined there.

**Example environment file:**

```typescript
// environments/development.env.ts
import { CredentialStoreType } from "@inkeep/agents-core";
import { registerEnvironmentSettings } from "@inkeep/agents-sdk";

export const development = registerEnvironmentSettings({
  credentials: {
    "api-key-dev": {
      id: "api-key-dev",
      type: CredentialStoreType.memory,
      credentialStoreId: "memory-default",
      retrievalParams: {
        key: "API_KEY_DEV",
      },
    },
  },
});
```

#### Project Discovery and Structure

The `inkeep push` command follows this discovery process:

1. **Config File Discovery**: Searches for `inkeep.config.ts` using this pattern:

   - Starts from current working directory
   - Traverses **upward** through parent directories until found
   - Can be overridden by providing a path to the config file with the `--config` flag

2. **Workspace Structure**: Expects this directory layout:

   ```
   workspace-root/
   ├── package.json              # Workspace package.json
   ├── tsconfig.json             # Workspace TypeScript config
   ├── inkeep.config.ts          # Inkeep configuration file
   ├── my-project/               # Individual project directory
   │   ├── index.ts              # Project entry point
   │   ├── agents/               # Agent definitions
   │   │   └── *.ts
   │   ├── tools/                # Tool definitions
   │   │   └── *.ts
   │   ├── data-components/      # Data component definitions
   │   │   └── *.ts
   │   └── environments/         # Environment-specific configs
   │       ├── development.env.ts
   │       └── production.env.ts
   └── another-project/          # Additional projects
       └── index.ts
   ```

3. **Resource Compilation**: Automatically discovers and compiles:
   - All project directories containing `index.ts`
   - All TypeScript files within each project directory
<<<<<<< HEAD
   - Categorizes files by type (agents, sub agents, tools, data components)
=======
   - Categorizes files by type (agents, sub-agents, tools, data components)
>>>>>>> b7c6b6b7
   - Resolves dependencies and relationships within each project

#### Push Behavior

When pushing, the CLI:

- Finds and loads configuration from `inkeep.config.ts` at workspace root
- Discovers all project directories containing `index.ts`
- Applies environment-specific settings if `--env` is specified
- Compiles all project resources defined in each project's `index.ts`
- Validates sub-agent relationships and tool configurations across all projects
- Deploys all projects to the management API
- Prints deployment summary with resource counts per project

### `inkeep pull`

Pull project configuration from the server and update all TypeScript files in your local project using LLM generation.

```bash
inkeep pull
```

**Options:**

- `--project <project-id>` - Project ID or path to project directory
- `--config <path>` - Override config file path (bypasses automatic config discovery)
- `--agents-manage-api-url <url>` - Override the management API URL from config
- `--env <environment>` - Environment file to generate (development, staging, production). Defaults to development
- `--json` - Save project data as JSON file instead of updating TypeScript files
- `--debug` - Enable debug logging for LLM generation

**Directory-Aware Pull (Mirrors `inkeep push` behavior):**

The pull command automatically detects if you're in a project directory and pulls to that location:

1. **Automatic Detection**: If your current directory contains an `index.ts` file that exports a project, the command automatically uses that project's ID
2. **Current Directory Pull**: Files are pulled directly to your current directory (no subdirectory is created)
3. **Conflict Prevention**: If you specify `--project` while in a project directory, an error is shown to prevent confusion

**Pull Modes:**

| Scenario | Command | Behavior |
|----------|---------|----------|
| In project directory | `inkeep pull` | ✅ Automatically detects project, pulls to current directory |
| In project directory | `inkeep pull --project <id>` | ❌ Error: Cannot specify --project when in project directory |
| Not in project directory | `inkeep pull` | Prompts for project ID, creates subdirectory |
| Not in project directory | `inkeep pull --project <id>` | Pulls specified project to subdirectory |

**How it Works:**

The pull command discovers and updates all TypeScript files in your project based on the latest configuration from the server:

1. **File Discovery**: Recursively finds all `.ts` files in your project (excluding `environments/` and `node_modules/`)
<<<<<<< HEAD
2. **Smart Categorization**: Categorizes files as index, agents, sub agents, tools, or other files
3. **Context-Aware Updates**: Updates each file with relevant context from the server:
   - **Agent files**: Updated with specific agent data
   - **Sub Agent files**: Updated with specific sub agent configurations
=======
2. **Smart Categorization**: Categorizes files as index, agents, sub-agents, tools, or other files
3. **Context-Aware Updates**: Updates each file with relevant context from the server:
   - **Agent files**: Updated with specific agent data
   - **Sub-agent files**: Updated with specific sub-agent configurations
>>>>>>> b7c6b6b7
   - **Tool files**: Updated with specific tool definitions
   - **Other files**: Updated with full project context
4. **LLM Generation**: Uses AI to maintain code structure while updating with latest data

#### TypeScript Updates (Default)

By default, the pull command updates your existing TypeScript files using LLM generation:

1. **Context Preservation**: Maintains your existing code structure and patterns
2. **Selective Updates**: Only updates relevant parts based on server configuration changes
<<<<<<< HEAD
3. **File-Specific Context**: Each file type receives appropriate context (agents get agent data, sub agents get sub agent data, etc.)
=======
3. **File-Specific Context**: Each file type receives appropriate context (agents get agent data, sub-agents get sub-agent data, etc.)
>>>>>>> b7c6b6b7

**Examples:**

```bash
# Directory-aware pull: Automatically detects project from current directory
cd my-project  # Directory contains index.ts with project export
inkeep pull    # Pulls to current directory, no subdirectory created

# Pull when NOT in a project directory (prompts for project ID)
cd ~/projects
inkeep pull    # Prompts for project ID, creates subdirectory

# Pull specific project (only works when NOT in a project directory)
cd ~/projects
inkeep pull --project my-project  # Creates my-project/ subdirectory

# Error case: --project flag in project directory
cd my-project  # Directory contains index.ts
inkeep pull --project my-project  # ERROR: Cannot specify --project in project directory

# Save project data as JSON file instead of updating files
inkeep pull --json

# Pull with custom API endpoint
inkeep pull --agents-manage-api-url https://api.example.com

# Enable debug logging
inkeep pull --debug

# Generate environment-specific credentials
inkeep pull --env production

# Use specific config file
inkeep pull --config ./custom-config/inkeep.config.ts
```

#### Model Configuration

The `inkeep pull` command currently uses a fixed model for LLM generation: `anthropic/claude-sonnet-4-20250514`.

**TypeScript generation fails:**

- Ensure your network connectivity and API endpoints are correct
- Check that your model provider credentials (if required by backend) are set up
- Try using `--json` flag as a fallback to get the raw project data

**Validation errors during pull:**

- The generated TypeScript may have syntax errors or missing dependencies
- Check the generated file manually for obvious issues
- Try pulling as JSON first to verify the source data: `inkeep pull --json`

### `inkeep chat`

Start an interactive chat session with an agent.

```bash
inkeep chat [agent-id]
```

**Options:**

- `--tenant-id <tenant-id>` - Tenant ID
- `--agents-manage-api-url <url>` - Agents manage API URL
- `--agents-run-api-url <url>` - Agents run API URL
- `--config <path>` - Path to configuration file
- `--config-file-path <path>` - Path to configuration file (deprecated, use --config)

**Examples:**

```bash
# Interactive agent selection
inkeep chat

# Chat with specific agent
inkeep chat my-agent-id

# Use a specific config file
inkeep chat --config ./inkeep.config.ts

# Override tenant and API URLs
inkeep chat --tenant-id my-tenant --agents-manage-api-url https://api.example.com
```

### `inkeep list-agents`

List all available agents for a specific project.

```bash
inkeep list-agents --project <project-id>
```

**Options:**

- `--project <project-id>` - **Required.** Project ID to list agents for
- `--tenant-id <tenant-id>` - Tenant ID
- `--agents-manage-api-url <url>` - Agents manage API URL
- `--config <path>` - Path to configuration file
- `--config-file-path <path>` - Path to configuration file (deprecated, use --config)

**Examples:**

```bash
# List agents for a specific project
<<<<<<< HEAD
inkeep list-graphs --project my-project

# List agents using a specific config file
inkeep list-graphs --project my-project --config ./inkeep.config.ts
=======
inkeep list-agents --project my-project

# List agents using a specific config file
inkeep list-agents --project my-project --config ./inkeep.config.ts
>>>>>>> b7c6b6b7

# Override tenant and API URL
inkeep list-agents --project my-project --tenant-id my-tenant --agents-manage-api-url https://api.example.com
```

### `inkeep dev`

Start the Inkeep dashboard server, build for production, or export the Next.js project.

> **Note:** This command requires `@inkeep/agents-manage-ui` to be installed for visual agents orchestration.

```bash
inkeep dev
```

**Options:**

- `--port <port>` - Port to run the server on (default: 3000)
- `--host <host>` - Host to bind the server to (default: localhost)
- `--build` - Build the Dashboard UI for production (packages standalone build)
- `--export` - Export the Next.js project source files
- `--output-dir <dir>` - Output directory for build files (default: ./inkeep-dev)
- `--path` - Output the path to the Dashboard UI

**Examples:**

```bash
# Start development server
inkeep dev

# Start on custom port and host
inkeep dev --port 3001 --host 0.0.0.0

# Build for production (packages standalone build)
inkeep dev --build --output-dir ./build

# Export Next.js project source files
inkeep dev --export --output-dir ./my-dashboard

# Get dashboard path for deployment
DASHBOARD_PATH=$(inkeep dev --path)
echo "Dashboard built at: $DASHBOARD_PATH"

# Use with Vercel
vercel --cwd $(inkeep dev --path) -Q .vercel build

# Use with Docker
docker build -t inkeep-dashboard $(inkeep dev --path)

# Use with other deployment tools
rsync -av $(inkeep dev --path)/ user@server:/var/www/dashboard/
```

### `inkeep config`

Manage Inkeep configuration values.

**Subcommands:**

#### `inkeep config get [key]`

Get configuration value(s).

```bash
inkeep config get [key]
```

**Options:**

- `--config <path>` - Path to configuration file
- `--config-file-path <path>` - Path to configuration file (deprecated, use --config)

**Examples:**

```bash
# Get all config values
inkeep config get

# Get specific value
inkeep config get tenantId
```

#### `inkeep config set <key> <value>`

Set a configuration value.

```bash
inkeep config set <key> <value>
```

**Options:**

- `--config <path>` - Path to configuration file
- `--config-file-path <path>` - Path to configuration file (deprecated, use --config)

**Examples:**

```bash
inkeep config set tenantId my-tenant-id
inkeep config set apiUrl http://localhost:3002
```

#### `inkeep config list`

List all configuration values.

```bash
inkeep config list
```

**Options:**

- `--config <path>` - Path to configuration file
- `--config-file-path <path>` - Path to configuration file (deprecated, use --config)

### `inkeep add`

Pull a template project from the [Inkeep Agents Cookbook](https://github.com/inkeep/agents-cookbook/tree/main/template-projects).

```bash
inkeep add [template]
```

**Options:**

- `--target-path <path>` - Target path to add the template to
- `--config <path>` - Path to configuration file

**Examples:**

```bash
# Add a template
inkeep add weather-project

# Add template to specific path
inkeep add weather-project --target-path ./src/templates

# Using specific config file
inkeep add weather-project --config ./my-config.ts
```

## Configuration File

The CLI uses a configuration file (typically `inkeep.config.ts`) to store settings:

```typescript
import { defineConfig } from "@inkeep/agents-cli/config";

export default defineConfig({
  tenantId: "your-tenant-id",
  agentsManageApiUrl: "http://localhost:3002",
  agentsRunApiUrl: "http://localhost:3003",
});
```

### Configuration Priority

Effective resolution order:

1. Command-line flags (highest)
2. Environment variables (override config values)
3. `inkeep.config.ts` values

## Environment Variables

The CLI and SDK respect the following environment variables:

- `INKEEP_TENANT_ID` - Tenant identifier
- `INKEEP_AGENTS_MANAGE_API_URL` - Management API base URL
- `INKEEP_AGENTS_RUN_API_URL` - Run API base URL
- `INKEEP_ENV` - Environment name for credentials loading during `inkeep push`
- `INKEEP_AGENTS_MANAGE_API_BYPASS_SECRET` - Optional bearer for Manage API (advanced)
- `INKEEP_AGENTS_RUN_API_BYPASS_SECRET` - Optional bearer for Run API (advanced)

## Troubleshooting

**Project Not Found:**

- Projects are automatically managed based on your tenantId
- `inkeep push` will create resources as needed

### Getting Help

For additional help with any command:

```bash
inkeep [command] --help
```

For issues or feature requests, visit: [GitHub Issues](https://github.com/inkeep/agents/issues)<|MERGE_RESOLUTION|>--- conflicted
+++ resolved
@@ -58,11 +58,7 @@
 
 ### `inkeep push`
 
-<<<<<<< HEAD
-**Primary use case:** Push a project containing agent configurations to your server. This command deploys your entire multi-agent project, including all agents, sub agents, and tools.
-=======
 **Primary use case:** Push a project containing agent configurations to your server. This command deploys your entire multi-agent project, including all agents, sub-agents, and tools.
->>>>>>> b7c6b6b7
 
 ```bash
 inkeep push
@@ -164,11 +160,7 @@
 3. **Resource Compilation**: Automatically discovers and compiles:
    - All project directories containing `index.ts`
    - All TypeScript files within each project directory
-<<<<<<< HEAD
-   - Categorizes files by type (agents, sub agents, tools, data components)
-=======
    - Categorizes files by type (agents, sub-agents, tools, data components)
->>>>>>> b7c6b6b7
    - Resolves dependencies and relationships within each project
 
 #### Push Behavior
@@ -222,17 +214,10 @@
 The pull command discovers and updates all TypeScript files in your project based on the latest configuration from the server:
 
 1. **File Discovery**: Recursively finds all `.ts` files in your project (excluding `environments/` and `node_modules/`)
-<<<<<<< HEAD
-2. **Smart Categorization**: Categorizes files as index, agents, sub agents, tools, or other files
-3. **Context-Aware Updates**: Updates each file with relevant context from the server:
-   - **Agent files**: Updated with specific agent data
-   - **Sub Agent files**: Updated with specific sub agent configurations
-=======
 2. **Smart Categorization**: Categorizes files as index, agents, sub-agents, tools, or other files
 3. **Context-Aware Updates**: Updates each file with relevant context from the server:
    - **Agent files**: Updated with specific agent data
    - **Sub-agent files**: Updated with specific sub-agent configurations
->>>>>>> b7c6b6b7
    - **Tool files**: Updated with specific tool definitions
    - **Other files**: Updated with full project context
 4. **LLM Generation**: Uses AI to maintain code structure while updating with latest data
@@ -243,11 +228,7 @@
 
 1. **Context Preservation**: Maintains your existing code structure and patterns
 2. **Selective Updates**: Only updates relevant parts based on server configuration changes
-<<<<<<< HEAD
-3. **File-Specific Context**: Each file type receives appropriate context (agents get agent data, sub agents get sub agent data, etc.)
-=======
 3. **File-Specific Context**: Each file type receives appropriate context (agents get agent data, sub-agents get sub-agent data, etc.)
->>>>>>> b7c6b6b7
 
 **Examples:**
 
@@ -352,17 +333,10 @@
 
 ```bash
 # List agents for a specific project
-<<<<<<< HEAD
-inkeep list-graphs --project my-project
-
-# List agents using a specific config file
-inkeep list-graphs --project my-project --config ./inkeep.config.ts
-=======
 inkeep list-agents --project my-project
 
 # List agents using a specific config file
 inkeep list-agents --project my-project --config ./inkeep.config.ts
->>>>>>> b7c6b6b7
 
 # Override tenant and API URL
 inkeep list-agents --project my-project --tenant-id my-tenant --agents-manage-api-url https://api.example.com
