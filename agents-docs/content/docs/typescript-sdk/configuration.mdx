---
title: Configuration Management
description: Configure your Inkeep Agent workspace with inkeep.config.ts - workspace-level settings for all agents and CLI commands
icon: "LuSettings"
---

## Overview

Inkeep Agent projects use a hierarchical configuration system that combines file-based configuration, environment variables, and command-line overrides. This flexible approach supports different deployment environments while maintaining developer-friendly defaults.

## Configuration File Format

### `inkeep.config.ts`

The **workspace-level** configuration file for your Inkeep project. This file defines settings that apply to your entire workspace, including:

- **Tenant and project identification** for organizing your agents
- **API endpoints** for the Management and Runtime APIs
- **Authentication credentials** for secure API access
- **Output directories** for generated files

:::tip
`inkeep.config.ts` is typically placed at the **root of your workspace** (not within individual packages or subdirectories). All CLI commands in the workspace will discover and use this configuration automatically.
:::

The configuration file supports both nested (recommended) and flat configuration formats:

#### Nested Format (Recommended)

```typescript
import { defineConfig } from '@inkeep/agents-cli/config';
import 'dotenv/config';

export default defineConfig({
  // Required: Your tenant identifier
  tenantId: 'my-company',

  // Management API configuration
  agentsManageApi: {
    url: 'http://localhost:3002',
    apiKey: process.env.MANAGE_API_KEY, // Optional: API key for authentication
  },

  // Runtime API configuration
  agentsRunApi: {
    url: 'http://localhost:3003',
    apiKey: process.env.RUN_API_KEY, // Optional: API key for authentication
  },

  // Optional: Output directory for generated files
  outputDirectory: './output',
});
```

#### Flat Format (Deprecated - Legacy Only)

:::warning
**Deprecated:** The flat configuration format is maintained for backward compatibility only. New projects should use the nested format above.
:::

```typescript
import { defineConfig } from '@inkeep/agents-cli/config';

export default defineConfig({
  // Required: Your tenant identifier
  tenantId: 'my-company',

  // API endpoints (legacy format - DEPRECATED)
  agentsManageApiUrl: 'http://localhost:3002', // ⚠️ Use agentsManageApi.url instead
  agentsRunApiUrl: 'http://localhost:3003',     // ⚠️ Use agentsRunApi.url instead
});
```

### Configuration Options

#### Nested Format Options

| Option | Type | Description | Default |
|--------|------|-------------|---------|
| `tenantId` | `string` | **Required.** Unique identifier for your tenant | - |
| `agentsManageApi` | `object` | Management API configuration | - |
| `agentsManageApi.url` | `string` | Management API endpoint URL | `'http://localhost:3002'` |
| `agentsManageApi.apiKey` | `string` | Optional API key for Management API authentication | - |
| `agentsRunApi` | `object` | Runtime API configuration | - |
| `agentsRunApi.url` | `string` | Runtime API endpoint URL | `'http://localhost:3003'` |
| `agentsRunApi.apiKey` | `string` | Optional API key for Runtime API authentication | - |
| `outputDirectory` | `string` | Output directory for generated files | - |
| `manageUiUrl` | `string` | Optional Management UI URL | `'http://localhost:3000'` |

#### Flat Format Options (Deprecated - Legacy)

| Option | Type | Description | Default |
|--------|------|-------------|---------|
| `tenantId` | `string` | **Required.** Unique identifier for your tenant | - |
| `agentsManageApiUrl` | `string` | **⚠️ Deprecated.** Management API endpoint. Use `agentsManageApi.url` instead | `'http://localhost:3002'` |
| `agentsRunApiUrl` | `string` | **⚠️ Deprecated.** Runtime API endpoint. Use `agentsRunApi.url` instead | `'http://localhost:3003'` |
| `outputDirectory` | `string` | Output directory for generated files | - |
| `manageUiUrl` | `string` | Optional Management UI URL | `'http://localhost:3000'` |

**Note:** API keys should be provided via the config file (using environment variables) rather than using legacy `INKEEP_AGENTS_*_BYPASS_SECRET` environment variables.

## Workspace Structure

The `inkeep.config.ts` file is a **workspace-level configuration** that applies to all agent definitions and CLI commands within your project. Here's a typical workspace structure:

```
my-agent-workspace/
├── inkeep.config.ts          # Workspace configuration (shared)
├── .env                       # Environment variables
├── package.json
├── agents/                    # Your agent definitions
<<<<<<< HEAD
│   ├── qa-agent.agent.ts
│   ├── support-agent.agent.ts
│   └── router.agent.ts
=======
│   ├── qa-agent.ts
│   ├── support-agent.ts
│   └── router.ts
>>>>>>> b7c6b6b7
└── tools/                     # Custom tools (optional)
    └── search-tool.ts
```

**Key points:**

- **Single config per workspace**: One `inkeep.config.ts` at the workspace root
- **Shared settings**: All agent files use the same tenant, API endpoints, and credentials
- **CLI discovery**: Commands run from any subdirectory will find the root config
- **Monorepo support**: In monorepos, place config at the root or use `--config` flag

## Config File Discovery

The CLI uses a sophisticated discovery mechanism to locate your configuration:

```mermaid
graph TD
    A[CLI Command] --> B{--config flag provided?}
    B -->|Yes| C[Use specified config file]
    B -->|No| D[Start in current directory]
    D --> E{inkeep.config.ts exists?}
    E -->|Yes| F[Use found config]
    E -->|No| G[Check parent directory]
    G --> H{At filesystem root?}
    H -->|No| E
    H -->|Yes| I[Error: Config not found]
    C --> J[Load and validate config]
    F --> J
    J --> K[Apply environment overrides]
    K --> L[Apply CLI flag overrides]
    L --> M[Final configuration]
```

### Search Pattern

1. **Explicit Path**: If `--config` flag is provided, use that file directly
2. **Upward Search**: Starting from current working directory:
   - Look for `inkeep.config.ts` in current directory
   - If not found, move to parent directory
   - Repeat until found or reach filesystem root
   - Config file should be at the same level as `package.json`/`tsconfig.json`
3. **Error Handling**: If no config found, provide helpful error message

### Example Discovery

```bash
# Directory structure (workspace root)
/home/user/workspace/
├── package.json              # Workspace package.json
├── tsconfig.json             # Workspace TypeScript config
├── inkeep.config.ts          # ✅ Config file at workspace root
├── my-agents/                # Project directory
│   ├── index.ts              # Project entry point
│   └── subfolder/
│       └── current-location/ # CLI run from here
└── other-project/

# CLI searches: current-location → subfolder → my-agents → workspace → FOUND!
```

## Configuration Priority

Settings are resolved in this order (highest to lowest priority):

```mermaid
graph LR
    A[CLI Flags] --> B[Environment Variables]
    B --> C[Config File Values]
    C --> D[Built-in Defaults]

    style A fill:#ff6b6b
    style B fill:#ffa500
    style C fill:#4ecdc4
    style D fill:#95e1d3
```

### 1. CLI Flags (Highest Priority)

Command-line flags override all other settings:

```bash
# Override API URL
inkeep push --agents-manage-api-url https://api.production.com

# Override config file location
inkeep pull --config /path/to/custom.config.ts

# Override environment
inkeep push --env production
```

### 2. Environment Variables

Environment variables override config file values:

```bash
# Set via environment
export INKEEP_AGENTS_MANAGE_API_URL=https://api.staging.com
export INKEEP_TENANT_ID=staging-tenant
export INKEEP_ENV=staging

# Now CLI commands use these values
inkeep push
```

**Supported Environment Variables:**

| Variable | Config Equivalent | Description |
|----------|-------------------|-------------|
| `INKEEP_TENANT_ID` | `tenantId` | Tenant identifier |
| `INKEEP_AGENTS_MANAGE_API_URL` | `agentsManageApiUrl` | Management API URL |
| `INKEEP_AGENTS_RUN_API_URL` | `agentsRunApiUrl` | Runtime API URL |
| `INKEEP_ENV` | - | Environment name for credential loading |

### 3. Config File Values

Values explicitly set in your `inkeep.config.ts`:

```typescript
export default defineConfig({
  tenantId: 'my-tenant',
  agentsManageApiUrl: 'http://localhost:3002',
  // These values used unless overridden
});
```

### 4. Built-in Defaults (Lowest Priority)

Default values used when not specified elsewhere:

```typescript
const defaults = {
  agentsManageApiUrl: 'http://localhost:3002',
  agentsRunApiUrl: 'http://localhost:3003',
  apiTimeout: 30000,
  retryAttempts: 3,
};
```

## Advanced Configuration

### TypeScript Support

The config system is fully typed, providing IntelliSense and validation:

```typescript
import { defineConfig, ConfigOptions } from '@inkeep/agents-cli/config';

// Get full type safety
const config: ConfigOptions = {
  tenantId: 'my-tenant', // ✓ Required
  invalidOption: true,   // ✗ TypeScript error
};

export default defineConfig(config);
```

### Dynamic Configuration

You can use environment-based logic in your workspace config:

```typescript
// inkeep.config.ts at workspace root
import { defineConfig } from '@inkeep/agents-cli/config';

const isDevelopment = process.env.NODE_ENV === 'development';

export default defineConfig({
  tenantId: process.env.TENANT_ID || 'default-tenant',
  agentsManageApiUrl: isDevelopment
    ? 'http://localhost:3002'
    : 'https://api.production.com',
  apiTimeout: isDevelopment ? 60000 : 30000,
});
```

**Note**: This single config file manages all projects within the workspace.

### Multiple Configurations

For workspaces requiring different configurations:

```typescript
// inkeep.config.ts (main config at workspace root)
export default defineConfig({
  tenantId: 'production-tenant',
  agentsManageApiUrl: 'https://api.production.com',
});
```

```typescript
// inkeep.dev.config.ts (development config at workspace root)
export default defineConfig({
  tenantId: 'dev-tenant',
  agentsManageApiUrl: 'http://localhost:3002',
});
```

```bash
# Use development config (specify from any project directory)
inkeep push --config ../inkeep.dev.config.ts
# or with absolute path
inkeep push --config /path/to/workspace/inkeep.dev.config.ts
```

## Configuration Validation

The CLI validates configuration at runtime:

### Required Fields

```typescript
export default defineConfig({
  // ✗ Error: tenantId is required
});
```

### URL Validation

```typescript
export default defineConfig({
  tenantId: 'my-tenant',
  agentsManageApiUrl: 'invalid-url', // ✗ Error: Invalid URL format
});
```

### Type Validation

```typescript
export default defineConfig({
  tenantId: 'my-tenant',
  apiTimeout: 'thirty seconds', // ✗ Error: Expected number
});
```

## Debugging Configuration

### View Current Configuration

```bash
# View all configuration values
inkeep config get

# View specific value
inkeep config get tenantId

# View with specific config file
inkeep config get --config ./custom.config.ts
```

### Configuration Sources

The CLI shows where each setting comes from:

```bash
inkeep config get tenantId
# Output: my-tenant (from environment variable)

inkeep config get agentsManageApiUrl
# Output: http://localhost:3002 (from config file)
```

## Best Practices

### 1. Environment-Specific Configs

Use different configs for different environments:

```bash
# Development
inkeep.config.ts          # Local development settings

# Staging
inkeep.staging.config.ts  # Staging environment settings

# Production
inkeep.prod.config.ts     # Production environment settings
```

### 2. Secret Management

Never commit secrets to config files:

```typescript
// ✗ Bad: Hardcoded secrets
export default defineConfig({
  tenantId: 'my-tenant',
  apiKey: 'sk-secret-key', // Don't do this!
});

// ✓ Good: Use environment variables
export default defineConfig({
  tenantId: 'my-tenant',
  // API keys handled via environment-specific credential configs
});
```

### 3. Documentation

Document your configuration options:

```typescript
export default defineConfig({
  // Production tenant for main application
  tenantId: 'acme-corp-prod',

  // Use staging API for development
  agentsManageApi: {
    url: process.env.NODE_ENV === 'development'
      ? 'https://api-staging.acme.com'
      : 'https://api.acme.com',
    apiKey: process.env.MANAGE_API_KEY,
  },

  agentsRunApi: {
    url: process.env.NODE_ENV === 'development'
      ? 'https://run-staging.acme.com'
      : 'https://run.acme.com',
    apiKey: process.env.RUN_API_KEY,
  },
});
```

## Migration Guide

### Migrating from Flat to Nested Format

If you're using the legacy flat format, here's how to migrate to the new nested format:

**Before (Flat Format):**
```typescript
import { defineConfig } from '@inkeep/agents-cli/config';

export default defineConfig({
  tenantId: 'my-tenant',
  agentsManageApiUrl: 'http://localhost:3002',
  agentsRunApiUrl: 'http://localhost:3003',
});
```

**After (Nested Format):**
```typescript
import { defineConfig } from '@inkeep/agents-cli/config';
import 'dotenv/config';

export default defineConfig({
  tenantId: 'my-tenant',
  agentsManageApi: {
    url: 'http://localhost:3002',
    // Optional: Add API key for authentication
    apiKey: process.env.MANAGE_API_KEY,
  },
  agentsRunApi: {
    url: 'http://localhost:3003',
    // Optional: Add API key for authentication
    apiKey: process.env.RUN_API_KEY,
  },
});
```

**Benefits of the Nested Format:**
- **Explicit API Key Management**: Store API keys directly in config (via environment variables) with clear, organized structure
- **Better Organization**: Related configuration grouped together
- **Type Safety**: Improved IntelliSense and type checking
- **Future-Proof**: New API configuration options can be added without cluttering the top-level config
- **Cleaner Environment**: No need for legacy `INKEEP_AGENTS_*_BYPASS_SECRET` environment variables

**Backward Compatibility:**
The CLI fully supports both formats. You can continue using the flat format without any changes, or migrate at your convenience.

## Troubleshooting

### Config Not Found

```bash
Error: Could not find inkeep.config.ts
```

**Solutions:**
- Ensure `inkeep.config.ts` exists at **workspace root** (same level as `package.json`)
- CLI searches upward - make sure you're running from within the workspace
- Use `--config` flag to specify absolute or relative path to config file
- Check file name (must be exactly `inkeep.config.ts`)
- Verify you're not running from a completely separate directory tree

### Invalid Configuration

```bash
Error: Invalid configuration: tenantId is required
```

**Solutions:**
- Add required `tenantId` field
- Check for typos in field names
- Verify TypeScript compilation

### Environment Issues

```bash
Warning: INKEEP_TENANT_ID environment variable overrides config
```

**Solutions:**
- Unset environment variable: `unset INKEEP_TENANT_ID`
- Use `--config` to override with specific file
- Check `.env` files for conflicting values

The configuration system provides the flexibility to adapt your Inkeep Agent projects to different environments while maintaining consistency and type safety across your development workflow.<|MERGE_RESOLUTION|>--- conflicted
+++ resolved
@@ -109,15 +109,9 @@
 ├── .env                       # Environment variables
 ├── package.json
 ├── agents/                    # Your agent definitions
-<<<<<<< HEAD
-│   ├── qa-agent.agent.ts
-│   ├── support-agent.agent.ts
-│   └── router.agent.ts
-=======
 │   ├── qa-agent.ts
 │   ├── support-agent.ts
 │   └── router.ts
->>>>>>> b7c6b6b7
 └── tools/                     # Custom tools (optional)
     └── search-tool.ts
 ```
