---
title: Troubleshooting Guide
sidebarTitle: Troubleshooting
description: Learn how to diagnose and resolve issues when something breaks in your Inkeep agent system.
icon: LuWrench
keywords: troubleshooting, debugging, errors, timeline, signoz, widget implementation
---

## Overview

This guide provides a structured methodology for debugging problems across different components of your agent system.

## Step 1: Check the Timeline

The timeline is your first stop for understanding what happened during a conversation or agent execution. Navigate to the **Traces** sections to view in depth details per conversation. Within each conversation, you'll find an **error card** that is clickable whenever something goes wrong during agent execution. 

### What to Look For

- **Execution flow**: Review the sequence of agent actions and tool calls
- **Timing**: Check for delays or bottlenecks in the execution
- **Agent transitions**: Verify that transfers and delegations happened as expected
- **Tool usage**: Confirm that tools were called correctly and returned expected results
- **Error cards**: Look for red error indicators in the timeline and click to view detailed error information

### Error Cards in the Timeline

Clicking on this error card reveals:

- **Error type**: The specific category of error (e.g., "Agent Generation Error")
- **Exception stacktrace**: The complete stack trace showing exactly where the error occurred in the code

This detailed error information helps you pinpoint exactly what went wrong and where in your agent's execution chain.

<<<<<<< HEAD
import CopyTrace from './snippets/copy-trace.mdx';

<CopyTrace />

=======
>>>>>>> 2148083a
## Step 2: Check Signoz

Signoz provides distributed tracing and observability for your agent system, offering deeper insights when the built-in timeline isn't sufficient.

### Accessing Signoz from the Timeline

You can easily access Signoz directly from the timeline view. In the **Traces** section, click on any activity in the conversation timeline to view its details. Within the activity details, you'll find a **"View in Signoz"** button that takes you directly to the corresponding span in Signoz for deeper analysis.

### What Signoz Shows

- **Distributed traces**: End-to-end request flows across services
- **Performance metrics**: Response times, throughput, and error rates

### Key Metrics to Monitor

- **Agent response times**: How long each agent takes to process requests
- **Tool execution times**: Performance of MCP servers and external APIs
- **Error rates**: Frequency and types of failures

## Agent Stopped Unexpectedly

### StopWhen Limits Reached

If your agent stops mid-conversation, it may have hit a configured stopWhen limit:

- **Transfer limit reached**: Check `transferCountIs` on your Agent or Project - agent stops after this many transfers between Sub Agents
- **Step limit reached**: Check `stepCountIs` on your Sub Agent or Project - execution stops after this many tool calls + LLM responses

**How to diagnose:**
- Check the timeline for the last activity before stopping
- Look for messages indicating limits were reached
- Review your stopWhen configuration in Agent/Project settings

**How to fix:**
- Increase the limits if legitimate use case requires more steps/transfers
- Optimize your agent flow to use fewer transfers
- Investigate if agent is stuck in a loop (limits working as intended)

See [Configuring StopWhen](/typescript-sdk/agent-settings#configuring-stopwhen) for more details.

## Common Configuration Issues

### General Configuration Issues

- **Missing environment variables**: Ensure all required env vars are set
- **Incorrect API endpoints**: Verify you're using the right URLs
- **Network connectivity**: Check firewall and proxy settings
- **Version mismatches**: Ensure all packages are compatible

### MCP Server Connection Issues

- **MCP not able to connect**: 
    - Check that the MCP server is running and accessible
- **401 Unauthorized errors**:
    - Verify that credentials are properly configured and valid
- **Connection timeouts**:
    - Ensure network connectivity and firewall settings allow connections

### AI Provider Configuration Problems

- **AI Provider key not defined or invalid**: 
  - Ensure you have one of these environment variables set: `ANTHROPIC_API_KEY`, `OPENAI_API_KEY`, or `GOOGLE_GENERATIVE_AI_API_KEY`
  - Verify the API key is valid and has sufficient credits
  - Check that the key hasn't expired or been revoked

- **GPT-5 access issues**: 
  - Individual users cannot access GPT-5 as it requires organization verification
  - Use GPT-4 or other available models instead
  - Contact OpenAI support if you need GPT-5 access for your organization

### Credit and Rate Limiting Issues

- **Running out of credits**: 
  - Monitor your OpenAI usage and billing
  - Set up usage alerts to prevent unexpected charges

- **Rate limiting by AI providers**: 
  - Especially common with high-frequency operations like summarizers
  - Monitor your API usage patterns and adjust accordingly

### Context Fetcher Issues

- **Context fetcher timeouts**: 
  - Check that external services are responding within expected timeframes
<|MERGE_RESOLUTION|>--- conflicted
+++ resolved
@@ -31,13 +31,8 @@
 
 This detailed error information helps you pinpoint exactly what went wrong and where in your agent's execution chain.
 
-<<<<<<< HEAD
-import CopyTrace from './snippets/copy-trace.mdx';
+<Snippet file="./snippets/copy-trace.mdx"/>
 
-<CopyTrace />
-
-=======
->>>>>>> 2148083a
 ## Step 2: Check Signoz
 
 Signoz provides distributed tracing and observability for your agent system, offering deeper insights when the built-in timeline isn't sufficient.
