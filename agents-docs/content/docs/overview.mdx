--- conflicted
+++ resolved
@@ -58,17 +58,10 @@
 ## Platform Overview
 
 **Inkeep Open Source** includes:
-<<<<<<< HEAD
-- A Visual Builder & TypeScript SDK with 2-way sync
+- A Visual Builder & TypeScript SDK with full 2-way sync
 - Multi-agent design so agents can collaborate on tasks
 - MCP Tools with credential & permissions management
 - A UI component library for dynamic AI chat experiences
-=======
-- A Visual Builder & TypeScript SDK with full 2-way sync
-- Multi-Agent architecture for building teams of agents
-- MCP Tools with Credential Management
-- A UI Component Library for rich AI chat experiences
->>>>>>> 2148083a
 - Triggering Agents with MCP, A2A, & Vercel SDK APIs
 - Observability via a Traces UI & OpenTelemetry
 - Easy deployment to Vercel and Docker
