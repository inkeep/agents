---
title: Core concepts
sidebarTitle: Concepts
<<<<<<< HEAD
description: 'Learn about the key building blocks of Inkeep: Agents, Sub Agents, tools, data components, and more.'
=======
description: Learn about the key building blocks of Inkeep - Agents, Sub Agents, tools, data components, and more.
>>>>>>> 2148083a
icon: "LuBoxes"
---

## Agents

<<<<<<< HEAD
In Inkeep, an **Agent** is the top-level entity you can interface with via conversational experiences (chat) or trigger programmatically (via API).
=======
In Inkeep, an Agent is the top-level entity you interface with via conversational experiences (chat) or trigger programmatically (via API).
>>>>>>> 2148083a

Under the hood, an Agent is made up of one or more **Sub Agents** that work together to respond to a user or complete a task.

## Tools
When you send a message to an Agent, it is first received by a **Default Sub Agent** that decides what to do next. 

In a simple Agent, there may be only one Sub Agent with a few tools available to it.

**Tools** are actions that a Sub Agent can take, like looking up information or performing a task on apps and APIs.

In Inkeep, tools can be added to Sub Agents as:
- **MCP Servers**: A common way to connect to external services and APIs. Many SaaS providers provide out-of-the-box MCP Servers, but you can also create your own and register them with their associated **Credentials** on Inkeep for Agents to use.
- **Function Tools**: Custom JavaScript functions that Agents can execute directly without the need for standing up an MCP server. 

Typically, you want a Sub Agent to handle narrow, well-defined tasks. As a general rule of thumb, keep Sub Agents to be using 5-7 related tools at a time.

## Sub Agent relationships

When your scenario gets complex, it can be useful to break up your logic into multiple Sub Agents that are specialized in specific parts of your task or workflow. This is often referred to as a "Multi-agent" system.

A Sub Agent can be configured to:
- **Transfer** control of the chat to another Sub Agent. When a transfer happens, the receiving Sub Agent becomes the primary driver of the thread and can respond to the user directly.
- **Delegate** a subtask for another ('child') Sub Agent to do and wait for its response before proceeding with the next step. A child Sub Agent *cannot* respond directly to a user.

## Sub Agent 'turn'

When it's a Sub Agent's turn, it can choose to:
1. Send an update message to the user
2. Call a tool to collect information or take an action
3. Transfer or delegate to another Sub Agent

An Agent's execution stays in this loop until one of the Sub Agents chooses to respond to the user with a final result.

<Note>
Sub Agents in Inkeep are designed to respond to the user as a single, cohesive unit by default.
</Note>

## Chatting with an Agent

<Snippet file="multi-agent-framework/WaysToTalkToAgent.mdx" />

## Authentication & API Keys

You can authenticate with your Agent using:

- **API Keys**: Securely hashed keys that are scoped to specific Agents
- **Development Mode**: No API key required, perfect for local development and testing
- **Bypass Secrets**: For internal services and infrastructure that need direct access

API keys are the recommended approach for production use, providing secure, scoped access to your Agents.

## Agent replies with Structured Data

Sometimes, you want your Agent to reply not in plain text but with specific types of well-defined information, often called 'Structured Outputs' (JSON).

With Inkeep, there are a few ways to do this:
- **Data Components**: Structured Outputs that Sub Agents can output in their messages so they can render rich, interactive UIs (lists, buttons, forms, etc.) or convey structured information.
- **Artifacts**: A Sub Agent can save information from a **tool call result** as an artifact in order to make it available to others. For example, a Sub Agent that did a web search can save the contents of a webpage it looked at as an artifact. Once saved, a Sub Agent can cite or reference artifacts in its response, and other Sub Agents or users can fetch the full artifacts if they'd like.
- **Status Updates**: Real-time progress updates that can be plain text or Structured Outputs that can be used to keep users informed about what the Sub Agent is doing during longer operations.

## Passing context to Sub Agents

Beyond using Tools to fetch information, Sub Agents also receive information via:
- **Headers**: In the API request to an Agent, the calling application can include headers for a Sub Agent. Learn more [here](/typescript-sdk/headers).
- **Context Fetchers**: Can be configured for an Agent so that at the beginning of a conversation, an API call is automatically made to an external service to get information that is then made available to any Sub Agent. For example, your Headers may include a `user-id`, which can be used to auto-fetch information from a CRM about the user for any Sub Agent to use.

Headers and fetched context can then be referenced explicitly as `{{variables}}` in Sub Agent prompts. Learn more [here](/typescript-sdk/headers).

## Ways to build

Quick reference to the key docs for building with the Visual Builder or the TypeScript SDK.

<Tabs>
  <Tab title="Visual Builder">
    <Cards>
      <Card title="MCP Servers" icon="LuServer" href="/visual-builder/tools/mcp-servers">
        Configure and manage MCP servers for your Sub Agents.
      </Card>
      <Card title="Agents" icon="LuSpline" href="/visual-builder/sub-agents">
        Create and manage Agents visually.
      </Card>
      <Card title="Data Components" icon="LuBlocks" href="/visual-builder/structured-outputs/data-components">
        Build rich UI elements Sub Agents can render in conversations.
      </Card>
      <Card title="Artifact Components" icon="TbInputSpark" href="/visual-builder/structured-outputs/artifact-components">
        Define structured outputs generated by tools or Sub Agents.
      </Card>
      <Card title="Status Components" icon="LuClock" href="/visual-builder/structured-outputs/status-components">
        Show progress updates during longer operations.
      </Card>
      <Card title="Credentials" icon="LuKey" href="/visual-builder/tools/credentials">
        Manage secrets and auth for MCP servers.
      </Card>
      <Card title="Project Management" icon="LuFolder" href="/visual-builder/project-management">
        Organize agents, MCP Servers, and other entities in Projects.
      </Card>
    </Cards>
  </Tab>
  <Tab title="TypeScript SDK">
    <Cards>
      <Card title="Sub Agent Settings" icon="LuUser" href="/typescript-sdk/agent-settings">
        Configure Sub Agents with prompts, tools, and data components.
      </Card>
      <Card title="MCP Servers" icon="LuHammer" href="/typescript-sdk/tools/mcp-servers">
        Add tools as MCP servers.
      </Card>
      <Card title="Function Tools" icon="LuCode" href="/typescript-sdk/tools/function-tools">
        Create custom JavaScript functions that run in secure sandboxes.
      </Card>
      <Card title="Sub Agent Relationships" icon="LuUsers" href="/typescript-sdk/agent-relationships">
        Define how Sub Agents transfer and delegate tasks.
      </Card>
      <Card title="Data Components" icon="LuBlocks" href="/typescript-sdk/structured-outputs/data-components">
        Build custom UI elements Sub Agents can render.
      </Card>
      <Card title="Artifact Components" icon="TbInputSpark" href="/typescript-sdk/structured-outputs/artifact-components">
        Create structured outputs from tools or Sub Agents.
      </Card>
      <Card title="Status Updates" icon="LuClock" href="/typescript-sdk/structured-outputs/status-updates">
        Provide real-time progress updates.
      </Card>
      <Card title="Context Fetchers" icon="LuCirclePlus" href="/typescript-sdk/context-fetchers">
        Dynamically fetch and cache external context.
      </Card>
      <Card title="Credentials" icon="LuKey" href="/typescript-sdk/tools/credentials">
        Store and retrieve credentials for MCP tools.
      </Card>
    </Cards>
  </Tab>
</Tabs>

The Visual Builder and TypeScript SDK work seamlessly together—define your Sub Agents in code, push them to the Visual Builder, and iterate visually.

## Projects

You can organize your related MCP Servers, Credentials, Agents, and more into **Projects**. A Project is generally used to represent a set of related scenarios.

For example, you may create one Project for your support team that has all the MCP servers and Agents related to customer support.

## CLI: Push and pull

The Inkeep CLI bridges your TypeScript SDK project and the Visual Builder.

Run the following from your project (the folder that contains your `inkeep.config.ts`) which has an `index.ts` file that exports a project.

- **Push (code → Builder)**: Sync locally defined agents, Sub Agents, tools, and settings from your SDK project into the Visual Builder.

```bash
inkeep push
```

- **Pull (Builder → code)**: Fetch your project from the Visual Builder back into your SDK project. By default, the CLI will LLM-assist in updating your local TypeScript files to reflect Builder changes.

```bash
inkeep pull
```

<Note>
Push and pull operate at the project level (not individual agents). Define agents in your project and push/pull the whole project.
</Note>

See the [CLI Reference](/typescript-sdk/cli-reference) for full command details.

## Deployment

Once you've built your Agents, you can deploy them using:

<Cards>
  <Card title="Deploy with Docker" icon="LuContainer" href="/self-hosting/docker">
    Self-host your Agents using Docker for full control and flexibility.
  </Card>
  <Card title="Deploy to Vercel" icon="LuRocket" href="/self-hosting/vercel">
    Deploy your Agents to Vercel for easy serverless hosting.
  </Card>
</Cards>

## Architecture

The Inkeep Agent framework is composed of several key services and libraries that work together:

- **agents-manage-api**: An API that handles configuration of Agents, Sub Agents, MCP Servers, Credentials, and Projects with a REST API.
- **agents-manage-ui**: Visual Builder web interface for creating and managing Agents. Writes to the `agents-manage-api`.
- **agents-sdk**: TypeScript SDK (`@inkeep/agents-sdk`) for declaratively defining Agents and custom tools in code. Writes to `agents-manage-api`.
- **agents-cli**: Includes various handy utilities, including `inkeep push` and `inkeep pull` which sync your TypeScript SDK code with the Visual Builder.
- **agents-run-api**: The Runtime API that exposes Agents as APIs and executes Agent conversations. Keeps conversation state and emits OTEL traces.
- **agents-ui**: A UI component library of chat interfaces for embedding rich, dynamic Agent conversational experiences in web apps.<|MERGE_RESOLUTION|>--- conflicted
+++ resolved
@@ -1,21 +1,13 @@
 ---
 title: Core concepts
 sidebarTitle: Concepts
-<<<<<<< HEAD
-description: 'Learn about the key building blocks of Inkeep: Agents, Sub Agents, tools, data components, and more.'
-=======
 description: Learn about the key building blocks of Inkeep - Agents, Sub Agents, tools, data components, and more.
->>>>>>> 2148083a
 icon: "LuBoxes"
 ---
 
 ## Agents
 
-<<<<<<< HEAD
 In Inkeep, an **Agent** is the top-level entity you can interface with via conversational experiences (chat) or trigger programmatically (via API).
-=======
-In Inkeep, an Agent is the top-level entity you interface with via conversational experiences (chat) or trigger programmatically (via API).
->>>>>>> 2148083a
 
 Under the hood, an Agent is made up of one or more **Sub Agents** that work together to respond to a user or complete a task.
 
