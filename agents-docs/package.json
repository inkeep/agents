--- conflicted
+++ resolved
@@ -19,13 +19,8 @@
     "validate-link": "node scripts/validate-link.mjs"
   },
   "dependencies": {
-<<<<<<< HEAD
     "@inkeep/agents-ui": "^0.15.4",
-    "@inkeep/agents-cli": "workspace:^",
-=======
-    "@inkeep/agents-ui": "^0.15.3",
     "@inkeep/agents-cli": "^0.33.2",
->>>>>>> 8af57389
     "@inkeep/cxkit-react": "^0.5.98",
     "@inkeep/docskit": "^0.0.8",
     "@radix-ui/react-collapsible": "^1.1.1",
