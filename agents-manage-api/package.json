--- conflicted
+++ resolved
@@ -27,10 +27,7 @@
     "typecheck:watch": "tsc --noEmit --watch"
   },
   "dependencies": {
-<<<<<<< HEAD
     "@hono/mcp": "^0.1.5",
-=======
->>>>>>> 56e1b4de
     "@composio/core": "^0.2.4",
     "@hono/node-server": "^1.14.3",
     "@hono/swagger-ui": "^0.5.1",
