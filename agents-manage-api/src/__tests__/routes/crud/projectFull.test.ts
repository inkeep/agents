--- conflicted
+++ resolved
@@ -5,15 +5,10 @@
 import { createTestTenantId } from '../../utils/testTenant';
 
 describe('Project Full CRUD Routes - Integration Tests', () => {
-
   // Helper function to create test tool data
   const createTestToolData = (id: string, suffix = '') => {
-<<<<<<< HEAD
-    const portSuffix = suffix.replace(/\D/g, '') || '1';
-=======
     // Remove all non-numeric characters from suffix for URL port
     const urlSuffix = suffix.replace(/\D/g, '') || '1';
->>>>>>> 9cc2641a
     return {
       id,
       name: `Test Tool${suffix}`,
@@ -21,11 +16,7 @@
         type: 'mcp',
         mcp: {
           server: {
-<<<<<<< HEAD
-            url: `http://localhost:300${portSuffix}`,
-=======
             url: `http://localhost:300${urlSuffix}`,
->>>>>>> 9cc2641a
           },
         },
       },
@@ -43,11 +34,7 @@
 
   // Helper function to create full graph definition
   // NOTE: Tools should be defined at PROJECT level, not graph level
-  const createTestGraphDefinition = (
-    graphId: string,
-    subAgentId: string,
-    suffix = ''
-  ) => ({
+  const createTestGraphDefinition = (graphId: string, subAgentId: string, suffix = '') => ({
     id: graphId,
     name: `Test Graph${suffix}`,
     description: `Complete test graph${suffix}`,
@@ -338,21 +325,9 @@
 
       const originalDefinition = createTestProjectDefinition(projectId);
       originalDefinition.graphs = {
-        [graph1Id]: createTestGraphDefinition(
-          graph1Id,
-          `agent-${graph1Id}`,
-          ' 1'
-        ),
-        [graph2Id]: createTestGraphDefinition(
-          graph2Id,
-          `agent-${graph2Id}`,
-          ' 2'
-        ),
-        [graph3Id]: createTestGraphDefinition(
-          graph3Id,
-          `agent-${graph3Id}`,
-          ' 3'
-        ),
+        [graph1Id]: createTestGraphDefinition(graph1Id, `agent-${graph1Id}`, ' 1'),
+        [graph2Id]: createTestGraphDefinition(graph2Id, `agent-${graph2Id}`, ' 2'),
+        [graph3Id]: createTestGraphDefinition(graph3Id, `agent-${graph3Id}`, ' 3'),
       };
       // Define tools at PROJECT level, not graph level
       originalDefinition.tools = {
@@ -429,16 +404,8 @@
 
       const originalDefinition = createTestProjectDefinition(projectId);
       originalDefinition.graphs = {
-        [graph1Id]: createTestGraphDefinition(
-          graph1Id,
-          `agent-${graph1Id}`,
-          ' 1'
-        ),
-        [graph2Id]: createTestGraphDefinition(
-          graph2Id,
-          `agent-${graph2Id}`,
-          ' 2'
-        ),
+        [graph1Id]: createTestGraphDefinition(graph1Id, `agent-${graph1Id}`, ' 1'),
+        [graph2Id]: createTestGraphDefinition(graph2Id, `agent-${graph2Id}`, ' 2'),
       };
       // Define tools at PROJECT level, not graph level
       originalDefinition.tools = {
