{
  "name": "@inkeep/agents-run-api",
  "version": "0.6.0",
  "description": "Agents Run API for Inkeep Agent Framework - handles chat, agent execution, and streaming",
  "main": "dist/index.js",
  "types": "dist/index.d.ts",
  "exports": {
    ".": "./dist/index.js",
<<<<<<< HEAD
    "./instrumentation": {"import": "./dist/instrumentation.js", "types": "./dist/instrumentation.d.ts"}
=======
    "./instrumentation": {
      "import": "./dist/instrumentation.js",
      "types": "./dist/instrumentation.d.ts"
    }
>>>>>>> a2281c92
  },
  "type": "module",
  "license": "SEE LICENSE IN LICENSE.md",
  "scripts": {
    "dev": "vite",
    "dev:with-bypass": "PORT=3003 vite",
    "dev:without-bypass": "PORT=3004 INKEEP_AGENTS_RUN_API_BYPASS_SECRET= vite",
    "build": "tsup",
    "start": "node dist/index.js",
    "test": "./run-tests.sh",
    "test:ci": "vitest --run --config vitest.config.ci.ts",
    "test:watch": "vitest",
    "test:coverage": "vitest --run --coverage",
    "typecheck": "tsc --noEmit"
  },
  "dependencies": {
    "@ai-sdk/anthropic": "2.0.2",
    "@ai-sdk/gateway": "^1.0.23",
    "@ai-sdk/google": "^2.0.14",
    "@ai-sdk/openai": "2.0.11",
    "@ai-sdk/react": "2.0.11",
    "@hono/node-server": "^1.14.3",
    "@hono/otel": "^0.4.0",
    "@hono/swagger-ui": "^0.5.1",
    "@hono/zod-openapi": "^1.0.2",
    "@inkeep/agents-core": "workspace:^",
    "@modelcontextprotocol/sdk": "^1.17.2",
    "@openrouter/ai-sdk-provider": "^1.2.0",
    "@opentelemetry/api": "^1.9.0",
    "@opentelemetry/auto-instrumentations-node": "^0.64.1",
    "@opentelemetry/baggage-span-processor": "^0.4.0",
    "@opentelemetry/context-async-hooks": "^2.1.0",
    "@opentelemetry/core": "^2.1.0",
    "@opentelemetry/exporter-trace-otlp-http": "^0.205.0",
    "@opentelemetry/resources": "^2.1.0",
    "@opentelemetry/sdk-node": "^0.205.0",
    "@opentelemetry/sdk-trace-base": "^2.1.0",
    "@opentelemetry/sdk-trace-node": "^2.1.0",
    "@opentelemetry/semantic-conventions": "^1.37.0",
    "ai": "5.0.11",
    "ajv": "^8.17.1",
    "ajv-formats": "^3.0.1",
    "destr": "^2.0.5",
    "dotenv": "^17.2.1",
    "drizzle-orm": "^0.44.4",
    "exit-hook": "^4.0.0",
    "fetch-to-node": "^2.1.0",
    "hono": "^4.9.7",
    "jmespath": "^0.16.0",
    "keytar": "^7.9.0",
    "nanoid": "^5.1.5",
    "pino": "^9.11.0",
    "traverse": "^0.6.11",
    "ts-pattern": "^5.7.1",
    "zod": "^4.1.5"
  },
  "devDependencies": {
    "@hono/vite-dev-server": "^0.20.1",
    "@opentelemetry/exporter-trace-otlp-proto": "^0.203.0",
    "@opentelemetry/sdk-metrics": "^2.1.0",
    "@types/ajv": "^1.0.4",
    "@types/jmespath": "^0.15.2",
    "@types/node": "^20.11.24",
    "@types/traverse": "^0.6.37",
    "@vitest/coverage-v8": "^2.0.0",
    "nodemon": "^3.1.0",
    "tsx": "^4.7.1",
    "typescript": "^5.3.3",
    "vite": "^7.1.4",
    "vite-tsconfig-paths": "^5.1.4",
    "vitest": "^3.1.4"
  },
  "packageManager": "pnpm@10.11.0",
  "engines": {
    "node": ">=22.0.0"
  },
  "publishConfig": {
    "access": "public",
    "registry": "https://registry.npmjs.org/"
  },
  "files": [
    "dist",
    "templates",
    "README.md",
    "LICENSE.md",
    "SUPPLEMENTAL_TERMS.md"
  ],
  "repository": {
    "type": "git",
    "url": "git+https://github.com/inkeep/agents.git",
    "directory": "agents-run-api"
  }
}<|MERGE_RESOLUTION|>--- conflicted
+++ resolved
@@ -6,14 +6,10 @@
   "types": "dist/index.d.ts",
   "exports": {
     ".": "./dist/index.js",
-<<<<<<< HEAD
-    "./instrumentation": {"import": "./dist/instrumentation.js", "types": "./dist/instrumentation.d.ts"}
-=======
     "./instrumentation": {
       "import": "./dist/instrumentation.js",
       "types": "./dist/instrumentation.d.ts"
     }
->>>>>>> a2281c92
   },
   "type": "module",
   "license": "SEE LICENSE IN LICENSE.md",
