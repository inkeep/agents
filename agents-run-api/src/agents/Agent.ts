--- conflicted
+++ resolved
@@ -595,16 +595,11 @@
       mcpType: tool.config.mcp?.server?.url?.includes('api.nango.dev')
         ? MCPServerType.nango
         : MCPServerType.generic,
-<<<<<<< HEAD
       transport: tool.config.mcp?.transport,
-      headers: tool.headers,
-=======
-      transport: tool.config.mcp.transport,
       headers: {
         ...tool.headers,
         ...agentToolRelationHeaders,
       },
->>>>>>> 7a7e6015
     };
   }
 
