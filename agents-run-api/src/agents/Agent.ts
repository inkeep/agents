--- conflicted
+++ resolved
@@ -11,7 +11,7 @@
   getCredentialReference,
   getFullGraphDefinition,
   getFunction,
-  getFunctionToolsForAgent,
+  getFunctionToolsForSubAgent,
   getLedgerArtifacts,
   getToolsForAgent,
   graphHasArtifactComponents,
@@ -777,17 +777,13 @@
 
     try {
       // Load function tools from the new functionTools API
-      const functionToolsForAgent = await getFunctionToolsForAgent(dbClient)({
+      const functionToolsForAgent = await getFunctionToolsForSubAgent(dbClient)({
         scopes: {
           tenantId: this.config.tenantId,
           projectId: this.config.projectId,
           graphId: this.config.graphId,
-<<<<<<< HEAD
-=======
-          subAgentId: this.config.id,
->>>>>>> 9cc2641a
         },
-        agentId: this.config.id,
+        subAgentId: this.config.id,
       });
 
       const functionToolsData = functionToolsForAgent.data || [];
