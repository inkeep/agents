import {
  type AgentConversationHistoryConfig,
  type Artifact,
  type ArtifactComponentApiInsert,
  agentHasArtifactComponents,
  ContextResolver,
  type CredentialStoreRegistry,
  CredentialStuffer,
  createMessage,
  type DataComponentApiInsert,
  generateId,
  getContextConfigById,
  getCredentialReference,
  getFullAgentDefinition,
  getFunction,
  getFunctionToolsForSubAgent,
  getLedgerArtifacts,
  getToolsForAgent,
  listTaskIdsByContextId,
  MCPServerType,
  type MCPToolConfig,
  MCPTransportType,
  McpClient,
  type McpServerConfig,
  type McpTool,
  type MessageContent,
  type ModelSettings,
  type Models,
  type SubAgentStopWhen,
  TemplateEngine,
} from '@inkeep/agents-core';
import { type Span, SpanStatusCode, trace } from '@opentelemetry/api';
import {
  generateObject,
  generateText,
  streamObject,
  streamText,
  type Tool,
  type ToolSet,
  tool,
} from 'ai';
import { z } from 'zod';
import {
  AGENT_EXECUTION_MAX_GENERATION_STEPS,
  FUNCTION_TOOL_EXECUTION_TIMEOUT_MS_DEFAULT,
  FUNCTION_TOOL_SANDBOX_VCPUS_DEFAULT,
  LLM_GENERATION_FIRST_CALL_TIMEOUT_MS_NON_STREAMING,
  LLM_GENERATION_FIRST_CALL_TIMEOUT_MS_STREAMING,
  LLM_GENERATION_MAX_ALLOWED_TIMEOUT_MS,
  LLM_GENERATION_SUBSEQUENT_CALL_TIMEOUT_MS,
} from '../constants/execution-limits';
import {
  createDefaultConversationHistoryConfig,
  getFormattedConversationHistory,
} from '../data/conversations';
import dbClient from '../data/db/dbClient';
import { getLogger } from '../logger';
import { agentSessionManager } from '../services/AgentSession';
import { IncrementalStreamParser } from '../services/IncrementalStreamParser';
import { pendingToolApprovalManager } from '../services/PendingToolApprovalManager';
import { ResponseFormatter } from '../services/ResponseFormatter';
import type { SandboxConfig } from '../types/execution-context';
import { generateToolId } from '../utils/agent-operations';
import { ArtifactCreateSchema, ArtifactReferenceSchema } from '../utils/artifact-component-schema';
import { jsonSchemaToZod } from '../utils/data-component-schema';
import { parseEmbeddedJson } from '../utils/json-parser';
import type { StreamHelper } from '../utils/stream-helpers';
import { getStreamHelper } from '../utils/stream-registry';
import { setSpanWithError, tracer } from '../utils/tracer';
import { ModelFactory } from './ModelFactory';
import { createDelegateToAgentTool, createTransferToAgentTool } from './relationTools';
import { SystemPromptBuilder } from './SystemPromptBuilder';
import { toolSessionManager } from './ToolSessionManager';
import type { SystemPromptV1 } from './types';
import { Phase1Config } from './versions/v1/Phase1Config';
import { Phase2Config } from './versions/v1/Phase2Config';

/**
 * Creates a stopWhen condition that stops when any tool call name starts with the given prefix
 * @param prefix - The prefix to check for in tool call names
 * @returns A function that can be used as a stopWhen condition
 */
export function hasToolCallWithPrefix(prefix: string) {
  return ({ steps }: { steps: Array<any> }) => {
    const last = steps.at(-1);
    if (last && 'toolCalls' in last && last.toolCalls) {
      return last.toolCalls.some((tc: any) => tc.toolName.startsWith(prefix));
    }
    return false;
  };
}

const logger = getLogger('Agent');

function validateModel(modelString: string | undefined, modelType: string): string {
  if (!modelString?.trim()) {
    throw new Error(
      `${modelType} model is required. Please configure models at the project level.`
    );
  }
  return modelString.trim();
}

export type AgentConfig = {
  id: string;
  tenantId: string;
  projectId: string;
  agentId: string;
  baseUrl: string;
  apiKey?: string;
  apiKeyId?: string;
  name: string;
  description: string;
  prompt: string;
  subAgentRelations: AgentConfig[];
  transferRelations: AgentConfig[];
  delegateRelations: DelegateRelation[];
  tools?: McpTool[];
  artifacts?: Record<string, Artifact>;
  functionTools?: Array<{
    name: string;
    description: string;
    execute: (params: any) => Promise<any>;
    parameters?: Record<string, any>;
    schema?: any;
  }>;
  contextConfigId?: string;
  dataComponents?: DataComponentApiInsert[];
  artifactComponents?: ArtifactComponentApiInsert[];
  conversationHistoryConfig?: AgentConversationHistoryConfig;
  models?: Models;
  stopWhen?: SubAgentStopWhen;
  sandboxConfig?: SandboxConfig;
};

export type ExternalAgentRelationConfig = {
  relationId: string;
  id: string;
  name: string;
  description: string;
  baseUrl: string;
  credentialReferenceId?: string | null;
  headers?: Record<string, string> | null;
  relationType: string;
};

export type TeamAgentRelationConfig = {
  relationId: string;
  id: string;
  name: string;
  description: string;
  baseUrl: string;
  headers?: Record<string, string> | null;
};

export type DelegateRelation =
  | { type: 'internal'; config: AgentConfig }
  | { type: 'external'; config: ExternalAgentRelationConfig }
  | { type: 'team'; config: TeamAgentRelationConfig };

export type ToolType = 'transfer' | 'delegation' | 'mcp' | 'tool';

function isValidTool(
  tool: any
): tool is Tool<any, any> & { execute: (args: any, context?: any) => Promise<any> } {
  return (
    tool &&
    typeof tool === 'object' &&
    typeof tool.description === 'string' &&
    tool.inputSchema &&
    typeof tool.execute === 'function'
  );
}

export class Agent {
  private config: AgentConfig;
  private systemPromptBuilder = new SystemPromptBuilder('v1', new Phase1Config());
  private credentialStuffer?: CredentialStuffer;
  private streamHelper?: StreamHelper;
  private streamRequestId?: string;
  private conversationId?: string;
  private delegationId?: string;
  private artifactComponents: ArtifactComponentApiInsert[] = [];
  private isDelegatedAgent: boolean = false;
  private contextResolver?: ContextResolver;
  private credentialStoreRegistry?: CredentialStoreRegistry;
  private mcpClientCache: Map<string, McpClient> = new Map();
  private mcpConnectionLocks: Map<string, Promise<McpClient>> = new Map();

  constructor(config: AgentConfig, credentialStoreRegistry?: CredentialStoreRegistry) {
    this.artifactComponents = config.artifactComponents || [];

    let processedDataComponents = config.dataComponents || [];

    if (processedDataComponents.length > 0) {
      processedDataComponents.push({
        id: 'text-content',
        name: 'Text',
        description:
          'Natural conversational text for the user - write naturally without mentioning technical details. Avoid redundancy and repetition with data components.',
        props: {
          type: 'object',
          properties: {
            text: {
              type: 'string',
              description:
                'Natural conversational text - respond as if having a normal conversation, never mention JSON, components, schemas, or technical implementation. Avoid redundancy and repetition with data components.',
            },
          },
          required: ['text'],
        },
      });
    }

    if (
      this.artifactComponents.length > 0 &&
      config.dataComponents &&
      config.dataComponents.length > 0
    ) {
      processedDataComponents = [
        ArtifactReferenceSchema.getDataComponent(config.tenantId, config.projectId),
        ...processedDataComponents,
      ];
    }

    this.config = {
      ...config,
      dataComponents: processedDataComponents,
      conversationHistoryConfig:
        config.conversationHistoryConfig || createDefaultConversationHistoryConfig(),
    };

    this.credentialStoreRegistry = credentialStoreRegistry;

    if (credentialStoreRegistry) {
      this.contextResolver = new ContextResolver(
        config.tenantId,
        config.projectId,
        dbClient,
        credentialStoreRegistry
      );
      this.credentialStuffer = new CredentialStuffer(credentialStoreRegistry, this.contextResolver);
    }
  }

  /**
   * Get the maximum number of generation steps for this agent
   * Uses agent's stopWhen.stepCountIs config or defaults to AGENT_EXECUTION_MAX_GENERATION_STEPS
   */
  private getMaxGenerationSteps(): number {
    return this.config.stopWhen?.stepCountIs ?? AGENT_EXECUTION_MAX_GENERATION_STEPS;
  }

  /**
   * Sanitizes tool names at runtime for AI SDK compatibility.
   * The AI SDK requires tool names to match pattern ^[a-zA-Z0-9_-]{1,128}$
   */
  private sanitizeToolsForAISDK(tools: ToolSet): ToolSet {
    const sanitizedTools: ToolSet = {};

    for (const [originalKey, toolDef] of Object.entries(tools)) {
      let sanitizedKey = originalKey.replace(/[^a-zA-Z0-9_-]/g, '_');
      sanitizedKey = sanitizedKey.replace(/_+/g, '_');
      sanitizedKey = sanitizedKey.replace(/^_+|_+$/g, '');

      if (!sanitizedKey || sanitizedKey.length === 0) {
        sanitizedKey = 'unnamed_tool';
      }

      if (sanitizedKey.length > 100) {
        sanitizedKey = sanitizedKey.substring(0, 100);
      }

      const originalId = (toolDef as any).id || originalKey;
      let sanitizedId = originalId.replace(/[^a-zA-Z0-9_.-]/g, '_');
      sanitizedId = sanitizedId.replace(/_+/g, '_');
      sanitizedId = sanitizedId.replace(/^_+|_+$/g, '');

      if (sanitizedId.length > 128) {
        sanitizedId = sanitizedId.substring(0, 128);
      }

      const sanitizedTool = {
        ...toolDef,
        id: sanitizedId,
      };

      sanitizedTools[sanitizedKey] = sanitizedTool;
    }

    return sanitizedTools;
  }

  /**
   * Get the primary model settings for text generation and thinking
   * Requires model to be configured at project level
   */
  private getPrimaryModel(): ModelSettings {
    if (!this.config.models?.base) {
      throw new Error(
        'Base model configuration is required. Please configure models at the project level.'
      );
    }
    return {
      model: validateModel(this.config.models.base.model, 'Base'),
      providerOptions: this.config.models.base.providerOptions,
    };
  }

  /**
   * Get the model settings for structured output generation
   * Falls back to base model if structured output not configured
   */
  private getStructuredOutputModel(): ModelSettings {
    if (!this.config.models) {
      throw new Error(
        'Model configuration is required. Please configure models at the project level.'
      );
    }

    const structuredConfig = this.config.models.structuredOutput;
    const baseConfig = this.config.models.base;

    if (structuredConfig) {
      return {
        model: validateModel(structuredConfig.model, 'Structured output'),
        providerOptions: structuredConfig.providerOptions,
      };
    }

    if (!baseConfig) {
      throw new Error(
        'Base model configuration is required for structured output fallback. Please configure models at the project level.'
      );
    }
    return {
      model: validateModel(baseConfig.model, 'Base (fallback for structured output)'),
      providerOptions: baseConfig.providerOptions,
    };
  }

  setConversationId(conversationId: string) {
    this.conversationId = conversationId;
  }

  /**
   * Set delegation status for this agent instance
   */
  setDelegationStatus(isDelegated: boolean) {
    this.isDelegatedAgent = isDelegated;
  }

  /**
   * Set delegation ID for this agent instance
   */
  setDelegationId(delegationId: string | undefined) {
    this.delegationId = delegationId;
  }

  /**
   * Get streaming helper if this agent should stream to user
   * Returns undefined for delegated agents to prevent streaming data operations to user
   */
  getStreamingHelper(): StreamHelper | undefined {
    return this.isDelegatedAgent ? undefined : this.streamHelper;
  }

  /**
   * Wraps a tool with streaming lifecycle tracking (start, complete, error) and AgentSession recording
   */
  private wrapToolWithStreaming(
    toolName: string,
    toolDefinition: any,
    streamRequestId?: string,
    toolType?: ToolType,
<<<<<<< HEAD
    relationshipId?: string
=======
    options?: { needsApproval?: boolean }
>>>>>>> f5ba7926
  ) {
    if (!toolDefinition || typeof toolDefinition !== 'object' || !('execute' in toolDefinition)) {
      return toolDefinition;
    }

    const originalExecute = toolDefinition.execute;
    return {
      ...toolDefinition,
      execute: async (args: any, context?: any) => {
        const startTime = Date.now();
        const toolCallId = context?.toolCallId || generateToolId();

        const activeSpan = trace.getActiveSpan();
        if (activeSpan) {
          activeSpan.setAttributes({
            'conversation.id': this.conversationId,
            'tool.purpose': toolDefinition.description || 'No description provided',
            'ai.toolType': toolType || 'unknown',
            'subAgent.name': this.config.name || 'unknown',
            'subAgent.id': this.config.id || 'unknown',
            'agent.id': this.config.agentId || 'unknown',
          });
        }

        const isInternalTool =
          toolName.includes('save_tool_result') ||
          toolName.includes('thinking_complete') ||
          toolName.startsWith('transfer_to_');
        // Note: delegate_to_ tools are NOT internal - we want their results in conversation history

        // Check if this tool needs approval first
        const needsApproval = options?.needsApproval || false;

        if (streamRequestId && !isInternalTool) {
          const toolCallData: any = {
            toolName,
            input: args,
            toolCallId,
<<<<<<< HEAD
            relationshipId,
          });
=======
          };

          // Add approval-specific data when needed
          if (needsApproval) {
            toolCallData.needsApproval = true;
            toolCallData.conversationId = this.conversationId;
          }

          agentSessionManager.recordEvent(
            streamRequestId,
            'tool_call',
            this.config.id,
            toolCallData
          );
>>>>>>> f5ba7926
        }

        try {
          const result = await originalExecute(args, context);
          const duration = Date.now() - startTime;

          // Store tool result in conversation history
          const toolResultConversationId = this.getToolResultConversationId();
          if (streamRequestId && !isInternalTool && toolResultConversationId) {
            try {
              const messageId = generateId();
              const messagePayload = {
                id: messageId,
                tenantId: this.config.tenantId,
                projectId: this.config.projectId,
                conversationId: toolResultConversationId,
                role: 'assistant',
                content: {
                  text: this.formatToolResult(toolName, args, result, toolCallId),
                },
                visibility: 'internal',
                messageType: 'tool-result',
                fromSubAgentId: this.config.id,
                metadata: {
                  a2a_metadata: {
                    toolName,
                    toolCallId,
                    timestamp: Date.now(),
                    delegationId: this.delegationId,
                    isDelegated: this.isDelegatedAgent,
                  },
                },
              };

              await createMessage(dbClient)(messagePayload);
            } catch (error) {
              logger.warn(
                { error, toolName, toolCallId, conversationId: toolResultConversationId },
                'Failed to store tool result in conversation history'
              );
            }
          }

          if (streamRequestId && !isInternalTool) {
            agentSessionManager.recordEvent(streamRequestId, 'tool_result', this.config.id, {
              toolName,
              output: result,
              toolCallId,
              duration,
<<<<<<< HEAD
              relationshipId,
=======
              needsApproval,
>>>>>>> f5ba7926
            });
          }

          return result;
        } catch (error) {
          const duration = Date.now() - startTime;
          const errorMessage = error instanceof Error ? error.message : 'Unknown error';

          if (streamRequestId && !isInternalTool) {
            agentSessionManager.recordEvent(streamRequestId, 'tool_result', this.config.id, {
              toolName,
              output: null,
              toolCallId,
              duration,
              error: errorMessage,
<<<<<<< HEAD
              relationshipId,
=======
              needsApproval,
>>>>>>> f5ba7926
            });
          }

          throw error;
        }
      },
    };
  }

  getRelationTools(
    runtimeContext?: {
      contextId: string;
      metadata: {
        conversationId: string;
        threadId: string;
        streamRequestId?: string;
        streamBaseUrl?: string;
        apiKey?: string;
        baseUrl?: string;
      };
    },
    sessionId?: string
  ) {
    const { transferRelations = [], delegateRelations = [] } = this.config;
    const createToolName = (prefix: string, subAgentId: string) =>
      `${prefix}_to_${subAgentId.toLowerCase().replace(/\s+/g, '_')}`;
    return Object.fromEntries([
      ...transferRelations.map((agentConfig) => {
        const toolName = createToolName('transfer', agentConfig.id);
        return [
          toolName,
          this.wrapToolWithStreaming(
            toolName,
            createTransferToAgentTool({
              transferConfig: agentConfig,
              callingAgentId: this.config.id,
              subAgent: this,
              streamRequestId: runtimeContext?.metadata?.streamRequestId,
            }),
            runtimeContext?.metadata?.streamRequestId,
            'transfer'
          ),
        ];
      }),
      ...delegateRelations.map((relation) => {
        const toolName = createToolName('delegate', relation.config.id);

        return [
          toolName,
          this.wrapToolWithStreaming(
            toolName,
            createDelegateToAgentTool({
              delegateConfig: relation,
              callingAgentId: this.config.id,
              tenantId: this.config.tenantId,
              projectId: this.config.projectId,
              agentId: this.config.agentId,
              contextId: runtimeContext?.contextId || 'default', // fallback for compatibility
              metadata: runtimeContext?.metadata || {
                conversationId: runtimeContext?.contextId || 'default',
                threadId: runtimeContext?.contextId || 'default',
                streamRequestId: runtimeContext?.metadata?.streamRequestId,
                apiKey: runtimeContext?.metadata?.apiKey,
              },
              sessionId,
              subAgent: this,
              credentialStoreRegistry: this.credentialStoreRegistry,
            }),
            runtimeContext?.metadata?.streamRequestId,
            'delegation'
          ),
        ];
      }),
    ]);
  }

  async getMcpTools(sessionId?: string, streamRequestId?: string) {
    const mcpTools =
      this.config.tools?.filter((tool) => {
        return tool.config?.type === 'mcp';
      }) || [];
<<<<<<< HEAD
    const tools = (await Promise.all(mcpTools.map((tool) => this.getMcpTool(tool)) || [])) || [];
    if (!sessionId) {
      const wrappedTools: ToolSet = {};
      for (const [index, toolSet] of tools.entries()) {
        const relationshipId = mcpTools[index]?.relationshipId;
        for (const [toolName, toolDef] of Object.entries(toolSet)) {
          wrappedTools[toolName] = this.wrapToolWithStreaming(
            toolName,
            toolDef,
            streamRequestId,
            'mcp',
            relationshipId
          );
        }
=======

    const toolResults =
      (await Promise.all(mcpTools.map((tool) => this.getMcpTool(tool)) || [])) || [];

    if (!sessionId) {
      const combinedTools = toolResults.reduce((acc, toolResult) => {
        return Object.assign(acc, toolResult.tools) as ToolSet;
      }, {} as ToolSet);

      const wrappedTools: ToolSet = {};
      for (const [toolName, toolDef] of Object.entries(combinedTools)) {
        // Find toolPolicies for this tool
        const needsApproval =
          toolResults.find((result) => result.tools && toolName in result.tools)?.toolPolicies?.[
            toolName
          ]?.needsApproval || false;

        const enhancedTool = {
          ...toolDef,
          needsApproval,
        };

        wrappedTools[toolName] = this.wrapToolWithStreaming(
          toolName,
          enhancedTool,
          streamRequestId,
          'mcp',
          { needsApproval }
        );
>>>>>>> f5ba7926
      }
      return wrappedTools;
    }

    const wrappedTools: ToolSet = {};
<<<<<<< HEAD
    for (const [index, toolSet] of tools.entries()) {
      const relationshipId = mcpTools[index]?.relationshipId;
      for (const [toolName, originalTool] of Object.entries(toolSet)) {
=======
    for (const toolResult of toolResults) {
      for (const [toolName, originalTool] of Object.entries(toolResult.tools || {})) {
>>>>>>> f5ba7926
        if (!isValidTool(originalTool)) {
          logger.error({ toolName }, 'Invalid MCP tool structure - missing required properties');
          continue;
        }
<<<<<<< HEAD
=======

        // Check if this tool needs approval from toolPolicies
        const needsApproval = toolResult.toolPolicies?.[toolName]?.needsApproval || false;

        logger.debug(
          {
            toolName,
            toolPolicies: toolResult.toolPolicies,
            needsApproval,
            policyForThisTool: toolResult.toolPolicies?.[toolName],
          },
          'Tool approval check'
        );

>>>>>>> f5ba7926
        const sessionWrappedTool = tool({
          description: originalTool.description,
          inputSchema: originalTool.inputSchema,
          execute: async (args, { toolCallId }) => {
            // Check for approval requirement before execution
            if (needsApproval) {
              logger.info(
                { toolName, toolCallId, args },
                'Tool requires approval - waiting for user response'
              );

              // Wait for approval (this promise resolves when user responds via API)
              const approvalResult = await pendingToolApprovalManager.waitForApproval(
                toolCallId,
                toolName,
                args,
                this.conversationId || 'unknown',
                this.config.id
              );

              if (!approvalResult.approved) {
                // User denied approval - return a message instead of executing the tool
                logger.info(
                  { toolName, toolCallId, reason: approvalResult.reason },
                  'Tool execution denied by user'
                );

                return `User denied approval to run this tool: ${approvalResult.reason}`;
              }

              logger.info({ toolName, toolCallId }, 'Tool approved, continuing with execution');
            }

            logger.debug({ toolName, toolCallId }, 'MCP Tool Called');

            try {
              const rawResult = await originalTool.execute(args, { toolCallId });

              if (rawResult && typeof rawResult === 'object' && rawResult.isError) {
                const errorMessage = rawResult.content?.[0]?.text || 'MCP tool returned an error';
                logger.error(
                  { toolName, toolCallId, errorMessage, rawResult },
                  'MCP tool returned error status'
                );

                toolSessionManager.recordToolResult(sessionId, {
                  toolCallId,
                  toolName,
                  args,
                  result: { error: errorMessage, failed: true },
                  timestamp: Date.now(),
                });

                if (streamRequestId) {
                  agentSessionManager.recordEvent(streamRequestId, 'error', this.config.id, {
                    message: `MCP tool "${toolName}" failed: ${errorMessage}`,
                    code: 'mcp_tool_error',
                    severity: 'error',
                    context: {
                      toolName,
                      toolCallId,
                      errorMessage,
                      relationshipId,
                    },
                  });
                }

                const activeSpan = trace.getActiveSpan();
                if (activeSpan) {
                  const error = new Error(
                    `Tool "${toolName}" failed: ${errorMessage}. This tool is currently unavailable. Please try a different approach or inform the user of the issue.`
                  );
                  activeSpan.recordException(error);
                  activeSpan.setStatus({
                    code: SpanStatusCode.ERROR,
                    message: `MCP tool returned error: ${errorMessage}`,
                  });
                }

                throw new Error(
                  `Tool "${toolName}" failed: ${errorMessage}. This tool is currently unavailable. Please try a different approach or inform the user of the issue.`
                );
              }

              const parsedResult = parseEmbeddedJson(rawResult);

              const enhancedResult = this.enhanceToolResultWithStructureHints(parsedResult);

              toolSessionManager.recordToolResult(sessionId, {
                toolCallId,
                toolName,
                args,
                result: enhancedResult,
                timestamp: Date.now(),
              });

              return { result: enhancedResult, toolCallId };
            } catch (error) {
              logger.error({ toolName, toolCallId, error }, 'MCP tool execution failed');
              throw error;
            }
          },
        });

        wrappedTools[toolName] = this.wrapToolWithStreaming(
          toolName,
          sessionWrappedTool,
          streamRequestId,
          'mcp',
<<<<<<< HEAD
          relationshipId
=======
          { needsApproval }
>>>>>>> f5ba7926
        );
      }
    }

    return wrappedTools;
  }

  /**
   * Convert database McpTool to builder MCPToolConfig format
   */
  private convertToMCPToolConfig(
    tool: McpTool,
    agentToolRelationHeaders?: Record<string, string>
  ): MCPToolConfig {
    if (tool.config.type !== 'mcp') {
      throw new Error(`Cannot convert non-MCP tool to MCP config: ${tool.id}`);
    }

    return {
      id: tool.id,
      name: tool.name,
      description: tool.name, // Use name as description fallback
      serverUrl: tool.config.mcp.server.url,
      activeTools: tool.config.mcp.activeTools,
      mcpType: tool.config.mcp.server.url.includes('api.nango.dev')
        ? MCPServerType.nango
        : MCPServerType.generic,
      transport: tool.config.mcp.transport,
      headers: {
        ...tool.headers,
        ...agentToolRelationHeaders,
      },
    };
  }

  async getMcpTool(tool: McpTool) {
    const cacheKey = `${this.config.tenantId}-${this.config.projectId}-${tool.id}-${tool.credentialReferenceId || 'no-cred'}`;

    const credentialReferenceId = tool.credentialReferenceId;

    const toolsForAgent = await getToolsForAgent(dbClient)({
      scopes: {
        tenantId: this.config.tenantId,
        projectId: this.config.projectId,
        agentId: this.config.agentId,
        subAgentId: this.config.id,
      },
    });

    const toolRelation = toolsForAgent.data.find((t) => t.toolId === tool.id);
    const agentToolRelationHeaders = toolRelation?.headers || undefined;
    const selectedTools = toolRelation?.selectedTools || undefined;
    const toolPolicies = toolRelation?.toolPolicies || {};

    let serverConfig: McpServerConfig;

    if (credentialReferenceId && this.credentialStuffer) {
      const credentialReference = await getCredentialReference(dbClient)({
        scopes: {
          tenantId: this.config.tenantId,
          projectId: this.config.projectId,
        },
        id: credentialReferenceId,
      });

      if (!credentialReference) {
        throw new Error(`Credential store not found: ${credentialReferenceId}`);
      }

      const storeReference = {
        credentialStoreId: credentialReference.credentialStoreId,
        retrievalParams: credentialReference.retrievalParams || {},
      };

      serverConfig = await this.credentialStuffer.buildMcpServerConfig(
        {
          tenantId: this.config.tenantId,
          projectId: this.config.projectId,
          contextConfigId: this.config.contextConfigId || undefined,
          conversationId: this.conversationId || undefined,
        },
        this.convertToMCPToolConfig(tool, agentToolRelationHeaders),
        storeReference,
        selectedTools
      );
    } else if (this.credentialStuffer) {
      serverConfig = await this.credentialStuffer.buildMcpServerConfig(
        {
          tenantId: this.config.tenantId,
          projectId: this.config.projectId,
          contextConfigId: this.config.contextConfigId || undefined,
          conversationId: this.conversationId || undefined,
        },
        this.convertToMCPToolConfig(tool, agentToolRelationHeaders),
        undefined,
        selectedTools
      );
    } else {
      // Type guard - should only reach here for MCP tools
      if (tool.config.type !== 'mcp') {
        throw new Error(`Cannot build server config for non-MCP tool: ${tool.id}`);
      }

      serverConfig = {
        type: tool.config.mcp.transport?.type || MCPTransportType.streamableHttp,
        url: tool.config.mcp.server.url,
        activeTools: tool.config.mcp.activeTools,
        selectedTools,
        headers: agentToolRelationHeaders,
      };
    }

    logger.info(
      {
        toolName: tool.name,
        credentialReferenceId,
        transportType: serverConfig.type,
        headers: tool.headers,
      },
      'Built MCP server config with credentials'
    );

    let client = this.mcpClientCache.get(cacheKey);

    if (client && !client.isConnected()) {
      this.mcpClientCache.delete(cacheKey);
      client = undefined;
    }

    if (!client) {
      let connectionPromise = this.mcpConnectionLocks.get(cacheKey);

      if (!connectionPromise) {
        connectionPromise = this.createMcpConnection(tool, serverConfig);
        this.mcpConnectionLocks.set(cacheKey, connectionPromise);
      }

      try {
        client = await connectionPromise;
        this.mcpClientCache.set(cacheKey, client);
      } catch (error) {
        this.mcpConnectionLocks.delete(cacheKey);
        logger.error(
          {
            toolName: tool.name,
            subAgentId: this.config.id,
            cacheKey,
            error: error instanceof Error ? error.message : String(error),
          },
          'MCP connection failed'
        );
        throw error;
      }
    }

    const tools = await client.tools();

    if (!tools || Object.keys(tools).length === 0) {
      const streamRequestId = this.getStreamRequestId();
      if (streamRequestId) {
        tracer.startActiveSpan(
          'ai.toolCall',
          {
            attributes: {
              'ai.toolCall.name': tool.name,
              'ai.toolCall.args': JSON.stringify({ operation: 'mcp_tool_discovery' }),
              'ai.toolCall.result': JSON.stringify({
                status: 'no_tools_available',
                message: `MCP server has 0 effective tools. Double check the selected tools in your agent and the active tools in the MCP server configuration.`,
                serverUrl: tool.config.type === 'mcp' ? tool.config.mcp.server.url : 'unknown',
                originalToolName: tool.name,
              }),
              'ai.toolType': 'mcp',
              'subAgent.name': this.config.name || 'unknown',
              'subAgent.id': this.config.id || 'unknown',
              'conversation.id': this.conversationId || 'unknown',
              'agent.id': this.config.agentId || 'unknown',
              'tenant.id': this.config.tenantId || 'unknown',
              'project.id': this.config.projectId || 'unknown',
            },
          },
          (span) => {
            setSpanWithError(span, new Error(`0 effective tools available for ${tool.name}`));
            agentSessionManager.recordEvent(streamRequestId, 'error', this.config.id, {
              message: `MCP server has 0 effective tools. Double check the selected tools in your graph and the active tools in the MCP server configuration.`,
              code: 'no_tools_available',
              severity: 'error',
              context: {
                toolName: tool.name,
                serverUrl: tool.config.type === 'mcp' ? tool.config.mcp.server.url : 'unknown',
                operation: 'mcp_tool_discovery',
              },
            });
            span.end();
          }
        );
      }
    }

    return { tools, toolPolicies };
  }

  private async createMcpConnection(
    tool: McpTool,
    serverConfig: McpServerConfig
  ): Promise<McpClient> {
    const client = new McpClient({
      name: tool.name,
      server: serverConfig,
    });

    try {
      await client.connect();
      return client;
    } catch (error) {
      logger.error(
        {
          toolName: tool.name,
          subAgentId: this.config.id,
          error: error instanceof Error ? error.message : String(error),
        },
        'Agent failed to connect to MCP server'
      );
      if (error instanceof Error) {
        if (error?.cause && JSON.stringify(error.cause).includes('ECONNREFUSED')) {
          const errorMessage = 'Connection refused. Please check if the MCP server is running.';
          throw new Error(errorMessage);
        }
        if (error.message.includes('404')) {
          const errorMessage = 'Error accessing endpoint (HTTP 404)';
          throw new Error(errorMessage);
        }
        throw new Error(`MCP server connection failed: ${error.message}`);
      }

      throw error;
    }
  }

  async getFunctionTools(sessionId?: string, streamRequestId?: string) {
    const functionTools: ToolSet = {};

    try {
      const functionToolsForAgent = await getFunctionToolsForSubAgent(dbClient)({
        scopes: {
          tenantId: this.config.tenantId,
          projectId: this.config.projectId,
          agentId: this.config.agentId,
        },
        subAgentId: this.config.id,
      });

      const functionToolsData = functionToolsForAgent.data || [];

      if (functionToolsData.length === 0) {
        return functionTools;
      }

      const { SandboxExecutorFactory } = await import('../tools/SandboxExecutorFactory');
      const sandboxExecutor = SandboxExecutorFactory.getInstance();

      for (const functionToolDef of functionToolsData) {
        const functionId = functionToolDef.functionId;
        if (!functionId) {
          logger.warn(
            { functionToolId: functionToolDef.id },
            'Function tool missing functionId reference'
          );
          continue;
        }

        const functionData = await getFunction(dbClient)({
          functionId,
          scopes: {
            tenantId: this.config.tenantId || 'default',
            projectId: this.config.projectId || 'default',
          },
        });
        if (!functionData) {
          logger.warn(
            { functionId, functionToolId: functionToolDef.id },
            'Function not found in functions table'
          );
          continue;
        }

        const zodSchema = jsonSchemaToZod(functionData.inputSchema);

        const aiTool = tool({
          description: functionToolDef.description || functionToolDef.name,
          inputSchema: zodSchema,
          execute: async (args, { toolCallId }) => {
            logger.debug(
              { toolName: functionToolDef.name, toolCallId, args },
              'Function Tool Called'
            );

            try {
              const defaultSandboxConfig: SandboxConfig = {
                provider: 'native',
                runtime: 'node22',
                timeout: FUNCTION_TOOL_EXECUTION_TIMEOUT_MS_DEFAULT,
                vcpus: FUNCTION_TOOL_SANDBOX_VCPUS_DEFAULT,
              };

              const result = await sandboxExecutor.executeFunctionTool(functionToolDef.id, args, {
                description: functionToolDef.description || functionToolDef.name,
                inputSchema: functionData.inputSchema || {},
                executeCode: functionData.executeCode,
                dependencies: functionData.dependencies || {},
                sandboxConfig: this.config.sandboxConfig || defaultSandboxConfig,
              });

              toolSessionManager.recordToolResult(sessionId || '', {
                toolCallId,
                toolName: functionToolDef.name,
                args,
                result,
                timestamp: Date.now(),
              });

              return { result, toolCallId };
            } catch (error) {
              logger.error(
                {
                  toolName: functionToolDef.name,
                  toolCallId,
                  error: error instanceof Error ? error.message : String(error),
                },
                'Function tool execution failed'
              );
              throw error;
            }
          },
        });

        functionTools[functionToolDef.name] = this.wrapToolWithStreaming(
          functionToolDef.name,
          aiTool,
          streamRequestId || '',
          'tool'
        );
      }
    } catch (error) {
      logger.error({ error }, 'Failed to load function tools from database');
    }

    return functionTools;
  }

  /**
   * Get resolved context using ContextResolver - will return cached data or fetch fresh data as needed
   */
  async getResolvedContext(
    conversationId: string,
    headers?: Record<string, unknown>
  ): Promise<Record<string, unknown> | null> {
    try {
      if (!this.config.contextConfigId) {
        logger.debug({ agentId: this.config.agentId }, 'No context config found for agent');
        return null;
      }

      const contextConfig = await getContextConfigById(dbClient)({
        scopes: {
          tenantId: this.config.tenantId,
          projectId: this.config.projectId,
          agentId: this.config.agentId,
        },
        id: this.config.contextConfigId,
      });
      if (!contextConfig) {
        logger.warn({ contextConfigId: this.config.contextConfigId }, 'Context config not found');
        return null;
      }

      if (!this.contextResolver) {
        throw new Error('Context resolver not found');
      }

      const result = await this.contextResolver.resolve(contextConfig, {
        triggerEvent: 'invocation',
        conversationId,
        headers: headers || {},
        tenantId: this.config.tenantId,
      });

      const contextWithBuiltins = {
        ...result.resolvedContext,
        $env: process.env,
      };

      logger.debug(
        {
          conversationId,
          contextConfigId: contextConfig.id,
          resolvedKeys: Object.keys(contextWithBuiltins),
          cacheHits: result.cacheHits.length,
          cacheMisses: result.cacheMisses.length,
          fetchedDefinitions: result.fetchedDefinitions.length,
          errors: result.errors.length,
        },
        'Context resolved for agent'
      );

      return contextWithBuiltins;
    } catch (error) {
      logger.error(
        {
          conversationId,
          error: error instanceof Error ? error.message : 'Unknown error',
        },
        'Failed to get resolved context'
      );
      return null;
    }
  }

  /**
   * Get the agent prompt for this agent's agent
   */
  private async getPrompt(): Promise<string | undefined> {
    try {
      const agentDefinition = await getFullAgentDefinition(dbClient)({
        scopes: {
          tenantId: this.config.tenantId,
          projectId: this.config.projectId,
          agentId: this.config.agentId,
        },
      });

      return agentDefinition?.prompt || undefined;
    } catch (error) {
      logger.warn(
        {
          agentId: this.config.agentId,
          error: error instanceof Error ? error.message : 'Unknown error',
        },
        'Failed to get agent prompt'
      );
      return undefined;
    }
  }

  /**
   * Check if any agent in the agent has artifact components configured
   */
  private async hasAgentArtifactComponents(): Promise<boolean> {
    try {
      const agentDefinition = await getFullAgentDefinition(dbClient)({
        scopes: {
          tenantId: this.config.tenantId,
          projectId: this.config.projectId,
          agentId: this.config.agentId,
        },
      });

      if (!agentDefinition) {
        return false;
      }

      return Object.values(agentDefinition.subAgents).some(
        (subAgent) =>
          'artifactComponents' in subAgent &&
          subAgent.artifactComponents &&
          subAgent.artifactComponents.length > 0
      );
    } catch (error) {
      logger.warn(
        {
          agentId: this.config.agentId,
          tenantId: this.config.tenantId,
          projectId: this.config.projectId,
          error: error instanceof Error ? error.message : 'Unknown error',
        },
        'Failed to check agent artifact components, assuming none exist'
      );
      return this.artifactComponents.length > 0;
    }
  }

  /**
   * Build adaptive system prompt for Phase 2 structured output generation
   * based on configured data components and artifact components across the agent
   */
  private async buildPhase2SystemPrompt(runtimeContext?: {
    contextId: string;
    metadata: {
      conversationId: string;
      threadId: string;
      streamRequestId?: string;
      streamBaseUrl?: string;
    };
  }): Promise<string> {
    const phase2Config = new Phase2Config();
    const hasAgentArtifactComponents = await this.hasAgentArtifactComponents();

    const conversationId = runtimeContext?.metadata?.conversationId || runtimeContext?.contextId;
    const resolvedContext = conversationId ? await this.getResolvedContext(conversationId) : null;

    let processedPrompt = this.config.prompt;
    if (resolvedContext) {
      try {
        processedPrompt = TemplateEngine.render(this.config.prompt, resolvedContext, {
          strict: false,
          preserveUnresolved: false,
        });
      } catch (error) {
        logger.error(
          {
            conversationId,
            error: error instanceof Error ? error.message : 'Unknown error',
          },
          'Failed to process agent prompt with context for Phase 2, using original'
        );
        processedPrompt = this.config.prompt;
      }
    }

    const referenceTaskIds: string[] = await listTaskIdsByContextId(dbClient)({
      contextId: this.conversationId || '',
    });

    const referenceArtifacts: Artifact[] = [];
    for (const taskId of referenceTaskIds) {
      const artifacts = await getLedgerArtifacts(dbClient)({
        scopes: {
          tenantId: this.config.tenantId,
          projectId: this.config.projectId,
        },
        taskId: taskId,
      });
      referenceArtifacts.push(...artifacts);
    }

    return phase2Config.assemblePhase2Prompt({
      corePrompt: processedPrompt,
      dataComponents: this.config.dataComponents || [],
      artifactComponents: this.artifactComponents,
      hasArtifactComponents: this.artifactComponents && this.artifactComponents.length > 0,
      hasAgentArtifactComponents,
      artifacts: referenceArtifacts,
    });
  }

  private async buildSystemPrompt(
    runtimeContext?: {
      contextId: string;
      metadata: {
        conversationId: string;
        threadId: string;
        streamRequestId?: string;
        streamBaseUrl?: string;
      };
    },
    excludeDataComponents: boolean = false
  ): Promise<string> {
    const conversationId = runtimeContext?.metadata?.conversationId || runtimeContext?.contextId;

    if (conversationId) {
      this.setConversationId(conversationId);
    }

    const resolvedContext = conversationId ? await this.getResolvedContext(conversationId) : null;
    let processedPrompt = this.config.prompt;
    if (resolvedContext) {
      try {
        processedPrompt = TemplateEngine.render(this.config.prompt, resolvedContext, {
          strict: false,
          preserveUnresolved: false,
        });
      } catch (error) {
        logger.error(
          {
            conversationId,
            error: error instanceof Error ? error.message : 'Unknown error',
          },
          'Failed to process agent prompt with context, using original'
        );
        processedPrompt = this.config.prompt;
      }
    }

    const streamRequestId = runtimeContext?.metadata?.streamRequestId;
    const mcpTools = await this.getMcpTools(undefined, streamRequestId);
    const functionTools = await this.getFunctionTools(streamRequestId || '');
    const relationTools = this.getRelationTools(runtimeContext);

    const allTools = { ...mcpTools, ...functionTools, ...relationTools };

    logger.info(
      {
        mcpTools: Object.keys(mcpTools),
        functionTools: Object.keys(functionTools),
        relationTools: Object.keys(relationTools),
        allTools: Object.keys(allTools),
        functionToolsDetails: Object.entries(functionTools).map(([name, tool]) => ({
          name,
          hasExecute: typeof (tool as any).execute === 'function',
          hasDescription: !!(tool as any).description,
          hasInputSchema: !!(tool as any).inputSchema,
        })),
      },
      'Tools loaded for agent'
    );

    const toolDefinitions = Object.entries(allTools).map(([name, tool]) => ({
      name,
      description: (tool as any).description || '',
      inputSchema: (tool as any).inputSchema || (tool as any).parameters || {},
      usageGuidelines:
        name.startsWith('transfer_to_') || name.startsWith('delegate_to_')
          ? `Use this tool to ${name.startsWith('transfer_to_') ? 'transfer' : 'delegate'} to another agent when appropriate.`
          : 'Use this tool when appropriate for the task at hand.',
    }));

    const { getConversationScopedArtifacts } = await import('../data/conversations');
    const historyConfig =
      this.config.conversationHistoryConfig ?? createDefaultConversationHistoryConfig();

    const referenceArtifacts: Artifact[] = await getConversationScopedArtifacts({
      tenantId: this.config.tenantId,
      projectId: this.config.projectId,
      conversationId: runtimeContext?.contextId || '',
      historyConfig,
    });

    const componentDataComponents = excludeDataComponents ? [] : this.config.dataComponents || [];

    const isThinkingPreparation =
      this.config.dataComponents && this.config.dataComponents.length > 0 && excludeDataComponents;

    let prompt = await this.getPrompt();

    if (prompt && resolvedContext) {
      try {
        prompt = TemplateEngine.render(prompt, resolvedContext, {
          strict: false,
          preserveUnresolved: false,
        });
      } catch (error) {
        logger.error(
          {
            conversationId,
            error: error instanceof Error ? error.message : 'Unknown error',
          },
          'Failed to process agent prompt with context, using original'
        );
      }
    }

    const shouldIncludeArtifactComponents = !excludeDataComponents;

    const hasAgentArtifactComponents = await this.hasAgentArtifactComponents();

    const config: SystemPromptV1 = {
      corePrompt: processedPrompt,
      prompt,
      tools: toolDefinitions,
      dataComponents: componentDataComponents,
      artifacts: referenceArtifacts,
      artifactComponents: shouldIncludeArtifactComponents ? this.artifactComponents : [],
      hasAgentArtifactComponents,
      isThinkingPreparation,
      hasTransferRelations: (this.config.transferRelations?.length ?? 0) > 0,
      hasDelegateRelations: (this.config.delegateRelations?.length ?? 0) > 0,
    };
    return await this.systemPromptBuilder.buildSystemPrompt(config);
  }

  private getArtifactTools() {
    return tool({
      description:
        'Call this tool to get the complete artifact data with the given artifactId. This retrieves the full artifact content (not just the summary). Only use this when you need the complete artifact data and the summary shown in your context is insufficient.',
      inputSchema: z.object({
        artifactId: z.string().describe('The unique identifier of the artifact to get.'),
        toolCallId: z.string().describe('The tool call ID associated with this artifact.'),
      }),
      execute: async ({ artifactId, toolCallId }) => {
        logger.info({ artifactId, toolCallId }, 'get_artifact_full executed');

        // Use shared ArtifactService from AgentSessionManager
        const streamRequestId = this.getStreamRequestId();
        const artifactService = agentSessionManager.getArtifactService(streamRequestId);

        if (!artifactService) {
          throw new Error(`ArtifactService not found for session ${streamRequestId}`);
        }

        const artifactData = await artifactService.getArtifactFull(artifactId, toolCallId);
        if (!artifactData) {
          throw new Error(`Artifact ${artifactId} with toolCallId ${toolCallId} not found`);
        }

        return {
          artifactId: artifactData.artifactId,
          name: artifactData.name,
          description: artifactData.description,
          type: artifactData.type,
          data: artifactData.data,
        };
      },
    });
  }

  // Create the thinking_complete tool to mark end of planning phase
  private createThinkingCompleteTool(): any {
    return tool({
      description:
        '🚨 CRITICAL: Call this tool IMMEDIATELY when you have gathered enough information to answer the user. This is MANDATORY - you CANNOT provide text responses in thinking mode, only tool calls. Call thinking_complete as soon as you have sufficient data to generate a structured response.',
      inputSchema: z.object({
        complete: z.boolean().describe('ALWAYS set to true - marks end of research phase'),
        summary: z
          .string()
          .describe(
            'Brief summary of what information was gathered and why it is sufficient to answer the user'
          ),
      }),
      execute: async (params) => params,
    });
  }

  // Provide a default tool set that is always available to the agent.
  private async getDefaultTools(streamRequestId?: string): Promise<ToolSet> {
    const defaultTools: ToolSet = {};

    // Add get_reference_artifact if any agent in the agent has artifact components
    // This enables cross-agent artifact collaboration within the same agent
    if (await this.agentHasArtifactComponents()) {
      defaultTools.get_reference_artifact = this.getArtifactTools();
    }

    // Note: save_tool_result tool is replaced by artifact:create response annotations
    // Agents with artifact components will receive creation instructions in their system prompt

    // Add thinking_complete tool if we have structured output components
    const hasStructuredOutput = this.config.dataComponents && this.config.dataComponents.length > 0;

    if (hasStructuredOutput) {
      const thinkingCompleteTool = this.createThinkingCompleteTool();
      if (thinkingCompleteTool) {
        defaultTools.thinking_complete = this.wrapToolWithStreaming(
          'thinking_complete',
          thinkingCompleteTool,
          streamRequestId,
          'tool'
        );
      }
    }

    return defaultTools;
  }

  private getStreamRequestId(): string {
    return this.streamRequestId || '';
  }

  /**
   * Format tool result for storage in conversation history
   */
  private formatToolResult(toolName: string, args: any, result: any, toolCallId: string): string {
    const input = args ? JSON.stringify(args, null, 2) : 'No input';

    // Handle string results that might be JSON - try to parse them
    let parsedResult = result;
    if (typeof result === 'string') {
      try {
        parsedResult = JSON.parse(result);
      } catch (e) {
        // Keep as string if not valid JSON
      }
    }

    // Clean result by removing _structureHints before storing
    // Check if _structureHints is nested inside the 'result' property
    const cleanResult =
      parsedResult && typeof parsedResult === 'object' && !Array.isArray(parsedResult)
        ? {
            ...parsedResult,
            result:
              parsedResult.result &&
              typeof parsedResult.result === 'object' &&
              !Array.isArray(parsedResult.result)
                ? Object.fromEntries(
                    Object.entries(parsedResult.result).filter(([key]) => key !== '_structureHints')
                  )
                : parsedResult.result,
          }
        : parsedResult;

    const output =
      typeof cleanResult === 'string' ? cleanResult : JSON.stringify(cleanResult, null, 2);

    return `## Tool: ${toolName}

### 🔧 TOOL_CALL_ID: ${toolCallId}

### Input
${input}

### Output
${output}`;
  }

  /**
   * Get the conversation ID for storing tool results
   * Always uses the real conversation ID - delegation filtering happens at query time
   */
  private getToolResultConversationId(): string | undefined {
    return this.conversationId;
  }

  /**
   * Analyze tool result structure and add helpful path hints for artifact creation
   * Only adds hints when artifact components are available
   */
  private enhanceToolResultWithStructureHints(result: any): any {
    if (!result) {
      return result;
    }

    // Only add structure hints if artifact components are available
    if (!this.artifactComponents || this.artifactComponents.length === 0) {
      return result;
    }

    // Parse embedded JSON if result is a string
    let parsedForAnalysis = result;
    if (typeof result === 'string') {
      try {
        parsedForAnalysis = parseEmbeddedJson(result);
      } catch (_error) {
        // If parsing fails, analyze the original result
        parsedForAnalysis = result;
      }
    }

    if (!parsedForAnalysis || typeof parsedForAnalysis !== 'object') {
      return result;
    }

    const findAllPaths = (obj: any, prefix = 'result', depth = 0): string[] => {
      if (depth > 8) return []; // Allow deeper exploration

      const paths: string[] = [];

      if (Array.isArray(obj)) {
        if (obj.length > 0) {
          // Add the array path itself
          paths.push(`${prefix}[array-${obj.length}-items]`);

          // Add filtering examples based on actual data
          if (obj[0] && typeof obj[0] === 'object') {
            const sampleItem = obj[0];
            Object.keys(sampleItem).forEach((key) => {
              const value = sampleItem[key];
              if (typeof value === 'string' && value.length < 50) {
                paths.push(`${prefix}[?${key}=='${value}']`);
              } else if (typeof value === 'boolean') {
                paths.push(`${prefix}[?${key}==${value}]`);
              } else if (key === 'id' || key === 'name' || key === 'type') {
                paths.push(`${prefix}[?${key}=='value']`);
              }
            });
          }

          // Recurse into array items to find nested structures (use filtering instead of selecting all)
          paths.push(...findAllPaths(obj[0], `${prefix}[?field=='value']`, depth + 1));
        }
      } else if (obj && typeof obj === 'object') {
        // Add each property path
        Object.entries(obj).forEach(([key, value]) => {
          const currentPath = `${prefix}.${key}`;

          if (value && typeof value === 'object') {
            if (Array.isArray(value)) {
              paths.push(`${currentPath}[array]`);
            } else {
              paths.push(`${currentPath}[object]`);
            }
            // Recurse into nested structures
            paths.push(...findAllPaths(value, currentPath, depth + 1));
          } else {
            // Terminal field
            paths.push(`${currentPath}[${typeof value}]`);
          }
        });
      }

      return paths;
    };

    const findCommonFields = (obj: any, depth = 0): Set<string> => {
      if (depth > 5) return new Set();

      const fields = new Set<string>();
      if (Array.isArray(obj)) {
        // Check first few items for common field patterns
        obj.slice(0, 3).forEach((item) => {
          if (item && typeof item === 'object') {
            Object.keys(item).forEach((key) => {
              fields.add(key);
            });
          }
        });
      } else if (obj && typeof obj === 'object') {
        Object.keys(obj).forEach((key) => {
          fields.add(key);
        });
        Object.values(obj).forEach((value) => {
          findCommonFields(value, depth + 1).forEach((field) => {
            fields.add(field);
          });
        });
      }
      return fields;
    };

    // Find deeply nested paths that might be good for filtering
    const findUsefulSelectors = (obj: any, prefix = 'result', depth = 0): string[] => {
      if (depth > 5) return [];

      const selectors: string[] = [];

      if (Array.isArray(obj) && obj.length > 0) {
        const firstItem = obj[0];
        if (firstItem && typeof firstItem === 'object') {
          // Add specific filtering examples based on actual data
          if (firstItem.title) {
            selectors.push(
              `${prefix}[?title=='${String(firstItem.title).replace(/'/g, "\\'")}'] | [0]`
            );
          }
          if (firstItem.type) {
            selectors.push(`${prefix}[?type=='${firstItem.type}'] | [0]`);
          }
          if (firstItem.record_type) {
            selectors.push(`${prefix}[?record_type=='${firstItem.record_type}'] | [0]`);
          }
          if (firstItem.url) {
            selectors.push(`${prefix}[?url!=null] | [0]`);
          }

          // Add compound filters for better specificity
          if (firstItem.type && firstItem.title) {
            selectors.push(
              `${prefix}[?type=='${firstItem.type}' && title=='${String(firstItem.title).replace(/'/g, "\\'")}'] | [0]`
            );
          }

          // Add direct indexed access as fallback
          selectors.push(`${prefix}[0]`);
        }
      } else if (obj && typeof obj === 'object') {
        Object.entries(obj).forEach(([key, value]) => {
          if (typeof value === 'object' && value !== null) {
            selectors.push(...findUsefulSelectors(value, `${prefix}.${key}`, depth + 1));
          }
        });
      }

      return selectors;
    };

    // Find nested content paths specifically
    const findNestedContentPaths = (obj: any, prefix = 'result', depth = 0): string[] => {
      if (depth > 6) return [];

      const paths: string[] = [];

      if (obj && typeof obj === 'object') {
        // Look for nested content structures
        Object.entries(obj).forEach(([key, value]) => {
          const currentPath = `${prefix}.${key}`;

          if (Array.isArray(value) && value.length > 0) {
            // Check if this is a content array with structured items
            const firstItem = value[0];
            if (firstItem && typeof firstItem === 'object') {
              if (firstItem.type === 'document' || firstItem.type === 'text') {
                paths.push(`${currentPath}[?type=='document'] | [0]`);
                paths.push(`${currentPath}[?type=='text'] | [0]`);

                // Add specific filtering based on actual content
                if (firstItem.title) {
                  const titleSample = String(firstItem.title).slice(0, 20);
                  paths.push(
                    `${currentPath}[?title && contains(title, '${titleSample.split(' ')[0]}')] | [0]`
                  );
                }
                if (firstItem.record_type) {
                  paths.push(`${currentPath}[?record_type=='${firstItem.record_type}'] | [0]`);
                }
              }
            }

            // Continue deeper into nested structures
            paths.push(...findNestedContentPaths(value, currentPath, depth + 1));
          } else if (value && typeof value === 'object') {
            paths.push(...findNestedContentPaths(value, currentPath, depth + 1));
          }
        });
      }

      return paths;
    };

    try {
      const allPaths = findAllPaths(parsedForAnalysis);
      const commonFields = Array.from(findCommonFields(parsedForAnalysis)).slice(0, 15);
      const usefulSelectors = findUsefulSelectors(parsedForAnalysis).slice(0, 10);
      const nestedContentPaths = findNestedContentPaths(parsedForAnalysis).slice(0, 8);

      // Get comprehensive path information
      const terminalPaths = allPaths
        .filter((p) => p.includes('[string]') || p.includes('[number]') || p.includes('[boolean]'))
        .slice(0, 20);
      const arrayPaths = allPaths.filter((p) => p.includes('[array')).slice(0, 15);
      const objectPaths = allPaths.filter((p) => p.includes('[object]')).slice(0, 15);

      // Combine all selector examples and remove duplicates
      const allSelectors = [...usefulSelectors, ...nestedContentPaths];
      const uniqueSelectors = [...new Set(allSelectors)].slice(0, 15);

      // Add structure hints to the original result (not the parsed version)
      const enhanced = {
        ...result,
        _structureHints: {
          terminalPaths: terminalPaths, // All field paths that contain actual values
          arrayPaths: arrayPaths, // All array structures found
          objectPaths: objectPaths, // All nested object structures
          commonFields: commonFields,
          exampleSelectors: uniqueSelectors,
          deepStructureExamples: nestedContentPaths,
          maxDepthFound: Math.max(...allPaths.map((p) => (p.match(/\./g) || []).length)),
          totalPathsFound: allPaths.length,
          artifactGuidance: {
            creationFirst:
              '🚨 CRITICAL: Artifacts must be CREATED before they can be referenced. Use ArtifactCreate_[Type] components FIRST, then reference with Artifact components only if citing the SAME artifact again.',
            baseSelector:
              "🎯 CRITICAL: Use base_selector to navigate to ONE specific item. For deeply nested structures with repeated keys, use full paths with specific filtering (e.g., \"result.data.content.items[?type=='guide' && status=='active']\")",
            detailsSelector:
              '📝 Use relative selectors for specific fields (e.g., "title", "metadata.category", "properties.status", "content.details")',
            avoidLiterals:
              '❌ NEVER use literal values - always use field selectors to extract from data',
            avoidArrays:
              '✨ ALWAYS filter arrays to single items using [?condition] - NEVER use [*] notation which returns arrays',
            nestedKeys:
              '🔑 For structures with repeated keys (like result.content.data.content.items.content), use full paths with filtering at each level',
            filterTips:
              "💡 Use compound filters for precision: [?type=='document' && category=='api']",
            forbiddenSyntax:
              '🚫 FORBIDDEN JMESPATH PATTERNS:\n' +
              "❌ NEVER: [?title~'.*text.*'] (regex patterns with ~ operator)\n" +
              "❌ NEVER: [?field~'pattern.*'] (any ~ operator usage)\n" +
              "❌ NEVER: [?title~'Slack.*Discord.*'] (regex wildcards)\n" +
              "❌ NEVER: [?name~'https://.*'] (regex in URL matching)\n" +
              "❌ NEVER: [?text ~ contains(@, 'word')] (~ with @ operator)\n" +
              "❌ NEVER: contains(@, 'text') (@ operator usage)\n" +
              '❌ NEVER: [?field=="value"] (double quotes in filters)\n' +
              "❌ NEVER: result.items[?type=='doc'][?status=='active'] (chained filters)\n" +
              '✅ USE INSTEAD:\n' +
              "✅ [?contains(title, 'text')] (contains function)\n" +
              "✅ [?title=='exact match'] (exact string matching)\n" +
              "✅ [?contains(title, 'Slack') && contains(title, 'Discord')] (compound conditions)\n" +
              "✅ [?starts_with(url, 'https://')] (starts_with function)\n" +
              "✅ [?type=='doc' && status=='active'] (single filter with &&)",
            pathDepth: `📏 This structure goes ${Math.max(...allPaths.map((p) => (p.match(/\./g) || []).length))} levels deep - use full paths to avoid ambiguity`,
          },
          note: `Comprehensive structure analysis: ${allPaths.length} paths found, ${Math.max(...allPaths.map((p) => (p.match(/\./g) || []).length))} levels deep. Use specific filtering for precise selection.`,
        },
      };

      return enhanced;
    } catch (error) {
      logger.warn({ error }, 'Failed to enhance tool result with structure hints');
      return result;
    }
  }

  // Check if any agents in the agent have artifact components
  private async agentHasArtifactComponents(): Promise<boolean> {
    try {
      return await agentHasArtifactComponents(dbClient)({
        scopes: {
          tenantId: this.config.tenantId,
          projectId: this.config.projectId,
          agentId: this.config.agentId,
        },
      });
    } catch (error) {
      logger.error(
        { error, agentId: this.config.agentId },
        'Failed to check agent artifact components'
      );
      return false;
    }
  }

  async generate(
    userMessage: string,
    runtimeContext?: {
      contextId: string;
      metadata: {
        conversationId: string;
        threadId: string;
        taskId: string;
        streamRequestId: string;
        apiKey?: string;
      };
    }
  ) {
    return tracer.startActiveSpan(
      'agent.generate',
      {
        attributes: {
          'subAgent.id': this.config.id,
          'subAgent.name': this.config.name,
        },
      },
      async (span) => {
        // Use the ToolSession created by AgentSession
        // All agents in this execution share the same session
        const contextId = runtimeContext?.contextId || 'default';
        const taskId = runtimeContext?.metadata?.taskId || 'unknown';
        const streamRequestId = runtimeContext?.metadata?.streamRequestId;
        const sessionId = streamRequestId || 'fallback-session';

        // Note: ToolSession is now created by AgentSession, not by agents
        // This ensures proper lifecycle management and session coordination

        try {
          // Set streaming helper from registry if available
          this.streamRequestId = streamRequestId;
          this.streamHelper = streamRequestId ? getStreamHelper(streamRequestId) : undefined;

          // Update ArtifactService with this agent's artifact components
          if (streamRequestId && this.artifactComponents.length > 0) {
            agentSessionManager.updateArtifactComponents(streamRequestId, this.artifactComponents);
          }
          const conversationId = runtimeContext?.metadata?.conversationId;

          if (conversationId) {
            this.setConversationId(conversationId);
          }

          // Load all tools and both system prompts in parallel
          // Note: getDefaultTools needs to be called after streamHelper is set above
          const [
            mcpTools,
            systemPrompt,
            thinkingSystemPrompt,
            functionTools,
            relationTools,
            defaultTools,
          ] = await tracer.startActiveSpan(
            'agent.load_tools',
            {
              attributes: {
                'subAgent.name': this.config.name,
                'session.id': sessionId || 'none',
              },
            },
            async (childSpan: Span) => {
              try {
                const result = await Promise.all([
                  this.getMcpTools(sessionId, streamRequestId),
                  this.buildSystemPrompt(runtimeContext, false), // Normal prompt with data components
                  this.buildSystemPrompt(runtimeContext, true), // Thinking prompt without data components
                  this.getFunctionTools(sessionId, streamRequestId),
                  Promise.resolve(this.getRelationTools(runtimeContext, sessionId)),
                  this.getDefaultTools(streamRequestId),
                ]);

                childSpan.setStatus({ code: SpanStatusCode.OK });
                return result;
              } catch (err) {
                // Use helper function for consistent error handling
                const errorObj = err instanceof Error ? err : new Error(String(err));
                setSpanWithError(childSpan, errorObj);
                throw err;
              } finally {
                childSpan.end();
              }
            }
          );

          // Combine all tools for AI SDK
          const allTools = {
            ...mcpTools,
            ...functionTools,
            ...relationTools,
            ...defaultTools,
          };

          // Sanitize tool names at runtime for AI SDK compatibility
          const sanitizedTools = this.sanitizeToolsForAISDK(allTools);

          // Get conversation history
          let conversationHistory = '';
          const historyConfig =
            this.config.conversationHistoryConfig ?? createDefaultConversationHistoryConfig();

          if (historyConfig && historyConfig.mode !== 'none') {
            if (historyConfig.mode === 'full') {
              const filters = {
                delegationId: this.delegationId,
                isDelegated: this.isDelegatedAgent,
              };

              conversationHistory = await getFormattedConversationHistory({
                tenantId: this.config.tenantId,
                projectId: this.config.projectId,
                conversationId: contextId,
                currentMessage: userMessage,
                options: historyConfig,
                filters,
              });
            } else if (historyConfig.mode === 'scoped') {
              conversationHistory = await getFormattedConversationHistory({
                tenantId: this.config.tenantId,
                projectId: this.config.projectId,
                conversationId: contextId,
                currentMessage: userMessage,
                options: historyConfig,
                filters: {
                  subAgentId: this.config.id,
                  taskId: taskId,
                  delegationId: this.delegationId,
                  isDelegated: this.isDelegatedAgent,
                },
              });
            }
          }

          // Use the primary model for text generation
          const primaryModelSettings = this.getPrimaryModel();
          const modelSettings = ModelFactory.prepareGenerationConfig(primaryModelSettings);
          let response: any;
          let textResponse: string;

          // Check if we have structured output components
          const hasStructuredOutput =
            this.config.dataComponents && this.config.dataComponents.length > 0;

          // Phase 1: Stream only if no structured output needed
          const shouldStreamPhase1 = this.getStreamingHelper() && !hasStructuredOutput;

          // Extract maxDuration from config and convert to milliseconds, or use defaults
          // Add upper bound validation to prevent extremely long timeouts
          const configuredTimeout = modelSettings.maxDuration
            ? Math.min(modelSettings.maxDuration * 1000, LLM_GENERATION_MAX_ALLOWED_TIMEOUT_MS)
            : shouldStreamPhase1
              ? LLM_GENERATION_FIRST_CALL_TIMEOUT_MS_STREAMING
              : LLM_GENERATION_FIRST_CALL_TIMEOUT_MS_NON_STREAMING;

          // Ensure timeout doesn't exceed maximum
          const timeoutMs = Math.min(configuredTimeout, LLM_GENERATION_MAX_ALLOWED_TIMEOUT_MS);

          if (
            modelSettings.maxDuration &&
            modelSettings.maxDuration * 1000 > LLM_GENERATION_MAX_ALLOWED_TIMEOUT_MS
          ) {
            logger.warn(
              {
                requestedTimeout: modelSettings.maxDuration * 1000,
                appliedTimeout: timeoutMs,
                maxAllowed: LLM_GENERATION_MAX_ALLOWED_TIMEOUT_MS,
              },
              'Requested timeout exceeded maximum allowed, capping to 10 minutes'
            );
          }

          // Build messages for Phase 1 - use thinking prompt if structured output needed
          const phase1SystemPrompt = hasStructuredOutput ? thinkingSystemPrompt : systemPrompt;
          const messages: any[] = [];
          messages.push({ role: 'system', content: phase1SystemPrompt });

          if (conversationHistory.trim() !== '') {
            messages.push({ role: 'user', content: conversationHistory });
          }
          messages.push({
            role: 'user',
            content: userMessage,
          });

          // ----- PHASE 1: Planning with tools -----

          if (shouldStreamPhase1) {
            // Streaming Phase 1: Natural text + tools (no structured output needed)
            const streamConfig = {
              ...modelSettings,
              toolChoice: 'auto' as const, // Allow natural text + tools
            };

            // Use streamText for Phase 1 (text-only responses)
            const streamResult = streamText({
              ...streamConfig,
              messages,
              tools: sanitizedTools,
              stopWhen: async ({ steps }) => {
                const last = steps.at(-1);
                if (last && 'text' in last && last.text) {
                  try {
                    await agentSessionManager.recordEvent(
                      this.getStreamRequestId(),
                      'agent_reasoning',
                      this.config.id,
                      {
                        parts: [{ type: 'text', content: last.text }],
                      }
                    );
                  } catch (error) {
                    logger.debug({ error }, 'Failed to track agent reasoning');
                  }
                }

                if (steps.length >= 2) {
                  const previousStep = steps[steps.length - 2];
                  if (previousStep && 'toolCalls' in previousStep && previousStep.toolCalls) {
                    const hasTransferCall = previousStep.toolCalls.some((tc: any) =>
                      tc.toolName.startsWith('transfer_to_')
                    );
                    if (
                      hasTransferCall &&
                      'toolResults' in previousStep &&
                      previousStep.toolResults
                    ) {
                      return true; // Stop after transfer tool has executed
                    }
                  }
                }

                return steps.length >= this.getMaxGenerationSteps();
              },
              experimental_telemetry: {
                isEnabled: true,
                functionId: this.config.id,
                recordInputs: true,
                recordOutputs: true,
                metadata: {
                  subAgentId: this.config.id,
                  subAgentName: this.config.name,
                },
              },
              abortSignal: AbortSignal.timeout(timeoutMs),
            });

            const streamHelper = this.getStreamingHelper();
            if (!streamHelper) {
              throw new Error('Stream helper is unexpectedly undefined in streaming context');
            }
            const session = toolSessionManager.getSession(sessionId);
            const artifactParserOptions = {
              sessionId,
              taskId: session?.taskId,
              projectId: session?.projectId,
              artifactComponents: this.artifactComponents,
              streamRequestId: this.getStreamRequestId(),
              subAgentId: this.config.id,
            };
            const parser = new IncrementalStreamParser(
              streamHelper,
              this.config.tenantId,
              contextId,
              artifactParserOptions
            );

            for await (const event of streamResult.fullStream) {
              switch (event.type) {
                case 'text-delta':
                  await parser.processTextChunk(event.text);
                  break;
                case 'tool-call':
                  parser.markToolResult();
                  break;
                case 'tool-result':
                  parser.markToolResult();
                  break;
                case 'finish':
                  if (event.finishReason === 'tool-calls') {
                    parser.markToolResult();
                  }
                  break;
                case 'error': {
                  if (event.error instanceof Error) {
                    throw event.error;
                  }
                  const errorMessage = (event.error as any)?.error?.message;
                  throw new Error(errorMessage);
                }
              }
            }

            await parser.finalize();

            response = await streamResult;

            const collectedParts = parser.getCollectedParts();
            if (collectedParts.length > 0) {
              response.formattedContent = {
                parts: collectedParts.map((part) => ({
                  kind: part.kind,
                  ...(part.kind === 'text' && { text: part.text }),
                  ...(part.kind === 'data' && { data: part.data }),
                })),
              };
            }

            const streamedContent = parser.getAllStreamedContent();
            if (streamedContent.length > 0) {
              response.streamedContent = {
                parts: streamedContent.map((part: any) => ({
                  kind: part.kind,
                  ...(part.kind === 'text' && { text: part.text }),
                  ...(part.kind === 'data' && { data: part.data }),
                })),
              };
            }
          } else {
            let genConfig: any;
            if (hasStructuredOutput) {
              genConfig = {
                ...modelSettings,
                toolChoice: 'required' as const, // Force tool usage, prevent text generation
              };
            } else {
              genConfig = {
                ...modelSettings,
                toolChoice: 'auto' as const, // Allow both tools and text generation
              };
            }

            response = await generateText({
              ...genConfig,
              messages,
              tools: sanitizedTools,
              stopWhen: async ({ steps }) => {
                const last = steps.at(-1);
                if (last && 'text' in last && last.text) {
                  try {
                    await agentSessionManager.recordEvent(
                      this.getStreamRequestId(),
                      'agent_reasoning',
                      this.config.id,
                      {
                        parts: [{ type: 'text', content: last.text }],
                      }
                    );
                  } catch (error) {
                    logger.debug({ error }, 'Failed to track agent reasoning');
                  }
                }

                if (steps.length >= 2) {
                  const previousStep = steps[steps.length - 2];
                  if (previousStep && 'toolCalls' in previousStep && previousStep.toolCalls) {
                    const hasStopTool = previousStep.toolCalls.some(
                      (tc: any) =>
                        tc.toolName.startsWith('transfer_to_') ||
                        tc.toolName === 'thinking_complete'
                    );
                    if (hasStopTool && 'toolResults' in previousStep && previousStep.toolResults) {
                      return true; // Stop after transfer/thinking_complete tool has executed
                    }
                  }
                }

                return steps.length >= this.getMaxGenerationSteps();
              },
              experimental_telemetry: {
                isEnabled: true,
                functionId: this.config.id,
                recordInputs: true,
                recordOutputs: true,
                metadata: {
                  phase: 'planning',
                  subAgentId: this.config.id,
                  subAgentName: this.config.name,
                },
              },
              abortSignal: AbortSignal.timeout(timeoutMs),
            });
          }

          if (response.steps) {
            const resolvedSteps = await response.steps;
            response = { ...response, steps: resolvedSteps };
          }

          if (hasStructuredOutput && !hasToolCallWithPrefix('transfer_to_')(response)) {
            const thinkingCompleteCall = response.steps
              ?.flatMap((s: any) => s.toolCalls || [])
              ?.find((tc: any) => tc.toolName === 'thinking_complete');

            if (thinkingCompleteCall) {
              const reasoningFlow: any[] = [];
              if (response.steps) {
                response.steps.forEach((step: any) => {
                  if (step.toolCalls && step.toolResults) {
                    step.toolCalls.forEach((call: any, index: number) => {
                      const result = step.toolResults[index];
                      if (result) {
                        const storedResult = toolSessionManager.getToolResult(
                          sessionId,
                          result.toolCallId
                        );
                        const toolName = storedResult?.toolName || call.toolName;

                        if (toolName === 'thinking_complete') {
                          return;
                        }
                        const actualResult = storedResult?.result || result.result || result;
                        const actualArgs = storedResult?.args || call.args;

                        const cleanResult =
                          actualResult &&
                          typeof actualResult === 'object' &&
                          !Array.isArray(actualResult)
                            ? Object.fromEntries(
                                Object.entries(actualResult).filter(
                                  ([key]) => key !== '_structureHints'
                                )
                              )
                            : actualResult;

                        const input = actualArgs ? JSON.stringify(actualArgs, null, 2) : 'No input';
                        const output =
                          typeof cleanResult === 'string'
                            ? cleanResult
                            : JSON.stringify(cleanResult, null, 2);

                        let structureHintsFormatted = '';
                        if (
                          actualResult?._structureHints &&
                          this.artifactComponents &&
                          this.artifactComponents.length > 0
                        ) {
                          const hints = actualResult._structureHints;
                          structureHintsFormatted = `
### 📊 Structure Hints for Artifact Creation

**Terminal Field Paths (${hints.terminalPaths?.length || 0} found):**
${hints.terminalPaths?.map((path: string) => `  • ${path}`).join('\n') || '  None detected'}

**Array Structures (${hints.arrayPaths?.length || 0} found):**
${hints.arrayPaths?.map((path: string) => `  • ${path}`).join('\n') || '  None detected'}

**Object Structures (${hints.objectPaths?.length || 0} found):**
${hints.objectPaths?.map((path: string) => `  • ${path}`).join('\n') || '  None detected'}

**Example Selectors:**
${hints.exampleSelectors?.map((sel: string) => `  • ${sel}`).join('\n') || '  None detected'}

**Common Fields:**
${hints.commonFields?.map((field: string) => `  • ${field}`).join('\n') || '  None detected'}

**Structure Stats:** ${hints.totalPathsFound || 0} total paths, ${hints.maxDepthFound || 0} levels deep

**Note:** ${hints.note || 'Use these paths for artifact base selectors.'}

**Forbidden Syntax:** ${hints.forbiddenSyntax || 'Use these paths for artifact base selectors.'}
`;
                        }

                        const formattedResult = `## Tool: ${call.toolName}

### 🔧 TOOL_CALL_ID: ${result.toolCallId}

### Input
${input}

### Output
${output}${structureHintsFormatted}`;

                        reasoningFlow.push({
                          role: 'assistant',
                          content: formattedResult,
                        });
                      }
                    });
                  }
                });
              }

              const componentSchemas: z.ZodType<any>[] = [];

              if (this.config.dataComponents && this.config.dataComponents.length > 0) {
                this.config.dataComponents.forEach((dc) => {
                  const propsSchema = jsonSchemaToZod(dc.props);
                  componentSchemas.push(
                    z.object({
                      id: z.string(),
                      name: z.literal(dc.name),
                      props: propsSchema,
                    })
                  );
                });
              }

              if (this.artifactComponents.length > 0) {
                const artifactCreateSchemas = ArtifactCreateSchema.getSchemas(
                  this.artifactComponents
                );
                componentSchemas.push(...artifactCreateSchemas);
                componentSchemas.push(ArtifactReferenceSchema.getSchema());
              }

              let dataComponentsSchema: z.ZodType<any>;
              if (componentSchemas.length === 1) {
                dataComponentsSchema = componentSchemas[0];
              } else {
                dataComponentsSchema = z.union(
                  componentSchemas as [z.ZodType<any>, z.ZodType<any>, ...z.ZodType<any>[]]
                );
              }

              const structuredModelSettings = ModelFactory.prepareGenerationConfig(
                this.getStructuredOutputModel()
              );

              // Configure Phase 2 timeout with proper capping to MAX_ALLOWED
              const configuredPhase2Timeout = structuredModelSettings.maxDuration
                ? Math.min(
                    structuredModelSettings.maxDuration * 1000,
                    LLM_GENERATION_MAX_ALLOWED_TIMEOUT_MS
                  )
                : LLM_GENERATION_SUBSEQUENT_CALL_TIMEOUT_MS;

              // Ensure timeout doesn't exceed maximum
              const phase2TimeoutMs = Math.min(
                configuredPhase2Timeout,
                LLM_GENERATION_MAX_ALLOWED_TIMEOUT_MS
              );

              if (
                structuredModelSettings.maxDuration &&
                structuredModelSettings.maxDuration * 1000 > LLM_GENERATION_MAX_ALLOWED_TIMEOUT_MS
              ) {
                logger.warn(
                  {
                    requestedTimeout: structuredModelSettings.maxDuration * 1000,
                    appliedTimeout: phase2TimeoutMs,
                    maxAllowed: LLM_GENERATION_MAX_ALLOWED_TIMEOUT_MS,
                    phase: 'structured_generation',
                  },
                  'Phase 2 requested timeout exceeded maximum allowed, capping to 10 minutes'
                );
              }

              const shouldStreamPhase2 = this.getStreamingHelper();

              if (shouldStreamPhase2) {
                const phase2Messages: any[] = [
                  {
                    role: 'system',
                    content: await this.buildPhase2SystemPrompt(runtimeContext),
                  },
                ];

                if (conversationHistory.trim() !== '') {
                  phase2Messages.push({ role: 'user', content: conversationHistory });
                }

                phase2Messages.push({ role: 'user', content: userMessage });
                phase2Messages.push(...reasoningFlow);

                const streamResult = streamObject({
                  ...structuredModelSettings,
                  messages: phase2Messages,
                  schema: z.object({
                    dataComponents: z.array(dataComponentsSchema),
                  }),
                  experimental_telemetry: {
                    isEnabled: true,
                    functionId: this.config.id,
                    recordInputs: true,
                    recordOutputs: true,
                    metadata: {
                      phase: 'structured_generation',
                      subAgentId: this.config.id,
                      subAgentName: this.config.name,
                    },
                  },
                  abortSignal: AbortSignal.timeout(phase2TimeoutMs),
                });

                const streamHelper = this.getStreamingHelper();
                if (!streamHelper) {
                  throw new Error('Stream helper is unexpectedly undefined in streaming context');
                }
                const session = toolSessionManager.getSession(sessionId);
                const artifactParserOptions = {
                  sessionId,
                  taskId: session?.taskId,
                  projectId: session?.projectId,
                  artifactComponents: this.artifactComponents,
                  streamRequestId: this.getStreamRequestId(),
                  subAgentId: this.config.id,
                };
                const parser = new IncrementalStreamParser(
                  streamHelper,
                  this.config.tenantId,
                  contextId,
                  artifactParserOptions
                );

                for await (const delta of streamResult.partialObjectStream) {
                  if (delta) {
                    await parser.processObjectDelta(delta);
                  }
                }

                await parser.finalize();

                const structuredResponse = await streamResult;

                const collectedParts = parser.getCollectedParts();
                if (collectedParts.length > 0) {
                  response.formattedContent = {
                    parts: collectedParts.map((part) => ({
                      kind: part.kind,
                      ...(part.kind === 'text' && { text: part.text }),
                      ...(part.kind === 'data' && { data: part.data }),
                    })),
                  };
                }

                response = {
                  ...response,
                  object: structuredResponse.object,
                };
                textResponse = JSON.stringify(structuredResponse.object, null, 2);
              } else {
                const { withJsonPostProcessing } = await import('../utils/json-postprocessor');

                const phase2Messages: any[] = [
                  { role: 'system', content: await this.buildPhase2SystemPrompt(runtimeContext) },
                ];

                if (conversationHistory.trim() !== '') {
                  phase2Messages.push({ role: 'user', content: conversationHistory });
                }

                phase2Messages.push({ role: 'user', content: userMessage });
                phase2Messages.push(...reasoningFlow);

                const structuredResponse = await generateObject(
                  withJsonPostProcessing({
                    ...structuredModelSettings,
                    messages: phase2Messages,
                    schema: z.object({
                      dataComponents: z.array(dataComponentsSchema),
                    }),
                    experimental_telemetry: {
                      isEnabled: true,
                      functionId: this.config.id,
                      recordInputs: true,
                      recordOutputs: true,
                      metadata: {
                        phase: 'structured_generation',
                        subAgentId: this.config.id,
                        subAgentName: this.config.name,
                      },
                    },
                    abortSignal: AbortSignal.timeout(phase2TimeoutMs),
                  })
                );

                response = {
                  ...response,
                  object: structuredResponse.object,
                };
                textResponse = JSON.stringify(structuredResponse.object, null, 2);
              }
            } else {
              textResponse = response.text || '';
            }
          } else {
            textResponse = response.steps[response.steps.length - 1].text || '';
          }

          span.setStatus({ code: SpanStatusCode.OK });
          span.end();

          let formattedContent: MessageContent | null = response.formattedContent || null;

          if (!formattedContent) {
            const session = toolSessionManager.getSession(sessionId);
            const responseFormatter = new ResponseFormatter(this.config.tenantId, {
              sessionId,
              taskId: session?.taskId,
              projectId: session?.projectId,
              contextId,
              artifactComponents: this.artifactComponents,
              streamRequestId: this.getStreamRequestId(),
              subAgentId: this.config.id,
            });

            if (response.object) {
              formattedContent = await responseFormatter.formatObjectResponse(
                response.object,
                contextId
              );
            } else if (textResponse) {
              formattedContent = await responseFormatter.formatResponse(textResponse, contextId);
            }
          }

          const formattedResponse = {
            ...response,
            formattedContent: formattedContent,
          };

          if (streamRequestId) {
            const generationType = response.object ? 'object_generation' : 'text_generation';

            agentSessionManager.recordEvent(streamRequestId, 'agent_generate', this.config.id, {
              parts: (formattedContent?.parts || []).map((part) => ({
                type:
                  part.kind === 'text'
                    ? ('text' as const)
                    : part.kind === 'data'
                      ? ('tool_result' as const)
                      : ('text' as const),
                content: part.text || JSON.stringify(part.data),
              })),
              generationType,
            });
          }

          return formattedResponse;
        } catch (error) {
          // Don't clean up ToolSession on error - let ToolSessionManager handle cleanup
          const errorToThrow = error instanceof Error ? error : new Error(String(error));
          setSpanWithError(span, errorToThrow);
          span.end();
          throw errorToThrow;
        }
      }
    );
  }
}<|MERGE_RESOLUTION|>--- conflicted
+++ resolved
@@ -373,11 +373,7 @@
     toolDefinition: any,
     streamRequestId?: string,
     toolType?: ToolType,
-<<<<<<< HEAD
-    relationshipId?: string
-=======
     options?: { needsApproval?: boolean }
->>>>>>> f5ba7926
   ) {
     if (!toolDefinition || typeof toolDefinition !== 'object' || !('execute' in toolDefinition)) {
       return toolDefinition;
@@ -416,10 +412,6 @@
             toolName,
             input: args,
             toolCallId,
-<<<<<<< HEAD
-            relationshipId,
-          });
-=======
           };
 
           // Add approval-specific data when needed
@@ -434,7 +426,6 @@
             this.config.id,
             toolCallData
           );
->>>>>>> f5ba7926
         }
 
         try {
@@ -484,11 +475,7 @@
               output: result,
               toolCallId,
               duration,
-<<<<<<< HEAD
-              relationshipId,
-=======
               needsApproval,
->>>>>>> f5ba7926
             });
           }
 
@@ -504,11 +491,7 @@
               toolCallId,
               duration,
               error: errorMessage,
-<<<<<<< HEAD
-              relationshipId,
-=======
               needsApproval,
->>>>>>> f5ba7926
             });
           }
 
@@ -590,22 +573,6 @@
       this.config.tools?.filter((tool) => {
         return tool.config?.type === 'mcp';
       }) || [];
-<<<<<<< HEAD
-    const tools = (await Promise.all(mcpTools.map((tool) => this.getMcpTool(tool)) || [])) || [];
-    if (!sessionId) {
-      const wrappedTools: ToolSet = {};
-      for (const [index, toolSet] of tools.entries()) {
-        const relationshipId = mcpTools[index]?.relationshipId;
-        for (const [toolName, toolDef] of Object.entries(toolSet)) {
-          wrappedTools[toolName] = this.wrapToolWithStreaming(
-            toolName,
-            toolDef,
-            streamRequestId,
-            'mcp',
-            relationshipId
-          );
-        }
-=======
 
     const toolResults =
       (await Promise.all(mcpTools.map((tool) => this.getMcpTool(tool)) || [])) || [];
@@ -635,26 +602,17 @@
           'mcp',
           { needsApproval }
         );
->>>>>>> f5ba7926
       }
       return wrappedTools;
     }
 
     const wrappedTools: ToolSet = {};
-<<<<<<< HEAD
-    for (const [index, toolSet] of tools.entries()) {
-      const relationshipId = mcpTools[index]?.relationshipId;
-      for (const [toolName, originalTool] of Object.entries(toolSet)) {
-=======
     for (const toolResult of toolResults) {
       for (const [toolName, originalTool] of Object.entries(toolResult.tools || {})) {
->>>>>>> f5ba7926
         if (!isValidTool(originalTool)) {
           logger.error({ toolName }, 'Invalid MCP tool structure - missing required properties');
           continue;
         }
-<<<<<<< HEAD
-=======
 
         // Check if this tool needs approval from toolPolicies
         const needsApproval = toolResult.toolPolicies?.[toolName]?.needsApproval || false;
@@ -669,7 +627,6 @@
           'Tool approval check'
         );
 
->>>>>>> f5ba7926
         const sessionWrappedTool = tool({
           description: originalTool.description,
           inputSchema: originalTool.inputSchema,
@@ -779,11 +736,7 @@
           sessionWrappedTool,
           streamRequestId,
           'mcp',
-<<<<<<< HEAD
-          relationshipId
-=======
           { needsApproval }
->>>>>>> f5ba7926
         );
       }
     }
