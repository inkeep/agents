--- conflicted
+++ resolved
@@ -1,3 +1,4 @@
+import { z } from '@hono/zod-openapi';
 import {
   type AgentConversationHistoryConfig,
   type Artifact,
@@ -40,7 +41,6 @@
   type ToolSet,
   tool,
 } from 'ai';
-import { z } from '@hono/zod-openapi';
 import {
   AGENT_EXECUTION_MAX_GENERATION_STEPS,
   FUNCTION_TOOL_EXECUTION_TIMEOUT_MS_DEFAULT,
@@ -1364,14 +1364,9 @@
     }
 
     const resolvedContext = conversationId ? await this.getResolvedContext(conversationId) : null;
-<<<<<<< HEAD
 
     let processedPrompt = this.config.prompt || '';
     if (resolvedContext && this.config.prompt) {
-=======
-    let processedPrompt = this.config.prompt;
-    if (resolvedContext) {
->>>>>>> f47e391d
       try {
         processedPrompt = TemplateEngine.render(this.config.prompt, resolvedContext, {
           strict: false,
@@ -2123,10 +2118,15 @@
                   }
                 }
                 if (last && last['content'] && last['content'].length > 0) {
-                  const lastContent = last['content'][last['content'].length - 1];  
+                  const lastContent = last['content'][last['content'].length - 1];
                   if (lastContent['type'] === 'tool-error') {
                     const error = lastContent['error'];
-                    if (error && typeof error === 'object' && 'name' in error && error.name === 'connection_refused') {
+                    if (
+                      error &&
+                      typeof error === 'object' &&
+                      'name' in error &&
+                      error.name === 'connection_refused'
+                    ) {
                       return true;
                     }
                   }
@@ -2657,4 +2657,20 @@
       }
     );
   }
+}
+      }
+    );
+  }
+}
+      }
+    );
+  }
+}
+      }
+    );
+  }
+}
+      }
+    );
+  }
 }