import { z } from '@hono/zod-openapi';
import {
  type AgentConversationHistoryConfig,
  type Artifact,
  type ArtifactComponentApiInsert,
  agentHasArtifactComponents,
  ContextResolver,
  type CredentialStoreRegistry,
  CredentialStuffer,
  createMessage,
  type DataComponentApiInsert,
  generateId,
  getContextConfigById,
  getCredentialReference,
  getFullAgentDefinition,
  getFunction,
  getFunctionToolsForSubAgent,
  getLedgerArtifacts,
  getToolsForAgent,
  getUserScopedCredentialReference,
  listTaskIdsByContextId,
  MCPServerType,
  type MCPToolConfig,
  MCPTransportType,
  McpClient,
  type McpServerConfig,
  type McpTool,
  type MessageContent,
  ModelFactory,
  type ModelSettings,
  type Models,
  parseEmbeddedJson,
  type SubAgentStopWhen,
  TemplateEngine,
} from '@inkeep/agents-core';
import { type Span, SpanStatusCode, trace } from '@opentelemetry/api';
import {
  generateObject,
  generateText,
  streamObject,
  streamText,
  type Tool,
  type ToolSet,
  tool,
} from 'ai';
import {
  AGENT_EXECUTION_MAX_GENERATION_STEPS,
  FUNCTION_TOOL_EXECUTION_TIMEOUT_MS_DEFAULT,
  FUNCTION_TOOL_SANDBOX_VCPUS_DEFAULT,
  LLM_GENERATION_FIRST_CALL_TIMEOUT_MS_NON_STREAMING,
  LLM_GENERATION_FIRST_CALL_TIMEOUT_MS_STREAMING,
  LLM_GENERATION_MAX_ALLOWED_TIMEOUT_MS,
  LLM_GENERATION_SUBSEQUENT_CALL_TIMEOUT_MS,
} from '../constants/execution-limits';
import {
  createDefaultConversationHistoryConfig,
  getFormattedConversationHistory,
  getConversationHistoryWithCompression,
} from '../data/conversations';
import dbClient from '../data/db/dbClient';
import { getLogger } from '../logger';
import { agentSessionManager, type ToolCallData } from '../services/AgentSession';
import { IncrementalStreamParser } from '../services/IncrementalStreamParser';
import {
  getCompressionConfigFromEnv,
  MidGenerationCompressor,
} from '../services/MidGenerationCompressor';
import { ConversationCompressor } from '../services/ConversationCompressor';
import { pendingToolApprovalManager } from '../services/PendingToolApprovalManager';
import { ResponseFormatter } from '../services/ResponseFormatter';
import type { SandboxConfig } from '../types/execution-context';
import { generateToolId } from '../utils/agent-operations';
import { ArtifactCreateSchema, ArtifactReferenceSchema } from '../utils/artifact-component-schema';
import { jsonSchemaToZod } from '../utils/data-component-schema';
<<<<<<< HEAD
import { withJsonPostProcessing } from '../utils/json-postprocessor';
=======
import { getCompressionConfigForModel } from '../utils/model-context-utils';
>>>>>>> 9e4deda1
import type { StreamHelper } from '../utils/stream-helpers';
import { getStreamHelper } from '../utils/stream-registry';
import { setSpanWithError, tracer } from '../utils/tracer';
import { createDelegateToAgentTool, createTransferToAgentTool } from './relationTools';
import { SystemPromptBuilder } from './SystemPromptBuilder';
import { toolSessionManager } from './ToolSessionManager';
import type { SystemPromptV1 } from './types';
import { Phase1Config } from './versions/v1/Phase1Config';
import { Phase2Config } from './versions/v1/Phase2Config';

/**
 * Creates a stopWhen condition that stops when any tool call name starts with the given prefix
 * @param prefix - The prefix to check for in tool call names
 * @returns A function that can be used as a stopWhen condition
 */
export function hasToolCallWithPrefix(prefix: string) {
  return ({ steps }: { steps: Array<any> }) => {
    const last = steps.at(-1);
    if (last && 'toolCalls' in last && last.toolCalls) {
      return last.toolCalls.some((tc: any) => tc.toolName.startsWith(prefix));
    }
    return false;
  };
}

const logger = getLogger('Agent');

function validateModel(modelString: string | undefined, modelType: string): string {
  if (!modelString?.trim()) {
    throw new Error(
      `${modelType} model is required. Please configure models at the project level.`
    );
  }
  return modelString.trim();
}

export type AgentConfig = {
  id: string;
  tenantId: string;
  projectId: string;
  agentId: string;
  relationId?: string;
  baseUrl: string;
  apiKey?: string;
  apiKeyId?: string;
  name: string;
  description?: string;
  prompt?: string;
  subAgentRelations: AgentConfig[];
  transferRelations: AgentConfig[];
  delegateRelations: DelegateRelation[];
  tools?: McpTool[];
  artifacts?: Record<string, Artifact>;
  functionTools?: Array<{
    name: string;
    description: string;
    execute: (params: any) => Promise<any>;
    parameters?: Record<string, any>;
    schema?: any;
  }>;
  contextConfigId?: string;
  dataComponents?: DataComponentApiInsert[];
  artifactComponents?: ArtifactComponentApiInsert[];
  conversationHistoryConfig?: AgentConversationHistoryConfig;
  models?: Models;
  stopWhen?: SubAgentStopWhen;
  sandboxConfig?: SandboxConfig;
  /** User ID for user-scoped credential lookup (from temp JWT) */
  userId?: string;
};

export type ExternalAgentRelationConfig = {
  relationId: string;
  id: string;
  name: string;
  description: string;
  baseUrl: string;
  credentialReferenceId?: string | null;
  headers?: Record<string, string> | null;
  relationType: string;
};

export type TeamAgentRelationConfig = {
  relationId: string;
  id: string;
  name: string;
  description: string;
  baseUrl: string;
  headers?: Record<string, string> | null;
};

export type DelegateRelation =
  | { type: 'internal'; config: AgentConfig }
  | { type: 'external'; config: ExternalAgentRelationConfig }
  | { type: 'team'; config: TeamAgentRelationConfig };

export type ToolType = 'transfer' | 'delegation' | 'mcp' | 'tool';

function isValidTool(
  tool: any
): tool is Tool<any, any> & { execute: (args: any, context?: any) => Promise<any> } {
  return (
    tool &&
    typeof tool === 'object' &&
    typeof tool.description === 'string' &&
    tool.inputSchema &&
    typeof tool.execute === 'function'
  );
}

export class Agent {
  private config: AgentConfig;
  private systemPromptBuilder = new SystemPromptBuilder('v1', new Phase1Config());
  private credentialStuffer?: CredentialStuffer;
  private streamHelper?: StreamHelper;
  private streamRequestId?: string;
  private conversationId?: string;
  private delegationId?: string;
  private artifactComponents: ArtifactComponentApiInsert[] = [];
  private isDelegatedAgent: boolean = false;
  private contextResolver?: ContextResolver;
  private credentialStoreRegistry?: CredentialStoreRegistry;
  private mcpClientCache: Map<string, McpClient> = new Map();
  private mcpConnectionLocks: Map<string, Promise<McpClient>> = new Map();
  private currentCompressor: MidGenerationCompressor | null = null;

  constructor(config: AgentConfig, credentialStoreRegistry?: CredentialStoreRegistry) {
    this.artifactComponents = config.artifactComponents || [];

    let processedDataComponents = config.dataComponents || [];

    if (processedDataComponents.length > 0) {
      processedDataComponents.push({
        id: 'text-content',
        name: 'Text',
        description:
          'Natural conversational text for the user - write naturally without mentioning technical details. Avoid redundancy and repetition with data components.',
        props: {
          type: 'object',
          properties: {
            text: {
              type: 'string',
              description:
                'Natural conversational text - respond as if having a normal conversation, never mention JSON, components, schemas, or technical implementation. Avoid redundancy and repetition with data components.',
            },
          },
          required: ['text'],
        },
      });
    }

    if (
      this.artifactComponents.length > 0 &&
      config.dataComponents &&
      config.dataComponents.length > 0
    ) {
      processedDataComponents = [
        ArtifactReferenceSchema.getDataComponent(config.tenantId, config.projectId),
        ...processedDataComponents,
      ];
    }

    this.config = {
      ...config,
      dataComponents: processedDataComponents,
      conversationHistoryConfig:
        config.conversationHistoryConfig || createDefaultConversationHistoryConfig(),
    };

    this.credentialStoreRegistry = credentialStoreRegistry;

    if (credentialStoreRegistry) {
      this.contextResolver = new ContextResolver(
        config.tenantId,
        config.projectId,
        dbClient,
        credentialStoreRegistry
      );
      this.credentialStuffer = new CredentialStuffer(credentialStoreRegistry, this.contextResolver);
    }
  }

  /**
   * Get the maximum number of generation steps for this agent
   * Uses agent's stopWhen.stepCountIs config or defaults to AGENT_EXECUTION_MAX_GENERATION_STEPS
   */
  private getMaxGenerationSteps(): number {
    return this.config.stopWhen?.stepCountIs ?? AGENT_EXECUTION_MAX_GENERATION_STEPS;
  }

  /**
   * Sanitizes tool names at runtime for AI SDK compatibility.
   * The AI SDK requires tool names to match pattern ^[a-zA-Z0-9_-]{1,128}$
   */
  private sanitizeToolsForAISDK(tools: ToolSet): ToolSet {
    const sanitizedTools: ToolSet = {};

    for (const [originalKey, toolDef] of Object.entries(tools)) {
      let sanitizedKey = originalKey.replace(/[^a-zA-Z0-9_-]/g, '_');
      sanitizedKey = sanitizedKey.replace(/_+/g, '_');
      sanitizedKey = sanitizedKey.replace(/^_+|_+$/g, '');

      if (!sanitizedKey || sanitizedKey.length === 0) {
        sanitizedKey = 'unnamed_tool';
      }

      if (sanitizedKey.length > 100) {
        sanitizedKey = sanitizedKey.substring(0, 100);
      }

      const originalId = (toolDef as any).id || originalKey;
      let sanitizedId = originalId.replace(/[^a-zA-Z0-9_.-]/g, '_');
      sanitizedId = sanitizedId.replace(/_+/g, '_');
      sanitizedId = sanitizedId.replace(/^_+|_+$/g, '');

      if (sanitizedId.length > 128) {
        sanitizedId = sanitizedId.substring(0, 128);
      }

      const sanitizedTool = {
        ...toolDef,
        id: sanitizedId,
      };

      sanitizedTools[sanitizedKey] = sanitizedTool;
    }

    return sanitizedTools;
  }

  #createRelationToolName(prefix: string, targetId: string): string {
    return `${prefix}_to_${targetId.toLowerCase().replace(/\s+/g, '_')}`;
  }

  #getRelationshipIdForTool(toolName: string, toolType?: ToolType): string | undefined {
    if (toolType === 'mcp') {
      const matchingTool = this.config.tools?.find((tool) => {
        if (tool.config?.type !== 'mcp') {
          return false;
        }

        if (tool.availableTools?.some((available) => available.name === toolName)) {
          return true;
        }

        if (tool.config.mcp.activeTools?.includes(toolName)) {
          return true;
        }

        return tool.name === toolName;
      });

      return matchingTool?.relationshipId;
    }

    if (toolType === 'delegation') {
      const relation = this.config.delegateRelations.find(
        (relation) => this.#createRelationToolName('delegate', relation.config.id) === toolName
      );

      return relation?.config.relationId;
    }
  }

  /**
   * Get the primary model settings for text generation and thinking
   * Requires model to be configured at project level
   */
  private getPrimaryModel(): ModelSettings {
    if (!this.config.models?.base) {
      throw new Error(
        'Base model configuration is required. Please configure models at the project level.'
      );
    }
    return {
      model: validateModel(this.config.models.base.model, 'Base'),
      providerOptions: this.config.models.base.providerOptions,
    };
  }

  /**
   * Get the model settings for structured output generation
   * Falls back to base model if structured output not configured
   */
  private getStructuredOutputModel(): ModelSettings {
    if (!this.config.models) {
      throw new Error(
        'Model configuration is required. Please configure models at the project level.'
      );
    }

    const structuredConfig = this.config.models.structuredOutput;
    const baseConfig = this.config.models.base;

    if (structuredConfig) {
      return {
        model: validateModel(structuredConfig.model, 'Structured output'),
        providerOptions: structuredConfig.providerOptions,
      };
    }

    if (!baseConfig) {
      throw new Error(
        'Base model configuration is required for structured output fallback. Please configure models at the project level.'
      );
    }
    return {
      model: validateModel(baseConfig.model, 'Base (fallback for structured output)'),
      providerOptions: baseConfig.providerOptions,
    };
  }

  /**
   * Get the model settings for summarization/distillation
   * Falls back to base model if summarizer not configured
   */
  private getSummarizerModel(): ModelSettings {
    if (!this.config.models) {
      throw new Error(
        'Model configuration is required. Please configure models at the project level.'
      );
    }

    const summarizerConfig = this.config.models.summarizer;
    const baseConfig = this.config.models.base;

    if (summarizerConfig) {
      return {
        model: validateModel(summarizerConfig.model, 'Summarizer'),
        providerOptions: summarizerConfig.providerOptions,
      };
    }

    if (!baseConfig) {
      throw new Error(
        'Base model configuration is required for summarizer fallback. Please configure models at the project level.'
      );
    }
    return {
      model: validateModel(baseConfig.model, 'Base (fallback for summarizer)'),
      providerOptions: baseConfig.providerOptions,
    };
  }

  setConversationId(conversationId: string) {
    this.conversationId = conversationId;
  }

  /**
   * Simple compression fallback: drop oldest messages to fit under token limit
   */
  private simpleCompression(messages: any[], targetTokens: number): any[] {
    if (messages.length === 0) return messages;

    const estimateTokens = (msg: any) => {
      const content = typeof msg.content === 'string' ? msg.content : JSON.stringify(msg.content);
      return Math.ceil(content.length / 4);
    };

    let totalTokens = messages.reduce((sum, msg) => sum + estimateTokens(msg), 0);

    if (totalTokens <= targetTokens) {
      return messages; // Already under limit
    }

    // Keep dropping messages from the beginning until we're under the limit
    const result = [...messages];
    while (totalTokens > targetTokens && result.length > 1) {
      const dropped = result.shift();
      if (dropped) {
        totalTokens -= estimateTokens(dropped);
      }
    }

    return result;
  }

  /**
   * Set delegation status for this agent instance
   */
  setDelegationStatus(isDelegated: boolean) {
    this.isDelegatedAgent = isDelegated;
  }

  /**
   * Set delegation ID for this agent instance
   */
  setDelegationId(delegationId: string | undefined) {
    this.delegationId = delegationId;
  }

  /**
   * Get streaming helper if this agent should stream to user
   * Returns undefined for delegated agents to prevent streaming data operations to user
   */
  getStreamingHelper(): StreamHelper | undefined {
    return this.isDelegatedAgent ? undefined : this.streamHelper;
  }

  /**
   * Wraps a tool with streaming lifecycle tracking (start, complete, error) and AgentSession recording
   */
  private wrapToolWithStreaming(
    toolName: string,
    toolDefinition: any,
    streamRequestId?: string,
    toolType?: ToolType,
    options?: { needsApproval?: boolean; mcpServerId?: string; mcpServerName?: string }
  ) {
    if (!toolDefinition || typeof toolDefinition !== 'object' || !('execute' in toolDefinition)) {
      return toolDefinition;
    }
    const relationshipId = this.#getRelationshipIdForTool(toolName, toolType);

    const originalExecute = toolDefinition.execute;
    return {
      ...toolDefinition,
      execute: async (args: any, context?: any) => {
        const startTime = Date.now();
        const toolCallId = context?.toolCallId || generateToolId();

        const activeSpan = trace.getActiveSpan();
        if (activeSpan) {
          const attributes: Record<string, any> = {
            'conversation.id': this.conversationId,
            'tool.purpose': toolDefinition.description || 'No description provided',
            'ai.toolType': toolType || 'unknown',
            'subAgent.name': this.config.name || 'unknown',
            'subAgent.id': this.config.id || 'unknown',
            'agent.id': this.config.agentId || 'unknown',
          };

          if (options?.mcpServerId) {
            attributes['ai.toolCall.mcpServerId'] = options.mcpServerId;
          }
          if (options?.mcpServerName) {
            attributes['ai.toolCall.mcpServerName'] = options.mcpServerName;
          }

          activeSpan.setAttributes(attributes);
        }

        const isInternalTool =
          toolName.includes('save_tool_result') ||
          toolName.includes('thinking_complete') ||
          toolName.startsWith('transfer_to_');
        // Note: delegate_to_ tools are NOT internal - we want their results in conversation history

        // Check if this tool needs approval first
        const needsApproval = options?.needsApproval || false;

        if (streamRequestId && !isInternalTool) {
          const toolCallData: ToolCallData = {
            toolName,
            input: args,
            toolCallId,
            relationshipId,
          };

          // Add approval-specific data when needed
          if (needsApproval) {
            toolCallData.needsApproval = true;
            toolCallData.conversationId = this.conversationId;
          }

          await agentSessionManager.recordEvent(
            streamRequestId,
            'tool_call',
            this.config.id,
            toolCallData
          );
        }

        try {
          const result = await originalExecute(args, context);
          const duration = Date.now() - startTime;

          // Store tool result in conversation history
          const toolResultConversationId = this.getToolResultConversationId();
          if (streamRequestId && !isInternalTool && toolResultConversationId) {
            try {
              const messageId = generateId();
              const messagePayload = {
                id: messageId,
                tenantId: this.config.tenantId,
                projectId: this.config.projectId,
                conversationId: toolResultConversationId,
                role: 'assistant',
                content: {
                  text: this.formatToolResult(toolName, args, result, toolCallId),
                },
                visibility: 'internal',
                messageType: 'tool-result',
                fromSubAgentId: this.config.id,
                metadata: {
                  a2a_metadata: {
                    toolName,
                    toolCallId,
                    timestamp: Date.now(),
                    delegationId: this.delegationId,
                    isDelegated: this.isDelegatedAgent,
                  },
                },
              };

              await createMessage(dbClient)(messagePayload);
            } catch (error) {
              logger.warn(
                { error, toolName, toolCallId, conversationId: toolResultConversationId },
                'Failed to store tool result in conversation history'
              );
            }
          }

          if (streamRequestId && !isInternalTool) {
            agentSessionManager.recordEvent(streamRequestId, 'tool_result', this.config.id, {
              toolName,
              output: result,
              toolCallId,
              duration,
              relationshipId,
              needsApproval,
            });
          }

          return result;
        } catch (error) {
          const duration = Date.now() - startTime;
          const errorMessage = error instanceof Error ? error.message : 'Unknown error';

          if (streamRequestId && !isInternalTool) {
            agentSessionManager.recordEvent(streamRequestId, 'tool_result', this.config.id, {
              toolName,
              output: null,
              toolCallId,
              duration,
              error: errorMessage,
              relationshipId,
              needsApproval,
            });
          }

          throw error;
        }
      },
    };
  }

  getRelationTools(
    runtimeContext?: {
      contextId: string;
      metadata: {
        conversationId: string;
        threadId: string;
        streamRequestId?: string;
        streamBaseUrl?: string;
        apiKey?: string;
        baseUrl?: string;
      };
    },
    sessionId?: string
  ) {
    const { transferRelations = [], delegateRelations = [] } = this.config;
    return Object.fromEntries([
      ...transferRelations.map((agentConfig) => {
        const toolName = this.#createRelationToolName('transfer', agentConfig.id);
        return [
          toolName,
          this.wrapToolWithStreaming(
            toolName,
            createTransferToAgentTool({
              transferConfig: agentConfig,
              callingAgentId: this.config.id,
              subAgent: this,
              streamRequestId: runtimeContext?.metadata?.streamRequestId,
            }),
            runtimeContext?.metadata?.streamRequestId,
            'transfer'
          ),
        ];
      }),
      ...delegateRelations.map((relation) => {
        const toolName = this.#createRelationToolName('delegate', relation.config.id);

        return [
          toolName,
          this.wrapToolWithStreaming(
            toolName,
            createDelegateToAgentTool({
              delegateConfig: relation,
              callingAgentId: this.config.id,
              tenantId: this.config.tenantId,
              projectId: this.config.projectId,
              agentId: this.config.agentId,
              contextId: runtimeContext?.contextId || 'default', // fallback for compatibility
              metadata: runtimeContext?.metadata || {
                conversationId: runtimeContext?.contextId || 'default',
                threadId: runtimeContext?.contextId || 'default',
                streamRequestId: runtimeContext?.metadata?.streamRequestId,
                apiKey: runtimeContext?.metadata?.apiKey,
              },
              sessionId,
              subAgent: this,
              credentialStoreRegistry: this.credentialStoreRegistry,
            }),
            runtimeContext?.metadata?.streamRequestId,
            'delegation'
          ),
        ];
      }),
    ]);
  }

  async getMcpTools(sessionId?: string, streamRequestId?: string) {
    const mcpTools =
      this.config.tools?.filter((tool) => {
        return tool.config?.type === 'mcp';
      }) || [];
    const tools = (await Promise.all(mcpTools.map((tool) => this.getMcpTool(tool)) || [])) || [];
    if (!sessionId) {
      const wrappedTools: ToolSet = {};
      for (const toolSet of tools) {
        for (const [toolName, toolDef] of Object.entries(toolSet.tools)) {
          // Find toolPolicies for this tool
          const needsApproval = toolSet.toolPolicies?.[toolName]?.needsApproval || false;

          const enhancedTool = {
            ...toolDef,
            needsApproval,
          };

          wrappedTools[toolName] = this.wrapToolWithStreaming(
            toolName,
            enhancedTool,
            streamRequestId,
            'mcp',
            {
              needsApproval,
              mcpServerId: toolSet.mcpServerId,
              mcpServerName: toolSet.mcpServerName,
            }
          );
        }
      }
      return wrappedTools;
    }

    const wrappedTools: ToolSet = {};
    for (const toolResult of tools) {
      for (const [toolName, originalTool] of Object.entries(toolResult.tools)) {
        if (!isValidTool(originalTool)) {
          logger.error({ toolName }, 'Invalid MCP tool structure - missing required properties');
          continue;
        }

        // Check if this tool needs approval from toolPolicies
        const needsApproval = toolResult.toolPolicies?.[toolName]?.needsApproval || false;

        logger.debug(
          {
            toolName,
            toolPolicies: toolResult.toolPolicies,
            needsApproval,
            policyForThisTool: toolResult.toolPolicies?.[toolName],
          },
          'Tool approval check'
        );

        const sessionWrappedTool = tool({
          description: originalTool.description,
          inputSchema: originalTool.inputSchema,
          execute: async (args, { toolCallId }) => {
            // Fix Claude's stringified JSON issue - convert any stringified JSON back to objects
            // This must happen first, before any logging or tracing, so spans show correct data
            let processedArgs: typeof args;
            try {
              processedArgs = parseEmbeddedJson(args);

              // Warn if we had to fix stringified JSON (indicates schema ambiguity issue)
              if (JSON.stringify(args) !== JSON.stringify(processedArgs)) {
                logger.warn(
                  { toolName, toolCallId },
                  'Fixed stringified JSON parameters (indicates schema ambiguity)'
                );
              }
            } catch (error) {
              logger.warn(
                { toolName, toolCallId, error: (error as Error).message },
                'Failed to parse embedded JSON, using original args'
              );
              processedArgs = args;
            }

            // Use processed args for all subsequent operations
            const finalArgs = processedArgs;

            // Check for approval requirement before execution
            if (needsApproval) {
              logger.info(
                { toolName, toolCallId, args: finalArgs },
                'Tool requires approval - waiting for user response'
              );

              // Add an event to the current active span if one exists
              const currentSpan = trace.getActiveSpan();
              if (currentSpan) {
                currentSpan.addEvent('tool.approval.requested', {
                  'tool.name': toolName,
                  'tool.callId': toolCallId,
                  'subAgent.id': this.config.id,
                });
              }

              // Emit an immediate span to mark that approval request was sent
              tracer.startActiveSpan(
                'tool.approval_requested',
                {
                  attributes: {
                    'tool.name': toolName,
                    'tool.callId': toolCallId,
                    'subAgent.id': this.config.id,
                    'subAgent.name': this.config.name,
                  },
                },
                (requestSpan: Span) => {
                  requestSpan.setStatus({ code: SpanStatusCode.OK });
                  requestSpan.end();
                }
              );

              // Wait for approval (this promise resolves when user responds via API)
              const approvalResult = await pendingToolApprovalManager.waitForApproval(
                toolCallId,
                toolName,
                args,
                this.conversationId || 'unknown',
                this.config.id
              );

              if (!approvalResult.approved) {
                // User denied approval - return a message instead of executing the tool
                return tracer.startActiveSpan(
                  'tool.approval_denied',
                  {
                    attributes: {
                      'tool.name': toolName,
                      'tool.callId': toolCallId,
                      'subAgent.id': this.config.id,
                      'subAgent.name': this.config.name,
                    },
                  },
                  (denialSpan: Span) => {
                    logger.info(
                      { toolName, toolCallId, reason: approvalResult.reason },
                      'Tool execution denied by user'
                    );

                    denialSpan.setStatus({ code: SpanStatusCode.OK });
                    denialSpan.end();

                    return `User denied approval to run this tool: ${approvalResult.reason}`;
                  }
                );
              }

              // Tool was approved - create a span to show this
              tracer.startActiveSpan(
                'tool.approval_approved',
                {
                  attributes: {
                    'tool.name': toolName,
                    'tool.callId': toolCallId,
                    'subAgent.id': this.config.id,
                    'subAgent.name': this.config.name,
                  },
                },
                (approvedSpan: Span) => {
                  logger.info({ toolName, toolCallId }, 'Tool approved, continuing with execution');
                  approvedSpan.setStatus({ code: SpanStatusCode.OK });
                  approvedSpan.end();
                }
              );
            }

            logger.debug({ toolName, toolCallId }, 'MCP Tool Called');

            try {
              const rawResult = await originalTool.execute(finalArgs, { toolCallId });

              if (rawResult && typeof rawResult === 'object' && rawResult.isError) {
                const errorMessage = rawResult.content?.[0]?.text || 'MCP tool returned an error';
                logger.error(
                  { toolName, toolCallId, errorMessage, rawResult },
                  'MCP tool returned error status'
                );

                toolSessionManager.recordToolResult(sessionId, {
                  toolCallId,
                  toolName,
                  args: finalArgs,
                  result: { error: errorMessage, failed: true },
                  timestamp: Date.now(),
                });

                if (streamRequestId) {
                  const relationshipId = this.#getRelationshipIdForTool(toolName, 'mcp');
                  agentSessionManager.recordEvent(streamRequestId, 'error', this.config.id, {
                    message: `MCP tool "${toolName}" failed: ${errorMessage}`,
                    code: 'mcp_tool_error',
                    severity: 'error',
                    context: {
                      toolName,
                      toolCallId,
                      errorMessage,
                      relationshipId,
                    },
                  });
                }

                const activeSpan = trace.getActiveSpan();
                if (activeSpan) {
                  const error = new Error(
                    `Tool "${toolName}" failed: ${errorMessage}. This tool is currently unavailable. Please try a different approach or inform the user of the issue.`
                  );
                  activeSpan.recordException(error);
                  activeSpan.setStatus({
                    code: SpanStatusCode.ERROR,
                    message: `MCP tool returned error: ${errorMessage}`,
                  });
                }

                throw new Error(
                  `Tool "${toolName}" failed: ${errorMessage}. This tool is currently unavailable. Please try a different approach or inform the user of the issue.`
                );
              }

              const parsedResult = parseEmbeddedJson(rawResult);

              const enhancedResult = this.enhanceToolResultWithStructureHints(parsedResult);

              toolSessionManager.recordToolResult(sessionId, {
                toolCallId,
                toolName,
                args: finalArgs,
                result: enhancedResult,
                timestamp: Date.now(),
              });

              return { result: enhancedResult, toolCallId };
            } catch (error) {
              logger.error({ toolName, toolCallId, error }, 'MCP tool execution failed');
              throw error;
            }
          },
        });

        wrappedTools[toolName] = this.wrapToolWithStreaming(
          toolName,
          sessionWrappedTool,
          streamRequestId,
          'mcp',
          {
            needsApproval,
            mcpServerId: toolResult.mcpServerId,
            mcpServerName: toolResult.mcpServerName,
          }
        );
      }
    }

    return wrappedTools;
  }

  /**
   * Convert database McpTool to builder MCPToolConfig format
   */
  private convertToMCPToolConfig(
    tool: McpTool,
    agentToolRelationHeaders?: Record<string, string>
  ): MCPToolConfig {
    if (tool.config.type !== 'mcp') {
      throw new Error(`Cannot convert non-MCP tool to MCP config: ${tool.id}`);
    }

    return {
      id: tool.id,
      name: tool.name,
      description: tool.name, // Use name as description fallback
      serverUrl: tool.config.mcp.server.url,
      activeTools: tool.config.mcp.activeTools,
      mcpType: tool.config.mcp.server.url.includes('api.nango.dev')
        ? MCPServerType.nango
        : MCPServerType.generic,
      transport: tool.config.mcp.transport,
      headers: {
        ...tool.headers,
        ...agentToolRelationHeaders,
      },
    };
  }

  async getMcpTool(tool: McpTool) {
    const cacheKey = `${this.config.tenantId}-${this.config.projectId}-${tool.id}-${tool.credentialReferenceId || 'no-cred'}`;

    const credentialReferenceId = tool.credentialReferenceId;

    const toolsForAgent = await getToolsForAgent(dbClient)({
      scopes: {
        tenantId: this.config.tenantId,
        projectId: this.config.projectId,
        agentId: this.config.agentId,
        subAgentId: this.config.id,
      },
    });

    const toolRelation = toolsForAgent.data.find((t) => t.toolId === tool.id);
    const agentToolRelationHeaders = toolRelation?.headers || undefined;
    const selectedTools = toolRelation?.selectedTools || undefined;
    const toolPolicies = toolRelation?.toolPolicies || {};

    let serverConfig: McpServerConfig;

    // Check for user-scoped credential first (uses toolId + userId lookup)
    const isUserScoped = tool.credentialScope === 'user';
    const userId = this.config.userId;

    if (isUserScoped && userId && this.credentialStuffer) {
      // User-scoped: look up credential by (toolId, userId)
      const userCredentialReference = await getUserScopedCredentialReference(dbClient)({
        scopes: {
          tenantId: this.config.tenantId,
          projectId: this.config.projectId,
        },
        toolId: tool.id,
        userId,
      });

      if (userCredentialReference) {
        const storeReference = {
          credentialStoreId: userCredentialReference.credentialStoreId,
          retrievalParams: userCredentialReference.retrievalParams || {},
        };

        serverConfig = await this.credentialStuffer.buildMcpServerConfig(
          {
            tenantId: this.config.tenantId,
            projectId: this.config.projectId,
            contextConfigId: this.config.contextConfigId || undefined,
            conversationId: this.conversationId || undefined,
          },
          this.convertToMCPToolConfig(tool, agentToolRelationHeaders),
          storeReference,
          selectedTools
        );
      } else {
        // User hasn't connected their credential yet - build config without auth
        logger.warn(
          { toolId: tool.id, userId },
          'User-scoped tool has no credential connected for this user'
        );
        serverConfig = await this.credentialStuffer.buildMcpServerConfig(
          {
            tenantId: this.config.tenantId,
            projectId: this.config.projectId,
            contextConfigId: this.config.contextConfigId || undefined,
            conversationId: this.conversationId || undefined,
          },
          this.convertToMCPToolConfig(tool, agentToolRelationHeaders),
          undefined,
          selectedTools
        );
      }
    } else if (credentialReferenceId && this.credentialStuffer) {
      // Project-scoped: look up credential by credentialReferenceId
      const credentialReference = await getCredentialReference(dbClient)({
        scopes: {
          tenantId: this.config.tenantId,
          projectId: this.config.projectId,
        },
        id: credentialReferenceId,
      });

      if (!credentialReference) {
        throw new Error(`Credential store not found: ${credentialReferenceId}`);
      }

      const storeReference = {
        credentialStoreId: credentialReference.credentialStoreId,
        retrievalParams: credentialReference.retrievalParams || {},
      };

      serverConfig = await this.credentialStuffer.buildMcpServerConfig(
        {
          tenantId: this.config.tenantId,
          projectId: this.config.projectId,
          contextConfigId: this.config.contextConfigId || undefined,
          conversationId: this.conversationId || undefined,
        },
        this.convertToMCPToolConfig(tool, agentToolRelationHeaders),
        storeReference,
        selectedTools
      );
    } else if (this.credentialStuffer) {
      serverConfig = await this.credentialStuffer.buildMcpServerConfig(
        {
          tenantId: this.config.tenantId,
          projectId: this.config.projectId,
          contextConfigId: this.config.contextConfigId || undefined,
          conversationId: this.conversationId || undefined,
        },
        this.convertToMCPToolConfig(tool, agentToolRelationHeaders),
        undefined,
        selectedTools
      );
    } else {
      // Type guard - should only reach here for MCP tools
      if (tool.config.type !== 'mcp') {
        throw new Error(`Cannot build server config for non-MCP tool: ${tool.id}`);
      }

      serverConfig = {
        type: tool.config.mcp.transport?.type || MCPTransportType.streamableHttp,
        url: tool.config.mcp.server.url,
        activeTools: tool.config.mcp.activeTools,
        selectedTools,
        headers: agentToolRelationHeaders,
      };
    }

    // Inject user_id for Composio servers at runtime
    if (serverConfig.url?.toString().includes('composio.dev')) {
      const urlObj = new URL(serverConfig.url.toString());
      if (isUserScoped && userId) {
        // User-scoped: use actual userId
        urlObj.searchParams.set('user_id', userId);
      } else {
        // Project-scoped: use tenantId||projectId
        const SEPARATOR = '||';
        urlObj.searchParams.set(
          'user_id',
          `${this.config.tenantId}${SEPARATOR}${this.config.projectId}`
        );
      }
      serverConfig.url = urlObj.toString();
    }

    logger.info(
      {
        toolName: tool.name,
        credentialReferenceId,
        transportType: serverConfig.type,
        headers: tool.headers,
      },
      'Built MCP server config with credentials'
    );

    let client = this.mcpClientCache.get(cacheKey);

    if (client && !client.isConnected()) {
      this.mcpClientCache.delete(cacheKey);
      client = undefined;
    }

    if (!client) {
      let connectionPromise = this.mcpConnectionLocks.get(cacheKey);

      if (!connectionPromise) {
        connectionPromise = this.createMcpConnection(tool, serverConfig);
        this.mcpConnectionLocks.set(cacheKey, connectionPromise);
      }

      try {
        client = await connectionPromise;
        this.mcpClientCache.set(cacheKey, client);
      } catch (error) {
        this.mcpConnectionLocks.delete(cacheKey);
        logger.error(
          {
            toolName: tool.name,
            subAgentId: this.config.id,
            cacheKey,
            error: error instanceof Error ? error.message : String(error),
          },
          'MCP connection failed'
        );
        throw error;
      }
    }

    const tools = await client.tools();

    if (!tools || Object.keys(tools).length === 0) {
      const streamRequestId = this.getStreamRequestId();
      if (streamRequestId) {
        tracer.startActiveSpan(
          'ai.toolCall',
          {
            attributes: {
              'ai.toolCall.name': tool.name,
              'ai.toolCall.args': JSON.stringify({ operation: 'mcp_tool_discovery' }),
              'ai.toolCall.result': JSON.stringify({
                status: 'no_tools_available',
                message: `MCP server has 0 effective tools. Double check the selected tools in your agent and the active tools in the MCP server configuration.`,
                serverUrl: tool.config.type === 'mcp' ? tool.config.mcp.server.url : 'unknown',
                originalToolName: tool.name,
              }),
              'ai.toolType': 'mcp',
              'subAgent.name': this.config.name || 'unknown',
              'subAgent.id': this.config.id || 'unknown',
              'conversation.id': this.conversationId || 'unknown',
              'agent.id': this.config.agentId || 'unknown',
              'tenant.id': this.config.tenantId || 'unknown',
              'project.id': this.config.projectId || 'unknown',
            },
          },
          (span) => {
            setSpanWithError(span, new Error(`0 effective tools available for ${tool.name}`));
            agentSessionManager.recordEvent(streamRequestId, 'error', this.config.id, {
              message: `MCP server has 0 effective tools. Double check the selected tools in your graph and the active tools in the MCP server configuration.`,
              code: 'no_tools_available',
              severity: 'error',
              context: {
                toolName: tool.name,
                serverUrl: tool.config.type === 'mcp' ? tool.config.mcp.server.url : 'unknown',
                operation: 'mcp_tool_discovery',
              },
            });
            span.end();
          }
        );
      }
    }

    return { tools, toolPolicies, mcpServerId: tool.id, mcpServerName: tool.name };
  }

  private async createMcpConnection(
    tool: McpTool,
    serverConfig: McpServerConfig
  ): Promise<McpClient> {
    const client = new McpClient({
      name: tool.name,
      server: serverConfig,
    });

    try {
      await client.connect();
      return client;
    } catch (error) {
      logger.error(
        {
          toolName: tool.name,
          subAgentId: this.config.id,
          error: error instanceof Error ? error.message : String(error),
        },
        'Agent failed to connect to MCP server'
      );
      if (error instanceof Error) {
        if (error?.cause && JSON.stringify(error.cause).includes('ECONNREFUSED')) {
          const errorMessage = 'Connection refused. Please check if the MCP server is running.';
          throw new Error(errorMessage);
        }
        if (error.message.includes('404')) {
          const errorMessage = 'Error accessing endpoint (HTTP 404)';
          throw new Error(errorMessage);
        }
        throw new Error(`MCP server connection failed: ${error.message}`);
      }

      throw error;
    }
  }

  async getFunctionTools(sessionId?: string, streamRequestId?: string) {
    const functionTools: ToolSet = {};

    try {
      const functionToolsForAgent = await getFunctionToolsForSubAgent(dbClient)({
        scopes: {
          tenantId: this.config.tenantId,
          projectId: this.config.projectId,
          agentId: this.config.agentId,
        },
        subAgentId: this.config.id,
      });

      const functionToolsData = functionToolsForAgent.data || [];

      if (functionToolsData.length === 0) {
        return functionTools;
      }

      const { SandboxExecutorFactory } = await import('../tools/SandboxExecutorFactory');
      const sandboxExecutor = SandboxExecutorFactory.getInstance();

      for (const functionToolDef of functionToolsData) {
        const functionId = functionToolDef.functionId;
        if (!functionId) {
          logger.warn(
            { functionToolId: functionToolDef.id },
            'Function tool missing functionId reference'
          );
          continue;
        }

        const functionData = await getFunction(dbClient)({
          functionId,
          scopes: {
            tenantId: this.config.tenantId || 'default',
            projectId: this.config.projectId || 'default',
          },
        });
        if (!functionData) {
          logger.warn(
            { functionId, functionToolId: functionToolDef.id },
            'Function not found in functions table'
          );
          continue;
        }

        const zodSchema = jsonSchemaToZod(functionData.inputSchema);

        const aiTool = tool({
          description: functionToolDef.description || functionToolDef.name,
          inputSchema: zodSchema,
          execute: async (args, { toolCallId }) => {
            // Fix Claude's stringified JSON issue - convert any stringified JSON back to objects
            let processedArgs: typeof args;
            try {
              processedArgs = parseEmbeddedJson(args);

              // Warn if we had to fix stringified JSON (indicates schema ambiguity issue)
              if (JSON.stringify(args) !== JSON.stringify(processedArgs)) {
                logger.warn(
                  { toolName: functionToolDef.name, toolCallId },
                  'Fixed stringified JSON parameters (indicates schema ambiguity)'
                );
              }
            } catch (error) {
              logger.warn(
                { toolName: functionToolDef.name, toolCallId, error: (error as Error).message },
                'Failed to parse embedded JSON, using original args'
              );
              processedArgs = args;
            }

            // Use processed args for all subsequent operations
            const finalArgs = processedArgs;

            logger.debug(
              { toolName: functionToolDef.name, toolCallId, args: finalArgs },
              'Function Tool Called'
            );

            try {
              const defaultSandboxConfig: SandboxConfig = {
                provider: 'native',
                runtime: 'node22',
                timeout: FUNCTION_TOOL_EXECUTION_TIMEOUT_MS_DEFAULT,
                vcpus: FUNCTION_TOOL_SANDBOX_VCPUS_DEFAULT,
              };

              const result = await sandboxExecutor.executeFunctionTool(
                functionToolDef.id,
                finalArgs,
                {
                  description: functionToolDef.description || functionToolDef.name,
                  inputSchema: functionData.inputSchema || {},
                  executeCode: functionData.executeCode,
                  dependencies: functionData.dependencies || {},
                  sandboxConfig: this.config.sandboxConfig || defaultSandboxConfig,
                }
              );

              toolSessionManager.recordToolResult(sessionId || '', {
                toolCallId,
                toolName: functionToolDef.name,
                args: finalArgs,
                result,
                timestamp: Date.now(),
              });

              return { result, toolCallId };
            } catch (error) {
              logger.error(
                {
                  toolName: functionToolDef.name,
                  toolCallId,
                  error: error instanceof Error ? error.message : String(error),
                },
                'Function tool execution failed'
              );
              throw error;
            }
          },
        });

        functionTools[functionToolDef.name] = this.wrapToolWithStreaming(
          functionToolDef.name,
          aiTool,
          streamRequestId || '',
          'tool'
        );
      }
    } catch (error) {
      logger.error({ error }, 'Failed to load function tools from database');
    }

    return functionTools;
  }

  /**
   * Get resolved context using ContextResolver - will return cached data or fetch fresh data as needed
   */
  async getResolvedContext(
    conversationId: string,
    headers?: Record<string, unknown>
  ): Promise<Record<string, unknown> | null> {
    try {
      if (!this.config.contextConfigId) {
        logger.debug({ agentId: this.config.agentId }, 'No context config found for agent');
        return null;
      }

      const contextConfig = await getContextConfigById(dbClient)({
        scopes: {
          tenantId: this.config.tenantId,
          projectId: this.config.projectId,
          agentId: this.config.agentId,
        },
        id: this.config.contextConfigId,
      });
      if (!contextConfig) {
        logger.warn({ contextConfigId: this.config.contextConfigId }, 'Context config not found');
        return null;
      }

      if (!this.contextResolver) {
        throw new Error('Context resolver not found');
      }

      const result = await this.contextResolver.resolve(contextConfig, {
        triggerEvent: 'invocation',
        conversationId,
        headers: headers || {},
        tenantId: this.config.tenantId,
      });

      const contextWithBuiltins = {
        ...result.resolvedContext,
        $env: process.env,
      };

      logger.debug(
        {
          conversationId,
          contextConfigId: contextConfig.id,
          resolvedKeys: Object.keys(contextWithBuiltins),
          cacheHits: result.cacheHits.length,
          cacheMisses: result.cacheMisses.length,
          fetchedDefinitions: result.fetchedDefinitions.length,
          errors: result.errors.length,
        },
        'Context resolved for agent'
      );

      return contextWithBuiltins;
    } catch (error) {
      logger.error(
        {
          conversationId,
          error: error instanceof Error ? error.message : 'Unknown error',
        },
        'Failed to get resolved context'
      );
      return null;
    }
  }

  /**
   * Get the agent prompt for this agent's agent
   */
  private async getPrompt(): Promise<string | undefined> {
    try {
      const agentDefinition = await getFullAgentDefinition(dbClient)({
        scopes: {
          tenantId: this.config.tenantId,
          projectId: this.config.projectId,
          agentId: this.config.agentId,
        },
      });

      return agentDefinition?.prompt || undefined;
    } catch (error) {
      logger.warn(
        {
          agentId: this.config.agentId,
          error: error instanceof Error ? error.message : 'Unknown error',
        },
        'Failed to get agent prompt'
      );
      return undefined;
    }
  }

  /**
   * Check if any agent in the agent has artifact components configured
   */
  private async hasAgentArtifactComponents(): Promise<boolean> {
    try {
      const agentDefinition = await getFullAgentDefinition(dbClient)({
        scopes: {
          tenantId: this.config.tenantId,
          projectId: this.config.projectId,
          agentId: this.config.agentId,
        },
      });

      if (!agentDefinition) {
        return false;
      }

      return Object.values(agentDefinition.subAgents).some(
        (subAgent) =>
          'artifactComponents' in subAgent &&
          subAgent.artifactComponents &&
          subAgent.artifactComponents.length > 0
      );
    } catch (error) {
      logger.warn(
        {
          agentId: this.config.agentId,
          tenantId: this.config.tenantId,
          projectId: this.config.projectId,
          error: error instanceof Error ? error.message : 'Unknown error',
        },
        'Failed to check agent artifact components, assuming none exist'
      );
      return this.artifactComponents.length > 0;
    }
  }

  /**
   * Build adaptive system prompt for Phase 2 structured output generation
   * based on configured data components and artifact components across the agent
   */
  private async buildPhase2SystemPrompt(runtimeContext?: {
    contextId: string;
    metadata: {
      conversationId: string;
      threadId: string;
      streamRequestId?: string;
      streamBaseUrl?: string;
    };
  }): Promise<string> {
    const phase2Config = new Phase2Config();
    const compressionConfig = getCompressionConfigFromEnv();
    const hasAgentArtifactComponents =
      (await this.hasAgentArtifactComponents()) || compressionConfig.enabled;

    const conversationId = runtimeContext?.metadata?.conversationId || runtimeContext?.contextId;
    const resolvedContext = conversationId ? await this.getResolvedContext(conversationId) : null;

    let processedPrompt = this.config.prompt || '';
    if (resolvedContext && this.config.prompt) {
      try {
        processedPrompt = TemplateEngine.render(this.config.prompt, resolvedContext, {
          strict: false,
          preserveUnresolved: false,
        });
      } catch (error) {
        logger.error(
          {
            conversationId,
            error: error instanceof Error ? error.message : 'Unknown error',
          },
          'Failed to process agent prompt with context for Phase 2, using original'
        );
        processedPrompt = this.config.prompt;
      }
    }

    const referenceTaskIds: string[] = await listTaskIdsByContextId(dbClient)({
      contextId: this.conversationId || '',
    });

    const referenceArtifacts: Artifact[] = [];
    for (const taskId of referenceTaskIds) {
      const artifacts = await getLedgerArtifacts(dbClient)({
        scopes: {
          tenantId: this.config.tenantId,
          projectId: this.config.projectId,
        },
        taskId: taskId,
      });
      referenceArtifacts.push(...artifacts);
    }

    return phase2Config.assemblePhase2Prompt({
      corePrompt: processedPrompt,
      dataComponents: this.config.dataComponents || [],
      artifactComponents: this.artifactComponents,
      hasArtifactComponents: this.artifactComponents && this.artifactComponents.length > 0,
      hasAgentArtifactComponents,
      artifacts: referenceArtifacts,
    });
  }

  private async buildSystemPrompt(
    runtimeContext?: {
      contextId: string;
      metadata: {
        conversationId: string;
        threadId: string;
        streamRequestId?: string;
        streamBaseUrl?: string;
      };
    },
    excludeDataComponents: boolean = false
  ): Promise<string> {
    const conversationId = runtimeContext?.metadata?.conversationId || runtimeContext?.contextId;

    if (conversationId) {
      this.setConversationId(conversationId);
    }

    const resolvedContext = conversationId ? await this.getResolvedContext(conversationId) : null;

    let processedPrompt = this.config.prompt || '';
    if (resolvedContext && this.config.prompt) {
      try {
        processedPrompt = TemplateEngine.render(this.config.prompt, resolvedContext, {
          strict: false,
          preserveUnresolved: false,
        });
      } catch (error) {
        logger.error(
          {
            conversationId,
            error: error instanceof Error ? error.message : 'Unknown error',
          },
          'Failed to process agent prompt with context, using original'
        );
        processedPrompt = this.config.prompt;
      }
    }

    const streamRequestId = runtimeContext?.metadata?.streamRequestId;
    const mcpTools = await this.getMcpTools(undefined, streamRequestId);
    const functionTools = await this.getFunctionTools(streamRequestId || '');
    const relationTools = this.getRelationTools(runtimeContext);

    const allTools = { ...mcpTools, ...functionTools, ...relationTools };

    logger.info(
      {
        mcpTools: Object.keys(mcpTools),
        functionTools: Object.keys(functionTools),
        relationTools: Object.keys(relationTools),
        allTools: Object.keys(allTools),
        functionToolsDetails: Object.entries(functionTools).map(([name, tool]) => ({
          name,
          hasExecute: typeof (tool as any).execute === 'function',
          hasDescription: !!(tool as any).description,
          hasInputSchema: !!(tool as any).inputSchema,
        })),
      },
      'Tools loaded for agent'
    );

    const toolDefinitions = Object.entries(allTools).map(([name, tool]) => ({
      name,
      description: (tool as any).description || '',
      inputSchema: (tool as any).inputSchema || (tool as any).parameters || {},
      usageGuidelines:
        name.startsWith('transfer_to_') || name.startsWith('delegate_to_')
          ? `Use this tool to ${name.startsWith('transfer_to_') ? 'transfer' : 'delegate'} to another agent when appropriate.`
          : 'Use this tool when appropriate for the task at hand.',
    }));

    const { getConversationScopedArtifacts } = await import('../data/conversations');
    const historyConfig =
      this.config.conversationHistoryConfig ?? createDefaultConversationHistoryConfig();

    const referenceArtifacts: Artifact[] = await getConversationScopedArtifacts({
      tenantId: this.config.tenantId,
      projectId: this.config.projectId,
      conversationId: runtimeContext?.contextId || '',
      historyConfig,
    });

    const componentDataComponents = excludeDataComponents ? [] : this.config.dataComponents || [];

    const isThinkingPreparation =
      this.config.dataComponents && this.config.dataComponents.length > 0 && excludeDataComponents;

    let prompt = await this.getPrompt();

    if (prompt && resolvedContext) {
      try {
        prompt = TemplateEngine.render(prompt, resolvedContext, {
          strict: false,
          preserveUnresolved: false,
        });
      } catch (error) {
        logger.error(
          {
            conversationId,
            error: error instanceof Error ? error.message : 'Unknown error',
          },
          'Failed to process agent prompt with context, using original'
        );
      }
    }

    const shouldIncludeArtifactComponents = !excludeDataComponents;

    const compressionConfig = getCompressionConfigFromEnv();
    const hasAgentArtifactComponents =
      (await this.hasAgentArtifactComponents()) || compressionConfig.enabled;

    const config: SystemPromptV1 = {
      corePrompt: processedPrompt,
      prompt,
      tools: toolDefinitions,
      dataComponents: componentDataComponents,
      artifacts: referenceArtifacts,
      artifactComponents: shouldIncludeArtifactComponents ? this.artifactComponents : [],
      hasAgentArtifactComponents,
      isThinkingPreparation,
      hasTransferRelations: (this.config.transferRelations?.length ?? 0) > 0,
      hasDelegateRelations: (this.config.delegateRelations?.length ?? 0) > 0,
    };
    return await this.systemPromptBuilder.buildSystemPrompt(config);
  }

  private getArtifactTools() {
    return tool({
      description:
        'Call this tool to get the complete artifact data with the given artifactId. This retrieves the full artifact content (not just the summary). Only use this when you need the complete artifact data and the summary shown in your context is insufficient.',
      inputSchema: z.object({
        artifactId: z.string().describe('The unique identifier of the artifact to get.'),
        toolCallId: z.string().describe('The tool call ID associated with this artifact.'),
      }),
      execute: async ({ artifactId, toolCallId }) => {
        logger.info({ artifactId, toolCallId }, 'get_artifact_full executed');

        // Use shared ArtifactService from AgentSessionManager
        const streamRequestId = this.getStreamRequestId();
        const artifactService = agentSessionManager.getArtifactService(streamRequestId);

        if (!artifactService) {
          throw new Error(`ArtifactService not found for session ${streamRequestId}`);
        }

        const artifactData = await artifactService.getArtifactFull(artifactId, toolCallId);
        if (!artifactData) {
          throw new Error(`Artifact ${artifactId} with toolCallId ${toolCallId} not found`);
        }

        return {
          artifactId: artifactData.artifactId,
          name: artifactData.name,
          description: artifactData.description,
          type: artifactData.type,
          data: artifactData.data,
        };
      },
    });
  }

  // Create the thinking_complete tool to mark end of planning phase
  private createThinkingCompleteTool(): any {
    return tool({
      description:
        '🚨 CRITICAL: Call this tool IMMEDIATELY when you have gathered enough information to answer the user. This is MANDATORY - you CANNOT provide text responses in thinking mode, only tool calls. Call thinking_complete as soon as you have sufficient data to generate a structured response.',
      inputSchema: z.object({
        complete: z.boolean().describe('ALWAYS set to true - marks end of research phase'),
        summary: z
          .string()
          .describe(
            'Brief summary of what information was gathered and why it is sufficient to answer the user'
          ),
      }),
      execute: async (params) => params,
    });
  }

  // Provide a default tool set that is always available to the agent.
  private async getDefaultTools(streamRequestId?: string): Promise<ToolSet> {
    const defaultTools: ToolSet = {};

    // Add get_reference_artifact if any agent has artifact components OR compression is enabled
    // This enables cross-agent artifact collaboration and access to compressed artifacts
    const compressionConfig = getCompressionConfigFromEnv();
    if ((await this.agentHasArtifactComponents()) || compressionConfig.enabled) {
      defaultTools.get_reference_artifact = this.getArtifactTools();
    }

    // Note: save_tool_result tool is replaced by artifact:create response annotations
    // Agents with artifact components will receive creation instructions in their system prompt

    // Add thinking_complete tool if we have structured output components
    const hasStructuredOutput = this.config.dataComponents && this.config.dataComponents.length > 0;

    if (hasStructuredOutput) {
      const thinkingCompleteTool = this.createThinkingCompleteTool();
      if (thinkingCompleteTool) {
        defaultTools.thinking_complete = this.wrapToolWithStreaming(
          'thinking_complete',
          thinkingCompleteTool,
          streamRequestId,
          'tool'
        );
      }
    }

    // Add manual compression tool
    logger.info(
      { agentId: this.config.id, streamRequestId },
      'Adding compress_context tool to defaultTools'
    );
    defaultTools.compress_context = tool({
      description:
        'Manually compress the current conversation context to save space. Use when shifting topics, completing major tasks, or when context feels cluttered.',
      inputSchema: z.object({
        reason: z
          .string()
          .describe(
            'Why you are requesting compression (e.g., "shifting from research to coding", "completed analysis phase")'
          ),
      }),
      execute: async ({ reason }) => {
        logger.info(
          {
            agentId: this.config.id,
            streamRequestId,
            reason,
          },
          'Manual compression requested by LLM'
        );

        // Set compression flag on the current compressor instance
        if (this.currentCompressor) {
          this.currentCompressor.requestManualCompression(reason);
        }

        return {
          status: 'compression_requested',
          reason,
          message:
            'Context compression will be applied on the next generation step. Previous work has been summarized and saved as artifacts.',
        };
      },
    });

    logger.info('getDefaultTools returning tools:', Object.keys(defaultTools).join(', '));
    return defaultTools;
  }

  private getStreamRequestId(): string {
    return this.streamRequestId || '';
  }

  /**
   * Format tool result for storage in conversation history
   */
  private formatToolResult(toolName: string, args: any, result: any, toolCallId: string): string {
    const input = args ? JSON.stringify(args, null, 2) : 'No input';

    // Handle string results that might be JSON - try to parse them
    let parsedResult = result;
    if (typeof result === 'string') {
      try {
        parsedResult = JSON.parse(result);
      } catch (e) {
        // Keep as string if not valid JSON
      }
    }

    // Clean result by removing _structureHints before storing
    // Check if _structureHints is nested inside the 'result' property
    const cleanResult =
      parsedResult && typeof parsedResult === 'object' && !Array.isArray(parsedResult)
        ? {
            ...parsedResult,
            result:
              parsedResult.result &&
              typeof parsedResult.result === 'object' &&
              !Array.isArray(parsedResult.result)
                ? Object.fromEntries(
                    Object.entries(parsedResult.result).filter(([key]) => key !== '_structureHints')
                  )
                : parsedResult.result,
          }
        : parsedResult;

    const output =
      typeof cleanResult === 'string' ? cleanResult : JSON.stringify(cleanResult, null, 2);

    return `## Tool: ${toolName}

### 🔧 TOOL_CALL_ID: ${toolCallId}

### Input
${input}

### Output
${output}`;
  }

  /**
   * Get the conversation ID for storing tool results
   * Always uses the real conversation ID - delegation filtering happens at query time
   */
  private getToolResultConversationId(): string | undefined {
    return this.conversationId;
  }

  /**
   * Analyze tool result structure and add helpful path hints for artifact creation
   * Only adds hints when artifact components are available
   */
  private enhanceToolResultWithStructureHints(result: any): any {
    if (!result) {
      return result;
    }

    // Only add structure hints if artifact components are available
    if (!this.artifactComponents || this.artifactComponents.length === 0) {
      return result;
    }

    // Parse embedded JSON if result is a string
    let parsedForAnalysis = result;
    if (typeof result === 'string') {
      try {
        parsedForAnalysis = parseEmbeddedJson(result);
      } catch (_error) {
        // If parsing fails, analyze the original result
        parsedForAnalysis = result;
      }
    }

    if (!parsedForAnalysis || typeof parsedForAnalysis !== 'object') {
      return result;
    }

    const findAllPaths = (obj: any, prefix = 'result', depth = 0): string[] => {
      if (depth > 8) return []; // Allow deeper exploration

      const paths: string[] = [];

      if (Array.isArray(obj)) {
        if (obj.length > 0) {
          // Add the array path itself
          paths.push(`${prefix}[array-${obj.length}-items]`);

          // Add filtering examples based on actual data
          if (obj[0] && typeof obj[0] === 'object') {
            const sampleItem = obj[0];
            Object.keys(sampleItem).forEach((key) => {
              const value = sampleItem[key];
              if (typeof value === 'string' && value.length < 50) {
                paths.push(`${prefix}[?${key}=='${value}']`);
              } else if (typeof value === 'boolean') {
                paths.push(`${prefix}[?${key}==${value}]`);
              } else if (key === 'id' || key === 'name' || key === 'type') {
                paths.push(`${prefix}[?${key}=='value']`);
              }
            });
          }

          // Recurse into array items to find nested structures (use filtering instead of selecting all)
          paths.push(...findAllPaths(obj[0], `${prefix}[?field=='value']`, depth + 1));
        }
      } else if (obj && typeof obj === 'object') {
        // Add each property path
        Object.entries(obj).forEach(([key, value]) => {
          const currentPath = `${prefix}.${key}`;

          if (value && typeof value === 'object') {
            if (Array.isArray(value)) {
              paths.push(`${currentPath}[array]`);
            } else {
              paths.push(`${currentPath}[object]`);
            }
            // Recurse into nested structures
            paths.push(...findAllPaths(value, currentPath, depth + 1));
          } else {
            // Terminal field
            paths.push(`${currentPath}[${typeof value}]`);
          }
        });
      }

      return paths;
    };

    const findCommonFields = (obj: any, depth = 0): Set<string> => {
      if (depth > 5) return new Set();

      const fields = new Set<string>();
      if (Array.isArray(obj)) {
        // Check first few items for common field patterns
        obj.slice(0, 3).forEach((item) => {
          if (item && typeof item === 'object') {
            Object.keys(item).forEach((key) => {
              fields.add(key);
            });
          }
        });
      } else if (obj && typeof obj === 'object') {
        Object.keys(obj).forEach((key) => {
          fields.add(key);
        });
        Object.values(obj).forEach((value) => {
          findCommonFields(value, depth + 1).forEach((field) => {
            fields.add(field);
          });
        });
      }
      return fields;
    };

    // Find deeply nested paths that might be good for filtering
    const findUsefulSelectors = (obj: any, prefix = 'result', depth = 0): string[] => {
      if (depth > 5) return [];

      const selectors: string[] = [];

      if (Array.isArray(obj) && obj.length > 0) {
        const firstItem = obj[0];
        if (firstItem && typeof firstItem === 'object') {
          // Add specific filtering examples based on actual data
          if (firstItem.title) {
            selectors.push(
              `${prefix}[?title=='${String(firstItem.title).replace(/'/g, "\\'")}'] | [0]`
            );
          }
          if (firstItem.type) {
            selectors.push(`${prefix}[?type=='${firstItem.type}'] | [0]`);
          }
          if (firstItem.record_type) {
            selectors.push(`${prefix}[?record_type=='${firstItem.record_type}'] | [0]`);
          }
          if (firstItem.url) {
            selectors.push(`${prefix}[?url!=null] | [0]`);
          }

          // Add compound filters for better specificity
          if (firstItem.type && firstItem.title) {
            selectors.push(
              `${prefix}[?type=='${firstItem.type}' && title=='${String(firstItem.title).replace(/'/g, "\\'")}'] | [0]`
            );
          }

          // Add direct indexed access as fallback
          selectors.push(`${prefix}[0]`);
        }
      } else if (obj && typeof obj === 'object') {
        Object.entries(obj).forEach(([key, value]) => {
          if (typeof value === 'object' && value !== null) {
            selectors.push(...findUsefulSelectors(value, `${prefix}.${key}`, depth + 1));
          }
        });
      }

      return selectors;
    };

    // Find nested content paths specifically
    const findNestedContentPaths = (obj: any, prefix = 'result', depth = 0): string[] => {
      if (depth > 6) return [];

      const paths: string[] = [];

      if (obj && typeof obj === 'object') {
        // Look for nested content structures
        Object.entries(obj).forEach(([key, value]) => {
          const currentPath = `${prefix}.${key}`;

          if (Array.isArray(value) && value.length > 0) {
            // Check if this is a content array with structured items
            const firstItem = value[0];
            if (firstItem && typeof firstItem === 'object') {
              if (firstItem.type === 'document' || firstItem.type === 'text') {
                paths.push(`${currentPath}[?type=='document'] | [0]`);
                paths.push(`${currentPath}[?type=='text'] | [0]`);

                // Add specific filtering based on actual content
                if (firstItem.title) {
                  const titleSample = String(firstItem.title).slice(0, 20);
                  paths.push(
                    `${currentPath}[?title && contains(title, '${titleSample.split(' ')[0]}')] | [0]`
                  );
                }
                if (firstItem.record_type) {
                  paths.push(`${currentPath}[?record_type=='${firstItem.record_type}'] | [0]`);
                }
              }
            }

            // Continue deeper into nested structures
            paths.push(...findNestedContentPaths(value, currentPath, depth + 1));
          } else if (value && typeof value === 'object') {
            paths.push(...findNestedContentPaths(value, currentPath, depth + 1));
          }
        });
      }

      return paths;
    };

    try {
      const allPaths = findAllPaths(parsedForAnalysis);
      const commonFields = Array.from(findCommonFields(parsedForAnalysis)).slice(0, 15);
      const usefulSelectors = findUsefulSelectors(parsedForAnalysis).slice(0, 10);
      const nestedContentPaths = findNestedContentPaths(parsedForAnalysis).slice(0, 8);

      // Get comprehensive path information
      const terminalPaths = allPaths
        .filter((p) => p.includes('[string]') || p.includes('[number]') || p.includes('[boolean]'))
        .slice(0, 20);
      const arrayPaths = allPaths.filter((p) => p.includes('[array')).slice(0, 15);
      const objectPaths = allPaths.filter((p) => p.includes('[object]')).slice(0, 15);

      // Combine all selector examples and remove duplicates
      const allSelectors = [...usefulSelectors, ...nestedContentPaths];
      const uniqueSelectors = [...new Set(allSelectors)].slice(0, 15);

      // Add structure hints to the original result (not the parsed version)
      const enhanced = {
        ...result,
        _structureHints: {
          terminalPaths: terminalPaths, // All field paths that contain actual values
          arrayPaths: arrayPaths, // All array structures found
          objectPaths: objectPaths, // All nested object structures
          commonFields: commonFields,
          exampleSelectors: uniqueSelectors,
          deepStructureExamples: nestedContentPaths,
          maxDepthFound: Math.max(...allPaths.map((p) => (p.match(/\./g) || []).length)),
          totalPathsFound: allPaths.length,
          artifactGuidance: {
            creationFirst:
              '🚨 CRITICAL: Artifacts must be CREATED before they can be referenced. Use ArtifactCreate_[Type] components FIRST, then reference with Artifact components only if citing the SAME artifact again.',
            baseSelector:
              "🎯 CRITICAL: Use base_selector to navigate to ONE specific item. For deeply nested structures with repeated keys, use full paths with specific filtering (e.g., \"result.data.content.items[?type=='guide' && status=='active']\")",
            detailsSelector:
              '📝 Use relative selectors for specific fields (e.g., "title", "metadata.category", "properties.status", "content.details")',
            avoidLiterals:
              '❌ NEVER use literal values - always use field selectors to extract from data',
            avoidArrays:
              '✨ ALWAYS filter arrays to single items using [?condition] - NEVER use [*] notation which returns arrays',
            nestedKeys:
              '🔑 For structures with repeated keys (like result.content.data.content.items.content), use full paths with filtering at each level',
            filterTips:
              "💡 Use compound filters for precision: [?type=='document' && category=='api']",
            forbiddenSyntax:
              '🚫 FORBIDDEN JMESPATH PATTERNS:\n' +
              "❌ NEVER: [?title~'.*text.*'] (regex patterns with ~ operator)\n" +
              "❌ NEVER: [?field~'pattern.*'] (any ~ operator usage)\n" +
              "❌ NEVER: [?title~'Slack.*Discord.*'] (regex wildcards)\n" +
              "❌ NEVER: [?name~'https://.*'] (regex in URL matching)\n" +
              "❌ NEVER: [?text ~ contains(@, 'word')] (~ with @ operator)\n" +
              "❌ NEVER: contains(@, 'text') (@ operator usage)\n" +
              '❌ NEVER: [?field=="value"] (double quotes in filters)\n' +
              "❌ NEVER: result.items[?type=='doc'][?status=='active'] (chained filters)\n" +
              '✅ USE INSTEAD:\n' +
              "✅ [?contains(title, 'text')] (contains function)\n" +
              "✅ [?title=='exact match'] (exact string matching)\n" +
              "✅ [?contains(title, 'Slack') && contains(title, 'Discord')] (compound conditions)\n" +
              "✅ [?starts_with(url, 'https://')] (starts_with function)\n" +
              "✅ [?type=='doc' && status=='active'] (single filter with &&)",
            pathDepth: `📏 This structure goes ${Math.max(...allPaths.map((p) => (p.match(/\./g) || []).length))} levels deep - use full paths to avoid ambiguity`,
          },
          note: `Comprehensive structure analysis: ${allPaths.length} paths found, ${Math.max(...allPaths.map((p) => (p.match(/\./g) || []).length))} levels deep. Use specific filtering for precise selection.`,
        },
      };

      return enhanced;
    } catch (error) {
      logger.warn({ error }, 'Failed to enhance tool result with structure hints');
      return result;
    }
  }

  // Check if any agents in the agent have artifact components
  private async agentHasArtifactComponents(): Promise<boolean> {
    try {
      return await agentHasArtifactComponents(dbClient)({
        scopes: {
          tenantId: this.config.tenantId,
          projectId: this.config.projectId,
          agentId: this.config.agentId,
        },
      });
    } catch (error) {
      logger.error(
        { error, agentId: this.config.agentId },
        'Failed to check agent artifact components'
      );
      return false;
    }
  }

  async generate(
    userMessage: string,
    runtimeContext?: {
      contextId: string;
      metadata: {
        conversationId: string;
        threadId: string;
        taskId: string;
        streamRequestId: string;
        apiKey?: string;
      };
    }
  ) {
    return tracer.startActiveSpan(
      'agent.generate',
      {
        attributes: {
          'subAgent.id': this.config.id,
          'subAgent.name': this.config.name,
        },
      },
      async (span) => {
        // Setup generation context and initialize streaming helper
        const { contextId, taskId, streamRequestId, sessionId } = this.setupGenerationContext(runtimeContext);

        // Note: ToolSession is now created by AgentSession, not by agents
        // This ensures proper lifecycle management and session coordination

        try {
          // Load all tools and system prompts in parallel
          const { systemPrompt, thinkingSystemPrompt, sanitizedTools } = await this.loadToolsAndPrompts(
            sessionId,
            streamRequestId,
            runtimeContext
          );

          // Build conversation history based on configuration
          const conversationHistory = await this.buildConversationHistory(contextId, taskId, userMessage);

          // Configure model settings and behavior
          const { primaryModelSettings, modelSettings, hasStructuredOutput, shouldStreamPhase1, timeoutMs } = this.configureModelSettings();
          let response: any;
          let textResponse: string;

          // Build initial messages for Phase 1
          const messages = this.buildInitialMessages(
            systemPrompt,
            thinkingSystemPrompt,
            hasStructuredOutput,
            conversationHistory,
            userMessage
          );

          // Setup compression for this generation
          const { originalMessageCount, compressor } = this.setupCompression(
            messages,
            sessionId,
            contextId,
            primaryModelSettings
          );

          // ----- PHASE 1: Planning with tools -----

          if (shouldStreamPhase1) {
            // Streaming Phase 1: Natural text + tools (no structured output needed)
            const streamConfig = {
              ...modelSettings,
              toolChoice: 'auto' as const, // Allow natural text + tools
            };

            // Use streamText for Phase 1 (text-only responses)
            const streamResult = streamText(
              this.buildBaseGenerationConfig(
                streamConfig,
                messages,
                sanitizedTools,
                compressor,
                originalMessageCount,
                timeoutMs,
                'auto',
                undefined,
                false
              )
            );

            const parser = this.setupStreamParser(sessionId, contextId);

            await this.processStreamEvents(streamResult, parser);

            response = await streamResult;
            response = this.formatStreamingResponse(response, parser);
          } else {
            const toolChoice = hasStructuredOutput ? 'required' : 'auto';
            
            response = await generateText(
              this.buildBaseGenerationConfig(
                modelSettings,
                messages,
                sanitizedTools,
                compressor,
                originalMessageCount,
                timeoutMs,
                toolChoice,
                'planning',
                true
              )
            );
          }

          if (response.steps) {
            const resolvedSteps = await response.steps;
            response = { ...response, steps: resolvedSteps };
          }

          if (hasStructuredOutput && !hasToolCallWithPrefix('transfer_to_')(response)) {
            const thinkingCompleteCall = response.steps
              ?.flatMap((s: any) => s.toolCalls || [])
              ?.find((tc: any) => tc.toolName === 'thinking_complete');

            if (thinkingCompleteCall) {
              const reasoningFlow = this.buildReasoningFlow(response, sessionId);
              const dataComponentsSchema = this.buildDataComponentsSchema();

              const structuredModelSettings = ModelFactory.prepareGenerationConfig(
                this.getStructuredOutputModel()
              );

              const phase2TimeoutMs = this.calculatePhase2Timeout(structuredModelSettings);
              const shouldStreamPhase2 = this.getStreamingHelper();

              if (shouldStreamPhase2) {
                const phase2Messages = await this.buildPhase2Messages(
                  runtimeContext,
                  conversationHistory,
                  userMessage,
                  reasoningFlow
                );

                const result = await this.executeStreamingPhase2(
                  structuredModelSettings,
                  phase2Messages,
                  dataComponentsSchema,
                  phase2TimeoutMs,
                  sessionId,
                  contextId,
                  response
                );
                response = result;
                textResponse = result.textResponse;
              } else {
                const phase2Messages = await this.buildPhase2Messages(
                  runtimeContext,
                  conversationHistory,
                  userMessage,
                  reasoningFlow
                );

                const result = await this.executeNonStreamingPhase2(
                  structuredModelSettings,
                  phase2Messages,
                  dataComponentsSchema,
                  phase2TimeoutMs,
                  response
                );
                response = result;
                textResponse = result.textResponse;
              }
            } else {
              textResponse = response.text || '';
            }
          } else {
            textResponse = response.steps[response.steps.length - 1].text || '';
          }

          span.setStatus({ code: SpanStatusCode.OK });
          span.end();

          const formattedResponse = await this.formatFinalResponse(
            response,
            textResponse,
            sessionId,
            contextId
          );

          if (streamRequestId) {
            const generationType = response.object ? 'object_generation' : 'text_generation';

            agentSessionManager.recordEvent(streamRequestId, 'agent_generate', this.config.id, {
              parts: (formattedResponse.formattedContent?.parts || []).map((part) => ({
                type:
                  part.kind === 'text'
                    ? ('text' as const)
                    : part.kind === 'data'
                      ? ('tool_result' as const)
                      : ('text' as const),
                content: part.text || JSON.stringify(part.data),
              })),
              generationType,
            });
          }

<<<<<<< HEAD
          // Clear compressor reference to prevent memory leaks
          this.currentCompressor = null;
=======
          // Capture original message count and initialize compressor for this generation
          const originalMessageCount = messages.length;
          const compressionConfigResult = getCompressionConfigForModel(primaryModelSettings);
          const compressionConfig = {
            hardLimit: compressionConfigResult.hardLimit,
            safetyBuffer: compressionConfigResult.safetyBuffer,
            enabled: compressionConfigResult.enabled,
          };
          const compressor = compressionConfig.enabled
            ? new MidGenerationCompressor(
                sessionId,
                contextId,
                this.config.tenantId,
                this.config.projectId,
                compressionConfig,
                this.getSummarizerModel(),
                primaryModelSettings
              )
            : null;
>>>>>>> 9e4deda1

          return formattedResponse;
        } catch (error) {
          this.handleGenerationError(error, span);
        }
      }
    );
  }

  /**
   * Setup generation context and initialize streaming helper
   */
  private setupGenerationContext(
    runtimeContext?: {
      contextId: string;
      metadata: {
        conversationId: string;
        threadId: string;
        taskId: string;
        streamRequestId: string;
        apiKey?: string;
      };
    }
  ) {
    const contextId = runtimeContext?.contextId || 'default';
    const taskId = runtimeContext?.metadata?.taskId || 'unknown';
    const streamRequestId = runtimeContext?.metadata?.streamRequestId;
    const sessionId = streamRequestId || 'fallback-session';

    // Set streaming helper from registry if available
    this.streamRequestId = streamRequestId;
    this.streamHelper = streamRequestId ? getStreamHelper(streamRequestId) : undefined;

    // Update ArtifactService with this agent's artifact components
    if (streamRequestId && this.artifactComponents.length > 0) {
      agentSessionManager.updateArtifactComponents(streamRequestId, this.artifactComponents);
    }
    
    const conversationId = runtimeContext?.metadata?.conversationId;
    if (conversationId) {
      this.setConversationId(conversationId);
    }

    return { contextId, taskId, streamRequestId, sessionId };
  }

  /**
   * Load all tools and system prompts in parallel, then combine and sanitize them
   */
  private async loadToolsAndPrompts(
    sessionId: string,
    streamRequestId: string | undefined,
    runtimeContext?: {
      contextId: string;
      metadata: {
        conversationId: string;
        threadId: string;
        taskId: string;
        streamRequestId: string;
        apiKey?: string;
      };
    }
  ) {
    // Load all tools and both system prompts in parallel
    // Note: getDefaultTools needs to be called after streamHelper is set above
    const [
      mcpTools,
      systemPrompt,
      thinkingSystemPrompt,
      functionTools,
      relationTools,
      defaultTools,
    ] = await tracer.startActiveSpan(
      'agent.load_tools',
      {
        attributes: {
          'subAgent.name': this.config.name,
          'session.id': sessionId || 'none',
        },
      },
      async (childSpan: Span) => {
        try {
          const result = await Promise.all([
            this.getMcpTools(sessionId, streamRequestId),
            this.buildSystemPrompt(runtimeContext, false), // Normal prompt with data components
            this.buildSystemPrompt(runtimeContext, true), // Thinking prompt without data components
            this.getFunctionTools(sessionId, streamRequestId),
            Promise.resolve(this.getRelationTools(runtimeContext, sessionId)),
            this.getDefaultTools(streamRequestId),
          ]);

          childSpan.setStatus({ code: SpanStatusCode.OK });
          return result;
        } catch (err) {
          // Use helper function for consistent error handling
          const errorObj = err instanceof Error ? err : new Error(String(err));
          setSpanWithError(childSpan, errorObj);
          throw err;
        } finally {
          childSpan.end();
        }
      }
    );

    // Combine all tools for AI SDK
    const allTools = {
      ...mcpTools,
      ...functionTools,
      ...relationTools,
      ...defaultTools,
    };

    // Sanitize tool names at runtime for AI SDK compatibility
    const sanitizedTools = this.sanitizeToolsForAISDK(allTools);

    return { systemPrompt, thinkingSystemPrompt, sanitizedTools };
  }

  /**
   * Build conversation history based on configuration mode and filters
   */
  private async buildConversationHistory(
    contextId: string,
    taskId: string,
    userMessage: string
  ): Promise<string> {
    let conversationHistory = '';
    const historyConfig =
      this.config.conversationHistoryConfig ?? createDefaultConversationHistoryConfig();

    if (historyConfig && historyConfig.mode !== 'none') {
      if (historyConfig.mode === 'full') {
        const filters = {
          delegationId: this.delegationId,
          isDelegated: this.isDelegatedAgent,
        };

        conversationHistory = await getFormattedConversationHistory({
          tenantId: this.config.tenantId,
          projectId: this.config.projectId,
          conversationId: contextId,
          currentMessage: userMessage,
          options: historyConfig,
          filters,
        });
      } else if (historyConfig.mode === 'scoped') {
        conversationHistory = await getFormattedConversationHistory({
          tenantId: this.config.tenantId,
          projectId: this.config.projectId,
          conversationId: contextId,
          currentMessage: userMessage,
          options: historyConfig,
          filters: {
            subAgentId: this.config.id,
            taskId: taskId,
            delegationId: this.delegationId,
            isDelegated: this.isDelegatedAgent,
          },
        });
      }
    }

    return conversationHistory;
  }

  /**
   * Configure model settings, timeouts, and streaming behavior
   */
  private configureModelSettings() {
    // Use the primary model for text generation
    const primaryModelSettings = this.getPrimaryModel();
    const modelSettings = ModelFactory.prepareGenerationConfig(primaryModelSettings);

    // Check if we have structured output components
    const hasStructuredOutput =
      this.config.dataComponents && this.config.dataComponents.length > 0;

    // Phase 1: Stream only if no structured output needed
    const shouldStreamPhase1 = this.getStreamingHelper() && !hasStructuredOutput;

    // Extract maxDuration from config and convert to milliseconds, or use defaults
    // Add upper bound validation to prevent extremely long timeouts
    const configuredTimeout = modelSettings.maxDuration
      ? Math.min(modelSettings.maxDuration * 1000, LLM_GENERATION_MAX_ALLOWED_TIMEOUT_MS)
      : shouldStreamPhase1
        ? LLM_GENERATION_FIRST_CALL_TIMEOUT_MS_STREAMING
        : LLM_GENERATION_FIRST_CALL_TIMEOUT_MS_NON_STREAMING;

    // Ensure timeout doesn't exceed maximum
    const timeoutMs = Math.min(configuredTimeout, LLM_GENERATION_MAX_ALLOWED_TIMEOUT_MS);

    if (
      modelSettings.maxDuration &&
      modelSettings.maxDuration * 1000 > LLM_GENERATION_MAX_ALLOWED_TIMEOUT_MS
    ) {
      logger.warn(
        {
          requestedTimeout: modelSettings.maxDuration * 1000,
          appliedTimeout: timeoutMs,
          maxAllowed: LLM_GENERATION_MAX_ALLOWED_TIMEOUT_MS,
        },
        'Requested timeout exceeded maximum allowed, capping to 10 minutes'
      );
    }

    return { 
      primaryModelSettings,
      modelSettings: { ...modelSettings, maxDuration: timeoutMs / 1000 }, 
      hasStructuredOutput, 
      shouldStreamPhase1,
      timeoutMs
    };
  }

  /**
   * Build initial messages array with system prompt and user content
   */
  private buildInitialMessages(
    systemPrompt: string,
    thinkingSystemPrompt: string,
    hasStructuredOutput: boolean,
    conversationHistory: string,
    userMessage: string
  ): any[] {
    // Build messages for Phase 1 - use thinking prompt if structured output needed
    const phase1SystemPrompt = hasStructuredOutput ? thinkingSystemPrompt : systemPrompt;
    const messages: any[] = [];
    messages.push({ role: 'system', content: phase1SystemPrompt });

    if (conversationHistory.trim() !== '') {
      messages.push({ role: 'user', content: conversationHistory });
    }
    messages.push({
      role: 'user',
      content: userMessage,
    });

    return messages;
  }

  /**
   * Setup compression for the current generation
   */
  private setupCompression(
    messages: any[],
    sessionId: string,
    contextId: string,
    primaryModelSettings: any
  ) {
    // Capture original message count and initialize compressor for this generation
    const originalMessageCount = messages.length;
    const compressionConfig = getCompressionConfigFromEnv();
    const compressor = compressionConfig.enabled
      ? new MidGenerationCompressor(
          sessionId,
          contextId,
          this.config.tenantId,
          this.config.projectId,
          compressionConfig,
          this.getSummarizerModel(),
          primaryModelSettings
        )
      : null;

    // Store compressor for tool access
    this.currentCompressor = compressor;

    return { originalMessageCount, compressor };
  }

  /**
   * Prepare step function for streaming with compression logic
   */
  private async handlePrepareStepCompression(
    stepMessages: any[],
    compressor: any,
    originalMessageCount: number
  ) {
    // Check if compression is enabled
    if (!compressor) {
      return {};
    }

    // Check if compression is needed (manual or automatic)
    const compressionNeeded = compressor.isCompressionNeeded(stepMessages);

    if (compressionNeeded) {
      logger.info(
        {
          compressorState: compressor.getState(),
        },
        'Triggering layered mid-generation compression'
      );

      try {
        // Split messages into original vs generated
        const originalMessages = stepMessages.slice(0, originalMessageCount);
        const generatedMessages = stepMessages.slice(originalMessageCount);

        if (generatedMessages.length > 0) {
          // Compress ONLY the generated content (tool results, intermediate steps)
          const compressionResult = await compressor.compress(generatedMessages);

          // Build final messages: original + preserved text + summary
          const finalMessages = [...originalMessages];

          // Add preserved text messages first (so they appear in natural order)
          if (
            compressionResult.summary.text_messages &&
            compressionResult.summary.text_messages.length > 0
          ) {
            finalMessages.push(...compressionResult.summary.text_messages);
          }

          // Add compressed summary message last (provides context for artifacts)
          const summaryMessage = JSON.stringify({
            high_level: compressionResult.summary?.summary?.high_level,
            user_intent: compressionResult.summary?.summary?.user_intent,
            decisions: compressionResult.summary?.summary?.decisions,
            open_questions: compressionResult.summary?.summary?.open_questions,
            next_steps: compressionResult.summary?.summary?.next_steps,
            related_artifacts: compressionResult?.summary?.summary?.related_artifacts,
          });
          finalMessages.push({
            role: 'user',
            content: `Based on your research, here's what you've discovered: ${summaryMessage}

Now please provide your answer to my original question using this context, if you want to refer to artifacts please reference the \`artifact_id\` and \`tool_call_id\` from the research summary with an <artifact:ref id="artifact_id" tool="tool_call_id" /> tag.`,
          });

          logger.info(
            {
              originalTotal: stepMessages.length,
              compressed: finalMessages.length,
              originalKept: originalMessages.length,
              generatedCompressed: generatedMessages.length,
            },
            'Generated content compression completed'
          );
          logger.info({ summaryMessage }, 'Summary message');

          return { messages: finalMessages };
        }

        // No generated messages yet, nothing to compress
        return {};
      } catch (error) {
        logger.error(
          {
            error: error instanceof Error ? error.message : String(error),
            stack: error instanceof Error ? error.stack : undefined,
          },
          'Smart compression failed, falling back to simple compression'
        );

        // Fallback: simple compression by dropping oldest messages
        try {
          const targetSize = Math.floor(compressor.getHardLimit() * 0.5); // Use 50% of limit as target
          const fallbackMessages = this.simpleCompression(stepMessages, targetSize);

          logger.info(
            {
              originalCount: stepMessages.length,
              compressedCount: fallbackMessages.length,
              compressionType: 'simple_fallback',
            },
            'Simple compression fallback completed'
          );

          return { messages: fallbackMessages };
        } catch (fallbackError) {
          logger.error(
            {
              error:
                fallbackError instanceof Error
                  ? fallbackError.message
                  : String(fallbackError),
            },
            'Fallback compression also failed, continuing without compression'
          );
          return {};
        }
      }
    }

    return {};
  }

  private async handleStopWhenConditions(steps: any[], includeThinkingComplete = false) {
    const last = steps.at(-1);
    if (last && 'text' in last && last.text) {
      try {
        await agentSessionManager.recordEvent(
          this.getStreamRequestId(),
          'agent_reasoning',
          this.config.id,
          {
            parts: [{ type: 'text', content: last.text }],
          }
        );
      } catch (error) {
        logger.debug({ error }, 'Failed to track agent reasoning');
      }
    }

    // Only check for tool errors in streaming mode (when includeThinkingComplete is false)
    if (!includeThinkingComplete && last && last['content'] && last['content'].length > 0) {
      const lastContent = last['content'][last['content'].length - 1];
      if (lastContent['type'] === 'tool-error') {
        const error = lastContent['error'];
        if (
          error &&
          typeof error === 'object' &&
          'name' in error &&
          error.name === 'connection_refused'
        ) {
          return true;
        }
      }
    }

    if (steps.length >= 2) {
      const previousStep = steps[steps.length - 2];
      if (previousStep && 'toolCalls' in previousStep && previousStep.toolCalls) {
        const stopToolNames = includeThinkingComplete 
          ? ['transfer_to_', 'thinking_complete']
          : ['transfer_to_'];
        
        const hasStopTool = previousStep.toolCalls.some((tc: any) =>
          stopToolNames.some(toolName => 
            toolName.endsWith('_') ? tc.toolName.startsWith(toolName) : tc.toolName === toolName
          )
        );
        
        if (hasStopTool && 'toolResults' in previousStep && previousStep.toolResults) {
          return true; // Stop after transfer/thinking_complete tool has executed
        }
      }
    }

    return steps.length >= this.getMaxGenerationSteps();
  }

  private setupStreamParser(sessionId: string, contextId: string) {
    const streamHelper = this.getStreamingHelper();
    if (!streamHelper) {
      throw new Error('Stream helper is unexpectedly undefined in streaming context');
    }
    const session = toolSessionManager.getSession(sessionId);
    const artifactParserOptions = {
      sessionId,
      taskId: session?.taskId,
      projectId: session?.projectId,
      artifactComponents: this.artifactComponents,
      streamRequestId: this.getStreamRequestId(),
      subAgentId: this.config.id,
    };
    const parser = new IncrementalStreamParser(
      streamHelper,
      this.config.tenantId,
      contextId,
      artifactParserOptions
    );
    return parser;
  }

  private buildTelemetryConfig(phase?: string) {
    return {
      isEnabled: true,
      functionId: this.config.id,
      recordInputs: true,
      recordOutputs: true,
      metadata: {
        ...(phase && { phase }),
        subAgentId: this.config.id,
        subAgentName: this.config.name,
      },
    };
  }

  private buildBaseGenerationConfig(
    modelSettings: any,
    messages: any[],
    sanitizedTools: any,
    compressor: any,
    originalMessageCount: number,
    timeoutMs: number,
    toolChoice: 'auto' | 'required' = 'auto',
    phase?: string,
    includeThinkingComplete = false
  ) {
    return {
      ...modelSettings,
      toolChoice,
      messages,
      tools: sanitizedTools,
      prepareStep: async ({ messages: stepMessages }) => {
        return await this.handlePrepareStepCompression(stepMessages, compressor, originalMessageCount);
      },
      stopWhen: async ({ steps }) => {
        return await this.handleStopWhenConditions(steps, includeThinkingComplete);
      },
      experimental_telemetry: this.buildTelemetryConfig(phase),
      abortSignal: AbortSignal.timeout(timeoutMs),
    };
  }

  private buildReasoningFlow(response: any, sessionId: string): any[] {
    const reasoningFlow: any[] = [];

    // Check if compression has occurred and use compression summary instead of detailed tool results
    const compressionSummary = this.currentCompressor?.getCompressionSummary();

    if (compressionSummary) {
      // Use the entire compression summary
      const summaryContent = JSON.stringify(compressionSummary, null, 2);

      reasoningFlow.push({
        role: 'assistant',
        content: `## Research Summary (Compressed)\n\nBased on tool executions, here's the comprehensive summary:\n\n\`\`\`json\n${summaryContent}\n\`\`\`\n\nThis summary represents all tool execution results in compressed form. Full details are preserved in artifacts.`,
      });
    } else if (response.steps) {
      response.steps.forEach((step: any) => {
        if (step.toolCalls && step.toolResults) {
          step.toolCalls.forEach((call: any, index: number) => {
            const result = step.toolResults[index];
            if (result) {
              const storedResult = toolSessionManager.getToolResult(
                sessionId,
                result.toolCallId
              );
              const toolName = storedResult?.toolName || call.toolName;

              if (toolName === 'thinking_complete') {
                return;
              }
              const actualResult = storedResult?.result || result.result || result;
              const actualArgs = storedResult?.args || call.args;

              const cleanResult =
                actualResult &&
                typeof actualResult === 'object' &&
                !Array.isArray(actualResult)
                  ? Object.fromEntries(
                      Object.entries(actualResult).filter(
                        ([key]) => key !== '_structureHints'
                      )
                    )
                  : actualResult;

              const input = actualArgs ? JSON.stringify(actualArgs, null, 2) : 'No input';
              const output =
                typeof cleanResult === 'string'
                  ? cleanResult
                  : JSON.stringify(cleanResult, null, 2);

              let structureHintsFormatted = '';
              if (
                actualResult?._structureHints &&
                this.artifactComponents &&
                this.artifactComponents.length > 0
              ) {
                const hints = actualResult._structureHints;
                structureHintsFormatted = `
### 📊 Structure Hints for Artifact Creation

**Terminal Field Paths (${hints.terminalPaths?.length || 0} found):**
${hints.terminalPaths?.map((path: string) => `  • ${path}`).join('\n') || '  None detected'}

**Array Structures (${hints.arrayPaths?.length || 0} found):**
${hints.arrayPaths?.map((path: string) => `  • ${path}`).join('\n') || '  None detected'}

**Object Structures (${hints.objectPaths?.length || 0} found):**
${hints.objectPaths?.map((path: string) => `  • ${path}`).join('\n') || '  None detected'}

**Example Selectors:**
${hints.exampleSelectors?.map((sel: string) => `  • ${sel}`).join('\n') || '  None detected'}

**Common Fields:**
${hints.commonFields?.map((field: string) => `  • ${field}`).join('\n') || '  None detected'}

**Structure Stats:** ${hints.totalPathsFound || 0} total paths, ${hints.maxDepthFound || 0} levels deep

**Note:** ${hints.note || 'Use these paths for artifact base selectors.'}

**Forbidden Syntax:** ${hints.forbiddenSyntax || 'Use these paths for artifact base selectors.'}
`;
              }

              const formattedResult = `## Tool: ${call.toolName}

### 🔧 TOOL_CALL_ID: ${result.toolCallId}

### Input
${input}

### Output
${output}${structureHintsFormatted}`;

              reasoningFlow.push({
                role: 'assistant',
                content: formattedResult,
              });
            }
          });
        }
      });
    }

    return reasoningFlow;
  }

  private buildDataComponentsSchema() {
    const componentSchemas: z.ZodType<any>[] = [];

    if (this.config.dataComponents && this.config.dataComponents.length > 0) {
      this.config.dataComponents.forEach((dc) => {
        const propsSchema = jsonSchemaToZod(dc.props);
        componentSchemas.push(
          z.object({
            id: z.string(),
            name: z.literal(dc.name),
            props: propsSchema,
          })
        );
      });
    }

    if (this.artifactComponents.length > 0) {
      const artifactCreateSchemas = ArtifactCreateSchema.getSchemas(
        this.artifactComponents
      );
      componentSchemas.push(...artifactCreateSchemas);
      componentSchemas.push(ArtifactReferenceSchema.getSchema());
    }

    let dataComponentsSchema: z.ZodType<any>;
    if (componentSchemas.length === 1) {
      dataComponentsSchema = componentSchemas[0];
    } else {
      dataComponentsSchema = z.union(
        componentSchemas as [z.ZodType<any>, z.ZodType<any>, ...z.ZodType<any>[]]
      );
    }

    return dataComponentsSchema;
  }

  private calculatePhase2Timeout(structuredModelSettings: any): number {
    // Configure Phase 2 timeout with proper capping to MAX_ALLOWED
    const configuredPhase2Timeout = structuredModelSettings.maxDuration
      ? Math.min(
          structuredModelSettings.maxDuration * 1000,
          LLM_GENERATION_MAX_ALLOWED_TIMEOUT_MS
        )
      : LLM_GENERATION_SUBSEQUENT_CALL_TIMEOUT_MS;

    // Ensure timeout doesn't exceed maximum
    const phase2TimeoutMs = Math.min(
      configuredPhase2Timeout,
      LLM_GENERATION_MAX_ALLOWED_TIMEOUT_MS
    );

    if (
      structuredModelSettings.maxDuration &&
      structuredModelSettings.maxDuration * 1000 > LLM_GENERATION_MAX_ALLOWED_TIMEOUT_MS
    ) {
      logger.warn(
        {
          requestedTimeout: structuredModelSettings.maxDuration * 1000,
          appliedTimeout: phase2TimeoutMs,
          maxAllowed: LLM_GENERATION_MAX_ALLOWED_TIMEOUT_MS,
          phase: 'structured_generation',
        },
        'Phase 2 requested timeout exceeded maximum allowed, capping to 10 minutes'
      );
    }

    return phase2TimeoutMs;
  }

  private async buildPhase2Messages(
    runtimeContext: any,
    conversationHistory: string,
    userMessage: string,
    reasoningFlow: any[]
  ): Promise<any[]> {
    const phase2Messages: any[] = [
      {
        role: 'system',
        content: await this.buildPhase2SystemPrompt(runtimeContext),
      },
    ];

    if (conversationHistory.trim() !== '') {
      phase2Messages.push({ role: 'user', content: conversationHistory });
    }

    phase2Messages.push({ role: 'user', content: userMessage });
    phase2Messages.push(...reasoningFlow);

    // Ensure the last message is not an assistant message when using output_format
    if (
      reasoningFlow.length > 0 &&
      reasoningFlow[reasoningFlow.length - 1]?.role === 'assistant'
    ) {
      phase2Messages.push({
        role: 'user',
        content: 'Continue with the structured response.',
      });
    }

    return phase2Messages;
  }

  private async executeStreamingPhase2(
    structuredModelSettings: any,
    phase2Messages: any[],
    dataComponentsSchema: any,
    phase2TimeoutMs: number,
    sessionId: string,
    contextId: string,
    response: any
  ) {
    const streamResult = streamObject({
      ...structuredModelSettings,
      messages: phase2Messages,
      schema: z.object({
        dataComponents: z.array(dataComponentsSchema),
      }),
      experimental_telemetry: this.buildTelemetryConfig('structured_generation'),
      abortSignal: AbortSignal.timeout(phase2TimeoutMs),
    });

    const parser = this.setupStreamParser(sessionId, contextId);

    for await (const delta of streamResult.partialObjectStream) {
      if (delta) {
        await parser.processObjectDelta(delta);
      }
    }

    await parser.finalize();

    const structuredResponse = await streamResult;

    // Format response with collected parts
    const collectedParts = parser.getCollectedParts();
    if (collectedParts.length > 0) {
      response.formattedContent = {
        parts: collectedParts.map((part) => ({
          kind: part.kind,
          ...(part.kind === 'text' && { text: part.text }),
          ...(part.kind === 'data' && { data: part.data }),
        })),
      };
    }

    return {
      ...response,
      object: structuredResponse.object,
      textResponse: JSON.stringify(structuredResponse.object, null, 2),
    };
  }

  private async executeNonStreamingPhase2(
    structuredModelSettings: any,
    phase2Messages: any[],
    dataComponentsSchema: any,
    phase2TimeoutMs: number,
    response: any
  ) {
    const structuredResponse = await generateObject(
      withJsonPostProcessing({
        ...structuredModelSettings,
        messages: phase2Messages,
        schema: z.object({
          dataComponents: z.array(dataComponentsSchema),
        }),
        experimental_telemetry: this.buildTelemetryConfig('structured_generation'),
        abortSignal: AbortSignal.timeout(phase2TimeoutMs),
      })
    );

    return {
      ...response,
      object: structuredResponse.object,
      textResponse: JSON.stringify(structuredResponse.object, null, 2),
    };
  }

  private async formatFinalResponse(
    response: any,
    textResponse: string,
    sessionId: string,
    contextId: string
  ): Promise<any> {
    let formattedContent: MessageContent | null = response.formattedContent || null;

    if (!formattedContent) {
      const session = toolSessionManager.getSession(sessionId);
      const responseFormatter = new ResponseFormatter(this.config.tenantId, {
        sessionId,
        taskId: session?.taskId,
        projectId: session?.projectId,
        contextId,
        artifactComponents: this.artifactComponents,
        streamRequestId: this.getStreamRequestId(),
        subAgentId: this.config.id,
      });

      if (response.object) {
        formattedContent = await responseFormatter.formatObjectResponse(
          response.object,
          contextId
        );
      } else if (textResponse) {
        formattedContent = await responseFormatter.formatResponse(textResponse, contextId);
      }
    }

    return {
      ...response,
      formattedContent: formattedContent,
    };
  }

  private handleGenerationError(error: unknown, span: Span) {
    // Clear compressor reference to prevent memory leaks
    this.currentCompressor = null;

    // Don't clean up ToolSession on error - let ToolSessionManager handle cleanup
    const errorToThrow = error instanceof Error ? error : new Error(String(error));
    setSpanWithError(span, errorToThrow);
    span.end();
    throw errorToThrow;
  }

  private async processStreamEvents(streamResult: any, parser: any) {
    for await (const event of streamResult.fullStream) {
      switch (event.type) {
        case 'text-delta':
          await parser.processTextChunk(event.text);
          break;
        case 'tool-call':
          parser.markToolResult();
          break;
        case 'tool-result':
          parser.markToolResult();
          break;
        case 'finish':
          if (event.finishReason === 'tool-calls') {
            parser.markToolResult();
          }
          break;
        case 'error': {
          if (event.error instanceof Error) {
            throw event.error;
          }
          const errorMessage = (event.error as any)?.error?.message;
          throw new Error(errorMessage);
        }
      }
    }

    await parser.finalize();
  }

  private formatStreamingResponse(response: any, parser: any) {
    const collectedParts = parser.getCollectedParts();
    if (collectedParts.length > 0) {
      response.formattedContent = {
        parts: collectedParts.map((part) => ({
          kind: part.kind,
          ...(part.kind === 'text' && { text: part.text }),
          ...(part.kind === 'data' && { data: part.data }),
        })),
      };
    }

    const streamedContent = parser.getAllStreamedContent();
    if (streamedContent.length > 0) {
      response.streamedContent = {
        parts: streamedContent.map((part: any) => ({
          kind: part.kind,
          ...(part.kind === 'text' && { text: part.text }),
          ...(part.kind === 'data' && { data: part.data }),
        })),
      };
    }

    return response;
  }
}<|MERGE_RESOLUTION|>--- conflicted
+++ resolved
@@ -54,17 +54,14 @@
 } from '../constants/execution-limits';
 import {
   createDefaultConversationHistoryConfig,
-  getFormattedConversationHistory,
   getConversationHistoryWithCompression,
 } from '../data/conversations';
 import dbClient from '../data/db/dbClient';
 import { getLogger } from '../logger';
 import { agentSessionManager, type ToolCallData } from '../services/AgentSession';
 import { IncrementalStreamParser } from '../services/IncrementalStreamParser';
-import {
-  getCompressionConfigFromEnv,
-  MidGenerationCompressor,
-} from '../services/MidGenerationCompressor';
+import { MidGenerationCompressor } from '../services/MidGenerationCompressor';
+import { getModelAwareCompressionConfig } from '../services/BaseCompressor';
 import { ConversationCompressor } from '../services/ConversationCompressor';
 import { pendingToolApprovalManager } from '../services/PendingToolApprovalManager';
 import { ResponseFormatter } from '../services/ResponseFormatter';
@@ -72,11 +69,8 @@
 import { generateToolId } from '../utils/agent-operations';
 import { ArtifactCreateSchema, ArtifactReferenceSchema } from '../utils/artifact-component-schema';
 import { jsonSchemaToZod } from '../utils/data-component-schema';
-<<<<<<< HEAD
 import { withJsonPostProcessing } from '../utils/json-postprocessor';
-=======
 import { getCompressionConfigForModel } from '../utils/model-context-utils';
->>>>>>> 9e4deda1
 import type { StreamHelper } from '../utils/stream-helpers';
 import { getStreamHelper } from '../utils/stream-registry';
 import { setSpanWithError, tracer } from '../utils/tracer';
@@ -556,6 +550,9 @@
 
           // Store tool result in conversation history
           const toolResultConversationId = this.getToolResultConversationId();
+          
+          // Debug: Log tool result saving decision
+          
           if (streamRequestId && !isInternalTool && toolResultConversationId) {
             try {
               const messageId = generateId();
@@ -582,7 +579,8 @@
                 },
               };
 
-              await createMessage(dbClient)(messagePayload);
+              const savedMessage = await createMessage(dbClient)(messagePayload);
+              
             } catch (error) {
               logger.warn(
                 { error, toolName, toolCallId, conversationId: toolResultConversationId },
@@ -1533,7 +1531,7 @@
     };
   }): Promise<string> {
     const phase2Config = new Phase2Config();
-    const compressionConfig = getCompressionConfigFromEnv();
+    const compressionConfig = getModelAwareCompressionConfig();
     const hasAgentArtifactComponents =
       (await this.hasAgentArtifactComponents()) || compressionConfig.enabled;
 
@@ -1694,7 +1692,7 @@
 
     const shouldIncludeArtifactComponents = !excludeDataComponents;
 
-    const compressionConfig = getCompressionConfigFromEnv();
+    const compressionConfig = getModelAwareCompressionConfig();
     const hasAgentArtifactComponents =
       (await this.hasAgentArtifactComponents()) || compressionConfig.enabled;
 
@@ -1771,7 +1769,7 @@
 
     // Add get_reference_artifact if any agent has artifact components OR compression is enabled
     // This enables cross-agent artifact collaboration and access to compressed artifacts
-    const compressionConfig = getCompressionConfigFromEnv();
+    const compressionConfig = getModelAwareCompressionConfig();
     if ((await this.agentHasArtifactComponents()) || compressionConfig.enabled) {
       defaultTools.get_reference_artifact = this.getArtifactTools();
     }
@@ -2220,7 +2218,7 @@
           );
 
           // Build conversation history based on configuration
-          const conversationHistory = await this.buildConversationHistory(contextId, taskId, userMessage);
+          const conversationHistory = await this.buildConversationHistory(contextId, taskId, userMessage, streamRequestId);
 
           // Configure model settings and behavior
           const { primaryModelSettings, modelSettings, hasStructuredOutput, shouldStreamPhase1, timeoutMs } = this.configureModelSettings();
@@ -2384,30 +2382,8 @@
             });
           }
 
-<<<<<<< HEAD
           // Clear compressor reference to prevent memory leaks
           this.currentCompressor = null;
-=======
-          // Capture original message count and initialize compressor for this generation
-          const originalMessageCount = messages.length;
-          const compressionConfigResult = getCompressionConfigForModel(primaryModelSettings);
-          const compressionConfig = {
-            hardLimit: compressionConfigResult.hardLimit,
-            safetyBuffer: compressionConfigResult.safetyBuffer,
-            enabled: compressionConfigResult.enabled,
-          };
-          const compressor = compressionConfig.enabled
-            ? new MidGenerationCompressor(
-                sessionId,
-                contextId,
-                this.config.tenantId,
-                this.config.projectId,
-                compressionConfig,
-                this.getSummarizerModel(),
-                primaryModelSettings
-              )
-            : null;
->>>>>>> 9e4deda1
 
           return formattedResponse;
         } catch (error) {
@@ -2532,7 +2508,8 @@
   private async buildConversationHistory(
     contextId: string,
     taskId: string,
-    userMessage: string
+    userMessage: string,
+    streamRequestId: string
   ): Promise<string> {
     let conversationHistory = '';
     const historyConfig =
@@ -2545,16 +2522,18 @@
           isDelegated: this.isDelegatedAgent,
         };
 
-        conversationHistory = await getFormattedConversationHistory({
+        conversationHistory = await getConversationHistoryWithCompression({
           tenantId: this.config.tenantId,
           projectId: this.config.projectId,
           conversationId: contextId,
           currentMessage: userMessage,
           options: historyConfig,
           filters,
+          summarizerModel: this.getSummarizerModel(),
+          streamRequestId,
         });
       } else if (historyConfig.mode === 'scoped') {
-        conversationHistory = await getFormattedConversationHistory({
+        conversationHistory = await getConversationHistoryWithCompression({
           tenantId: this.config.tenantId,
           projectId: this.config.projectId,
           conversationId: contextId,
@@ -2566,6 +2545,8 @@
             delegationId: this.delegationId,
             isDelegated: this.isDelegatedAgent,
           },
+          summarizerModel: this.getSummarizerModel(),
+          streamRequestId,
         });
       }
     }
@@ -2659,7 +2640,12 @@
   ) {
     // Capture original message count and initialize compressor for this generation
     const originalMessageCount = messages.length;
-    const compressionConfig = getCompressionConfigFromEnv();
+    const compressionConfigResult = getCompressionConfigForModel(primaryModelSettings);
+    const compressionConfig = {
+      hardLimit: compressionConfigResult.hardLimit,
+      safetyBuffer: compressionConfigResult.safetyBuffer,
+      enabled: compressionConfigResult.enabled,
+    };
     const compressor = compressionConfig.enabled
       ? new MidGenerationCompressor(
           sessionId,
@@ -2723,19 +2709,29 @@
           }
 
           // Add compressed summary message last (provides context for artifacts)
-          const summaryMessage = JSON.stringify({
-            high_level: compressionResult.summary?.summary?.high_level,
-            user_intent: compressionResult.summary?.summary?.user_intent,
-            decisions: compressionResult.summary?.summary?.decisions,
-            open_questions: compressionResult.summary?.summary?.open_questions,
-            next_steps: compressionResult.summary?.summary?.next_steps,
-            related_artifacts: compressionResult?.summary?.summary?.related_artifacts,
-          });
+          const summaryData = {
+            high_level: compressionResult.summary?.high_level,
+            user_intent: compressionResult.summary?.user_intent,
+            decisions: compressionResult.summary?.decisions,
+            open_questions: compressionResult.summary?.open_questions,
+            next_steps: compressionResult.summary?.next_steps,
+            related_artifacts: compressionResult.summary?.related_artifacts,
+          };
+
+          // Add artifact reference examples to the related_artifacts
+          if (summaryData.related_artifacts && summaryData.related_artifacts.length > 0) {
+            summaryData.related_artifacts = summaryData.related_artifacts.map((artifact: any) => ({
+              ...artifact,
+              artifact_reference: `<artifact:ref id="${artifact.id}" tool="${artifact.tool_call_id}" />`
+            }));
+          }
+
+          const summaryMessage = JSON.stringify(summaryData);
           finalMessages.push({
             role: 'user',
             content: `Based on your research, here's what you've discovered: ${summaryMessage}
 
-Now please provide your answer to my original question using this context, if you want to refer to artifacts please reference the \`artifact_id\` and \`tool_call_id\` from the research summary with an <artifact:ref id="artifact_id" tool="tool_call_id" /> tag.`,
+**IMPORTANT**: If you have enough information from this compressed research to answer my original question, please provide your answer now. Only continue with additional tool calls if you need critical missing information that wasn't captured in the research above. When referencing any artifacts from the compressed research, you MUST use <artifact:ref id="artifact_id" tool="tool_call_id" /> tags with the exact IDs from the related_artifacts above.`,
           });
 
           logger.info(
