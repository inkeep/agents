import { createRoute, OpenAPIHono } from '@hono/zod-openapi';
import {
  type CredentialStoreRegistry,
  type ExecutionContext,
  handleApiError,
  type ServerConfig,
} from '@inkeep/agents-core';
import { context as otelContext, propagation } from '@opentelemetry/api';
import { Hono } from 'hono';
import { cors } from 'hono/cors';
import { HTTPException } from 'hono/http-exception';
import { requestId } from 'hono/request-id';
import type { StatusCode } from 'hono/utils/http-status';
import { batchProcessor } from './instrumentation';
import { getLogger } from './logger';
import { apiKeyAuth } from './middleware/api-key-auth';
import { setupOpenAPIRoutes } from './openapi';
import agentRoutes from './routes/agents';
import chatRoutes from './routes/chat';
import chatDataRoutes from './routes/chatDataStream';
import mcpRoutes from './routes/mcp';

const logger = getLogger('agents-run-api');

type AppVariables = {
  executionContext: ExecutionContext;
  serverConfig: ServerConfig;
  credentialStores: CredentialStoreRegistry;
  requestBody?: any;
};

function createExecutionHono(
  serverConfig: ServerConfig,
  credentialStores: CredentialStoreRegistry
) {
  const app = new OpenAPIHono<{ Variables: AppVariables }>();

  // Request ID middleware
  app.use('*', requestId());

  // Server config and credential stores middleware
  app.use('*', async (c, next) => {
    c.set('serverConfig', serverConfig);
    c.set('credentialStores', credentialStores);
    return next();
  });

  // Body parsing middleware - parse once and share across all handlers
  app.use('*', async (c, next) => {
    if (c.req.header('content-type')?.includes('application/json')) {
      try {
        const body = await c.req.json();
        c.set('requestBody', body);
      } catch (error) {
        logger.debug({ error }, 'Failed to parse JSON body, continuing without parsed body');
      }
    }
    return next();
  });

  // OpenTelemetry baggage middleware
  app.use('*', async (c, next) => {
    const reqId = c.get('requestId');
    let bag = propagation.getBaggage(otelContext.active());
    if (!bag) {
      bag = propagation.createBaggage();
    }
    // Safety check for test environment where createBaggage might return undefined
    if (bag && typeof bag.setEntry === 'function') {
      bag = bag.setEntry('request.id', { value: String(reqId ?? 'unknown') });
      const ctxWithBag = propagation.setBaggage(otelContext.active(), bag);
      return await otelContext.with(ctxWithBag, async () => await next());
    }
    return next();
  });

  // Error handling
  app.onError(async (err, c) => {
    const isExpectedError = err instanceof HTTPException;
    const status = isExpectedError ? err.status : 500;
    const requestId = c.get('requestId') || 'unknown';

    // Zod validation error detection
    let zodIssues: Array<any> | undefined;
    if (err && typeof err === 'object') {
      if (err.cause && Array.isArray((err.cause as any).issues)) {
        zodIssues = (err.cause as any).issues;
      } else if (Array.isArray((err as any).issues)) {
        zodIssues = (err as any).issues;
      }
    }

    if (status === 400 && Array.isArray(zodIssues)) {
      c.status(400);
      c.header('Content-Type', 'application/problem+json');
      c.header('X-Content-Type-Options', 'nosniff');
      return c.json({
        type: 'https://docs.inkeep.com/agents-api/errors#bad_request',
        title: 'Validation Failed',
        status: 400,
        detail: 'Request validation failed',
        errors: zodIssues.map((issue) => ({
          detail: issue.message,
          pointer: issue.path ? `/${issue.path.join('/')}` : undefined,
          name: issue.path ? issue.path.join('.') : undefined,
          reason: issue.message,
        })),
      });
    }

    if (status >= 500) {
      if (!isExpectedError) {
        const errorMessage = err instanceof Error ? err.message : String(err);
        const errorStack = err instanceof Error ? err.stack : undefined;
        if (logger) {
          logger.error(
            {
              error: err,
              message: errorMessage,
              stack: errorStack,
              path: c.req.path,
              requestId,
            },
            'Unexpected server error occurred'
          );
        }
      } else {
        if (logger) {
          logger.error(
            {
              error: err,
              path: c.req.path,
              requestId,
              status,
            },
            'Server error occurred'
          );
        }
      }
    }

    if (isExpectedError) {
      try {
        const response = err.getResponse();
        return response;
      } catch (responseError) {
        if (logger) {
          logger.error({ error: responseError }, 'Error while handling HTTPException response');
        }
      }
    }

    const { status: respStatus, title, detail, instance } = await handleApiError(err, requestId);
    c.status(respStatus as StatusCode);
    c.header('Content-Type', 'application/problem+json');
    c.header('X-Content-Type-Options', 'nosniff');
    return c.json({
      type: 'https://docs.inkeep.com/agents-api/errors#internal_server_error',
      title,
      status: respStatus,
      detail,
      ...(instance && { instance }),
    });
  });

  // CORS middleware
  app.use(
    '*',
    cors({
      origin: '*', // public API
      allowMethods: ['GET', 'POST', 'PUT', 'DELETE', 'OPTIONS'],
      allowHeaders: ['*'],
      exposeHeaders: ['Content-Length'],
      maxAge: 86400,
    })
  );

  // Apply API key authentication to all routes except health and docs
  app.use('/tenants/*', apiKeyAuth());
  app.use('/agents/*', apiKeyAuth());
  app.use('/v1/*', apiKeyAuth());
  app.use('/api/*', apiKeyAuth());

  // Baggage middleware for execution API - extracts context from API key authentication
  app.use('*', async (c, next) => {
    // Get the API key context if available (set by auth middleware)
    const executionContext = c.get('executionContext');

    if (!executionContext) {
      // No API key context, skip baggage setup
      logger.debug({}, 'Empty execution context');
      return next();
    }

    const { tenantId, projectId, graphId } = executionContext;

    // Extract conversation ID from parsed body if present
    let conversationId: string | undefined;
    const requestBody = c.get('requestBody') || {}; 
    if (requestBody) {
      conversationId = requestBody.conversationId;
      if (!conversationId) {
<<<<<<< HEAD
        logger.debug({requestBody}, 'No conversation ID found in request body');
=======
        logger.debug({ requestBody }, 'No conversation ID found in request body');
>>>>>>> 43e2e58a
      }
    }

    const entries = Object.fromEntries(
      Object.entries({
        'graph.id': graphId,
        'tenant.id': tenantId,
        'project.id': projectId,
        'conversation.id': conversationId,
      }).filter((entry): entry is [string, string] => {
        const [, v] = entry;
        return typeof v === 'string' && v.length > 0;
      })
    );

    if (!Object.keys(entries).length) {
      logger.debug({}, 'Empty entries for baggage');
      return next();
    }

    const bag = Object.entries(entries).reduce(
      (b, [key, value]) => b.setEntry(key, { value: value || '' }),
      propagation.getBaggage(otelContext.active()) ?? propagation.createBaggage()
    );

    const ctxWithBag = propagation.setBaggage(otelContext.active(), bag);
    return await otelContext.with(ctxWithBag, async () => await next());
  });

  // Health check endpoint (no auth required)
  app.openapi(
    createRoute({
      method: 'get',
      path: '/health',
      tags: ['health'],
      summary: 'Health check',
      description: 'Check if the execution service is healthy',
      responses: {
        204: {
          description: 'Service is healthy',
        },
      },
    }),
    (c) => {
      return c.body(null, 204);
    }
  );

  // Mount execution routes - API key provides tenant, project, and graph context
  app.route('/v1/chat', chatRoutes);
  app.route('/api', chatDataRoutes);
  app.route('/v1/mcp', mcpRoutes);
  app.route('/agents', agentRoutes);

  // Setup OpenAPI documentation endpoints (/openapi.json and /docs)
  setupOpenAPIRoutes(app);

  app.use('/tenants/*', async (c, next) => {
    await next();
    await batchProcessor.forceFlush();
  });
  app.use('/agents/*', async (c, next) => {
    await next();
    await batchProcessor.forceFlush();
  });
  app.use('/v1/*', async (c, next) => {
    await next();
    await batchProcessor.forceFlush();
  });
  app.use('/api/*', async (c, next) => {
    await next();
    await batchProcessor.forceFlush();
  });

  const baseApp = new Hono();
  baseApp.route('/', app);

  return baseApp;
}

export { createExecutionHono };<|MERGE_RESOLUTION|>--- conflicted
+++ resolved
@@ -200,11 +200,7 @@
     if (requestBody) {
       conversationId = requestBody.conversationId;
       if (!conversationId) {
-<<<<<<< HEAD
-        logger.debug({requestBody}, 'No conversation ID found in request body');
-=======
         logger.debug({ requestBody }, 'No conversation ID found in request body');
->>>>>>> 43e2e58a
       }
     }
 
