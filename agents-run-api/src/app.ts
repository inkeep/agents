<<<<<<< HEAD
=======
import { batchProcessor } from './instrumentation';
>>>>>>> e3dac29e
import { createRoute, OpenAPIHono } from '@hono/zod-openapi';
import {
  type CredentialStoreRegistry,
  type ExecutionContext,
  handleApiError,
  type ServerConfig,
} from '@inkeep/agents-core';
import { context as otelContext, propagation } from '@opentelemetry/api';
import { Hono } from 'hono';
import { cors } from 'hono/cors';
import { HTTPException } from 'hono/http-exception';
import { requestId } from 'hono/request-id';
import type { StatusCode } from 'hono/utils/http-status';
import { getLogger } from './logger';
import { apiKeyAuth } from './middleware/api-key-auth';
import { setupOpenAPIRoutes } from './openapi';
import agentRoutes from './routes/agents';
import chatRoutes from './routes/chat';
import chatDataRoutes from './routes/chatDataStream';
import mcpRoutes from './routes/mcp';
import { otel } from '@hono/otel'

const logger = getLogger('agents-run-api');

type AppVariables = {
  executionContext: ExecutionContext;
  serverConfig: ServerConfig;
  credentialStores: CredentialStoreRegistry;
  requestBody?: any;
};

function createExecutionHono(
  serverConfig: ServerConfig,
  credentialStores: CredentialStoreRegistry
) {
  const app = new OpenAPIHono<{ Variables: AppVariables }>();

  // Request ID middleware
  app.use('*', requestId());

  // Server config and credential stores middleware
  app.use('*', async (c, next) => {
    c.set('serverConfig', serverConfig);
    c.set('credentialStores', credentialStores);
    return next();
  });

  // Body parsing middleware - parse once and share across all handlers
  app.use('*', async (c, next) => {
    if (c.req.header('content-type')?.includes('application/json')) {
      try {
        const body = await c.req.json();
        c.set('requestBody', body);
      } catch (error) {
        logger.debug({ error }, 'Failed to parse JSON body, continuing without parsed body');
      }
    }
    return next();
  });

  // OpenTelemetry baggage middleware
  app.use('*', async (c, next) => {
    const reqId = c.get('requestId');
    let bag = propagation.getBaggage(otelContext.active());
    if (!bag) {
      bag = propagation.createBaggage();
    }
    // Safety check for test environment where createBaggage might return undefined
    if (bag && typeof bag.setEntry === 'function') {
      bag = bag.setEntry('request.id', { value: String(reqId ?? 'unknown') });
      const ctxWithBag = propagation.setBaggage(otelContext.active(), bag);
      return await otelContext.with(ctxWithBag, async () => await next());
    }
    return next();
  });

  // Error handling
  app.onError(async (err, c) => {
    const isExpectedError = err instanceof HTTPException;
    const status = isExpectedError ? err.status : 500;
    const requestId = c.get('requestId') || 'unknown';

    // Zod validation error detection
    let zodIssues: Array<any> | undefined;
    if (err && typeof err === 'object') {
      if (err.cause && Array.isArray((err.cause as any).issues)) {
        zodIssues = (err.cause as any).issues;
      } else if (Array.isArray((err as any).issues)) {
        zodIssues = (err as any).issues;
      }
    }

    if (status === 400 && Array.isArray(zodIssues)) {
      c.status(400);
      c.header('Content-Type', 'application/problem+json');
      c.header('X-Content-Type-Options', 'nosniff');
      return c.json({
        type: 'https://docs.inkeep.com/agents-api/errors#bad_request',
        title: 'Validation Failed',
        status: 400,
        detail: 'Request validation failed',
        errors: zodIssues.map((issue) => ({
          detail: issue.message,
          pointer: issue.path ? `/${issue.path.join('/')}` : undefined,
          name: issue.path ? issue.path.join('.') : undefined,
          reason: issue.message,
        })),
      });
    }

    if (status >= 500) {
      if (!isExpectedError) {
        const errorMessage = err instanceof Error ? err.message : String(err);
        const errorStack = err instanceof Error ? err.stack : undefined;
        if (logger) {
          logger.error(
            {
              error: err,
              message: errorMessage,
              stack: errorStack,
              path: c.req.path,
              requestId,
            },
            'Unexpected server error occurred'
          );
        }
      } else {
        if (logger) {
          logger.error(
            {
              error: err,
              path: c.req.path,
              requestId,
              status,
            },
            'Server error occurred'
          );
        }
      }
    }

    if (isExpectedError) {
      try {
        const response = err.getResponse();
        return response;
      } catch (responseError) {
        if (logger) {
          logger.error({ error: responseError }, 'Error while handling HTTPException response');
        }
      }
    }

    const { status: respStatus, title, detail, instance } = await handleApiError(err, requestId);
    c.status(respStatus as StatusCode);
    c.header('Content-Type', 'application/problem+json');
    c.header('X-Content-Type-Options', 'nosniff');
    return c.json({
      type: 'https://docs.inkeep.com/agents-api/errors#internal_server_error',
      title,
      status: respStatus,
      detail,
      ...(instance && { instance }),
    });
  });

  // CORS middleware
  app.use(
    '*',
    cors({
      origin: '*', // public API
      allowMethods: ['GET', 'POST', 'PUT', 'DELETE', 'OPTIONS'],
      allowHeaders: ['*'],
      exposeHeaders: ['Content-Length'],
      maxAge: 86400,
    })
  );

  // Apply API key authentication to all routes except health and docs
  app.use('/tenants/*', apiKeyAuth());
  app.use('/agents/*', apiKeyAuth());
  app.use('/v1/*', apiKeyAuth());
  app.use('/api/*', apiKeyAuth());

  // Baggage middleware for execution API - extracts context from API key authentication
  app.use('*', async (c, next) => {
    // Get the API key context if available (set by auth middleware)
    const executionContext = c.get('executionContext');

    if (!executionContext) {
      // No API key context, skip baggage setup
      logger.debug({}, 'Empty execution context');
      return next();
    }

    const { tenantId, projectId, graphId } = executionContext;

    // Extract conversation ID from parsed body if present
    let conversationId: string | undefined;
<<<<<<< HEAD
    const requestBody = c.get('requestBody') || {};
=======
    const requestBody = c.get('requestBody') || {}; 
>>>>>>> e3dac29e
    if (requestBody) {
      conversationId = requestBody.conversationId;
      if (!conversationId) {
        logger.debug({ requestBody }, 'No conversation ID found in request body');
      }
    }

    const entries = Object.fromEntries(
      Object.entries({
        'graph.id': graphId,
        'tenant.id': tenantId,
        'project.id': projectId,
        'conversation.id': conversationId,
      }).filter((entry): entry is [string, string] => {
        const [, v] = entry;
        return typeof v === 'string' && v.length > 0;
      })
    );

    if (!Object.keys(entries).length) {
      logger.debug({}, 'Empty entries for baggage');
      return next();
    }

    const bag = Object.entries(entries).reduce(
      (b, [key, value]) => b.setEntry(key, { value: value || '' }),
      propagation.getBaggage(otelContext.active()) ?? propagation.createBaggage()
    );

    const ctxWithBag = propagation.setBaggage(otelContext.active(), bag);
    return await otelContext.with(ctxWithBag, async () => await next());
  });

  // Health check endpoint (no auth required)
  app.openapi(
    createRoute({
      method: 'get',
      path: '/health',
      tags: ['health'],
      summary: 'Health check',
      description: 'Check if the execution service is healthy',
      responses: {
        204: {
          description: 'Service is healthy',
        },
      },
    }),
    (c) => {
      return c.body(null, 204);
    }
  );

  // Mount execution routes - API key provides tenant, project, and graph context
  app.route('/v1/chat', chatRoutes);
  app.route('/api', chatDataRoutes);
  app.route('/v1/mcp', mcpRoutes);
  app.route('/agents', agentRoutes);

  // Setup OpenAPI documentation endpoints (/openapi.json and /docs)
  setupOpenAPIRoutes(app);

  app.use('/tenants/*', async (c, next) => {
    await next();
    await batchProcessor.forceFlush();
  });
  app.use('/agents/*', async (c, next) => {
    await next();
    await batchProcessor.forceFlush();
  });
  app.use('/v1/*', async (c, next) => {
    await next();
    await batchProcessor.forceFlush();
  });
  app.use('/api/*', async (c, next) => {
    await next();
    await batchProcessor.forceFlush();
  });

  const baseApp = new Hono();
  app.use('*', otel());
  baseApp.route('/', app);

  return baseApp;
}

export { createExecutionHono };<|MERGE_RESOLUTION|>--- conflicted
+++ resolved
@@ -1,7 +1,4 @@
-<<<<<<< HEAD
-=======
 import { batchProcessor } from './instrumentation';
->>>>>>> e3dac29e
 import { createRoute, OpenAPIHono } from '@hono/zod-openapi';
 import {
   type CredentialStoreRegistry,
@@ -200,11 +197,7 @@
 
     // Extract conversation ID from parsed body if present
     let conversationId: string | undefined;
-<<<<<<< HEAD
-    const requestBody = c.get('requestBody') || {};
-=======
     const requestBody = c.get('requestBody') || {}; 
->>>>>>> e3dac29e
     if (requestBody) {
       conversationId = requestBody.conversationId;
       if (!conversationId) {
