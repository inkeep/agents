import { getLogger } from '../logger';
import { ArtifactParser, type StreamPart } from '../services/ArtifactParser';
import type { StreamHelper } from '../utils/stream-helpers';
import { graphSessionManager } from './GraphSession';

const logger = getLogger('IncrementalStreamParser');

interface ParseResult {
  completeParts: StreamPart[];
  remainingBuffer: string;
}

/**
 * Incremental parser that processes streaming text and formats artifacts/objects as they become complete
 * Uses the unified ArtifactParser to eliminate redundancy
 */
export class IncrementalStreamParser {
  private buffer = '';
  private pendingTextBuffer = '';
  private streamHelper: StreamHelper;
  private artifactParser: ArtifactParser;
  private hasStartedRole = false;
  private collectedParts: StreamPart[] = [];
  private contextId: string;
  private lastChunkWasToolResult = false;
  private componentAccumulator: any = {};
  private lastStreamedComponents = new Map<string, any>();
  private componentSnapshots = new Map<string, string>();
  private artifactMap?: Map<string, any>;
<<<<<<< HEAD
  private agentId?: string;
  private allStreamedContent: StreamPart[] = [];
=======
  private subAgentId?: string;
>>>>>>> 81d5a7eb

  // Memory management constants
  private static readonly MAX_SNAPSHOT_SIZE = 100; // Max number of snapshots to keep
  private static readonly MAX_STREAMED_SIZE = 1000; // Max number of streamed component IDs to track
  private static readonly MAX_COLLECTED_PARTS = 10000; // Max number of collected parts to prevent unbounded growth

  constructor(
    streamHelper: StreamHelper,
    tenantId: string,
    contextId: string,
    artifactParserOptions?: {
      sessionId?: string;
      taskId?: string;
      projectId?: string;
      artifactComponents?: any[];
      streamRequestId?: string;
      subAgentId?: string;
    }
  ) {
    this.streamHelper = streamHelper;
    this.contextId = contextId;
    // Store subAgentId for passing to parsing methods
    this.subAgentId = artifactParserOptions?.subAgentId;

    // Get the shared ArtifactParser from GraphSession
    if (artifactParserOptions?.streamRequestId) {
      const sessionParser = graphSessionManager.getArtifactParser(
        artifactParserOptions.streamRequestId
      );

      if (sessionParser) {
        this.artifactParser = sessionParser;
        return;
      }
    }

    // Fallback: create new parser if session parser not available (for tests, etc.)
    // Try to get the shared ArtifactService from GraphSession
    let sharedArtifactService = null;
    if (
      artifactParserOptions?.streamRequestId &&
      typeof graphSessionManager.getArtifactService === 'function'
    ) {
      try {
        sharedArtifactService = graphSessionManager.getArtifactService(
          artifactParserOptions.streamRequestId
        );
      } catch (error) {
        // Ignore errors in test environment or when GraphSessionManager is not available
      }
    }

    this.artifactParser = new ArtifactParser(tenantId, {
      ...artifactParserOptions,
      contextId,
      artifactService: sharedArtifactService, // Use shared ArtifactService if available
    });
  }

  /**
   * Initialize artifact map for artifact:ref lookups during streaming
   * Should be called before processing chunks
   */
  async initializeArtifactMap(): Promise<void> {
    try {
      this.artifactMap = await this.artifactParser.getContextArtifacts(this.contextId);
      logger.debug(
        {
          contextId: this.contextId,
          artifactMapSize: this.artifactMap.size,
        },
        'Initialized artifact map for streaming'
      );
    } catch (error) {
      logger.warn({ error, contextId: this.contextId }, 'Failed to initialize artifact map');
      this.artifactMap = new Map();
    }
  }

  /**
   * Mark that a tool result just completed, so next text should have spacing
   */
  markToolResult(): void {
    this.lastChunkWasToolResult = true;
  }

  /**
   * Process a new text chunk for text streaming (handles artifact markers)
   */
  async processTextChunk(chunk: string): Promise<void> {
    // If this text follows a tool result and we haven't added any text yet, add spacing
    if (this.lastChunkWasToolResult && this.buffer === '' && chunk) {
      chunk = '\n\n' + chunk;
      this.lastChunkWasToolResult = false;
    }

    this.buffer += chunk;

    const parseResult = await this.parseTextBuffer();

    // Stream complete parts
    for (const part of parseResult.completeParts) {
      await this.streamPart(part);
    }

    // Update buffer with remaining content
    this.buffer = parseResult.remainingBuffer;
  }

  /**
   * Process object deltas directly from Vercel AI SDK's fullStream
   * Accumulates components and streams them when they're stable (unchanged between deltas)
   */
  async processObjectDelta(delta: any): Promise<void> {
    if (!delta || typeof delta !== 'object') {
      return;
    }

    // Deep merge delta into accumulator
    this.componentAccumulator = this.deepMerge(this.componentAccumulator, delta);

    // Check if we have dataComponents to process
    if (
      this.componentAccumulator.dataComponents &&
      Array.isArray(this.componentAccumulator.dataComponents)
    ) {
      const components = this.componentAccumulator.dataComponents;
      const currentComponentIds = new Set(
        components.filter((c: any) => c?.id).map((c: any) => c.id)
      );

      // Check for new components - stream any previous components that are ready
      for (const [componentId, snapshot] of this.componentSnapshots.entries()) {
        if (
          !currentComponentIds.has(componentId) &&
          !this.lastStreamedComponents.has(componentId)
        ) {
          // This component is no longer in the current delta - stream it if complete
          try {
            const component = JSON.parse(snapshot);
            if (this.isComponentComplete(component)) {
              await this.streamComponent(component);
            }
          } catch (e) {
            // Ignore invalid snapshots
          }
        }
      }

      for (let i = 0; i < components.length; i++) {
        const component = components[i];

        if (!component?.id) continue;

        const componentKey = component.id;
        const hasBeenStreamed = this.lastStreamedComponents.has(componentKey);

        if (hasBeenStreamed) continue;

        // Create snapshot of current component
        const currentSnapshot = JSON.stringify(component);
        const previousSnapshot = this.componentSnapshots.get(componentKey);

        // Update snapshot with size limit enforcement
        this.componentSnapshots.set(componentKey, currentSnapshot);

        // Enforce size limit - remove oldest entries if exceeded
        if (this.componentSnapshots.size > IncrementalStreamParser.MAX_SNAPSHOT_SIZE) {
          const firstKey = this.componentSnapshots.keys().next().value;
          if (firstKey) {
            this.componentSnapshots.delete(firstKey);
          }
        }

        // Special handling for Text components - stream the text content immediately
        if (component.name === 'Text' && component.props?.text) {
          // For Text components, stream the incremental text immediately
          const previousTextContent = previousSnapshot
            ? JSON.parse(previousSnapshot).props?.text || ''
            : '';
          const currentTextContent = component.props.text || '';

          // Only stream the new text that was added
          if (currentTextContent.length > previousTextContent.length) {
            const newText = currentTextContent.slice(previousTextContent.length);

            // Stream directly to avoid artifact parsing overhead and trimming
            if (!this.hasStartedRole) {
              await this.streamHelper.writeRole('assistant');
              this.hasStartedRole = true;
            }

            // Stream text directly without going through streamPart
            await this.streamHelper.streamText(newText, 50);

            // Still collect for final response
            const textPart: StreamPart = {
              kind: 'text',
              text: newText,
            };
            this.collectedParts.push(textPart);

            // Also collect for conversation history
            this.allStreamedContent.push(textPart);
          }

          // Don't mark as streamed yet - let it keep streaming incrementally
          continue;
        }

        // For non-Text components, use stability checking
        if (this.isComponentComplete(component)) {
          const currentPropsSnapshot = JSON.stringify(component.props);
          const previousPropsSnapshot = previousSnapshot
            ? JSON.stringify(JSON.parse(previousSnapshot).props)
            : null;

          if (previousPropsSnapshot === currentPropsSnapshot) {
            await this.streamComponent(component);
          }
        }
      }
    }
  }

  /**
   * Stream a component and mark it as streamed
   * Note: Text components are handled separately with incremental streaming
   */
  private async streamComponent(component: any): Promise<void> {
    // Stream as regular data component (Text components handled elsewhere)
    const parts = await this.artifactParser.parseObject(
      {
        dataComponents: [component],
      },
      this.artifactMap,
      this.subAgentId
    );

    // Ensure parts is an array before iterating
    if (!Array.isArray(parts)) {
      console.warn('parseObject returned non-array:', parts);
      return;
    }

    for (const part of parts) {
      await this.streamPart(part);
    }

    // Mark as streamed
    this.lastStreamedComponents.set(component.id, true);

    // Enforce size limit for streamed components map
    if (this.lastStreamedComponents.size > IncrementalStreamParser.MAX_STREAMED_SIZE) {
      const firstKey = this.lastStreamedComponents.keys().next().value;
      if (firstKey) {
        this.lastStreamedComponents.delete(firstKey);
      }
    }

    // Clean up snapshot after streaming
    this.componentSnapshots.delete(component.id);
  }

  /**
   * Check if a component has the basic structure required for streaming
   * Requires id, name, and props object with content
   */
  private isComponentComplete(component: any): boolean {
    if (!component || !component.id || !component.name) {
      return false;
    }

    // Must have props object (can be empty, stability will handle completeness)
    if (!component.props || typeof component.props !== 'object') {
      return false;
    }

    // For artifacts, still require both required fields
    const isArtifact =
      component.name === 'Artifact' ||
      (component.props.artifact_id && (component.props.tool_call_id || component.props.task_id));

    if (isArtifact) {
      return Boolean(
        component.props.artifact_id && (component.props.tool_call_id || component.props.task_id)
      );
    }

    // For regular components, just need id, name, and props object
    return true;
  }

  /**
   * Deep merge helper for object deltas
   */
  private deepMerge(target: any, source: any): any {
    if (!source) return target;
    if (!target) return source;

    const result = { ...target };

    for (const key in source) {
      if (source[key] && typeof source[key] === 'object' && !Array.isArray(source[key])) {
        result[key] = this.deepMerge(target[key], source[key]);
      } else {
        result[key] = source[key];
      }
    }

    return result;
  }

  /**
   * Legacy method for backward compatibility - defaults to text processing
   */
  async processChunk(chunk: string): Promise<void> {
    await this.processTextChunk(chunk);
  }

  /**
   * Process any remaining buffer content at the end of stream
   */
  async finalize(): Promise<void> {
    // Stream any remaining complete components that haven't been streamed yet
    if (
      this.componentAccumulator.dataComponents &&
      Array.isArray(this.componentAccumulator.dataComponents)
    ) {
      const components = this.componentAccumulator.dataComponents;

      for (let i = 0; i < components.length; i++) {
        const component = components[i];

        if (!component?.id) continue;

        const componentKey = component.id;
        const hasBeenStreamed = this.lastStreamedComponents.has(componentKey);

        // Stream any complete components that haven't been streamed yet
        // Skip Text components as they've already been streamed incrementally
        if (!hasBeenStreamed && this.isComponentComplete(component) && component.name !== 'Text') {
          const parts = await this.artifactParser.parseObject(
            {
              dataComponents: [component],
            },
            this.artifactMap,
            this.subAgentId
          );

          for (const part of parts) {
            await this.streamPart(part);
          }

          this.lastStreamedComponents.set(componentKey, true);

          // Enforce size limit for streamed components map
          if (this.lastStreamedComponents.size > IncrementalStreamParser.MAX_STREAMED_SIZE) {
            const firstKey = this.lastStreamedComponents.keys().next().value;
            if (firstKey) {
              this.lastStreamedComponents.delete(firstKey);
            }
          }

          // Clean up snapshot after streaming
          this.componentSnapshots.delete(componentKey);
        }
      }
    }

    if (this.buffer) {
      // Process remaining buffer as final text
      const part: StreamPart = {
        kind: 'text',
        text: this.buffer,
      };
      await this.streamPart(part);
    }

    // Flush any remaining buffered text
    if (this.pendingTextBuffer) {
      // Clean up any artifact-related tags or remnants before final flush
      // Use safe, non-backtracking regex patterns to prevent ReDoS attacks
      const cleanedText = this.pendingTextBuffer
        .replace(/<\/?artifact:ref(?:\s[^>]*)?>\/?>/g, '') // Remove artifact:ref tags safely
        .replace(/<\/?artifact(?:\s[^>]*)?>\/?>/g, '') // Remove artifact tags safely
        .replace(/<\/artifact:ref>/g, '') // Remove closing artifact:ref tags
        .replace(/<\/(?:\w+:)?artifact>/g, ''); // Remove closing artifact tags safely

      if (cleanedText) {
        const textPart: StreamPart = {
          kind: 'text',
          text: cleanedText,
        };
        this.collectedParts.push(textPart);

        // Also collect for conversation history
        this.allStreamedContent.push(textPart);

        await this.streamHelper.streamText(cleanedText, 50);
      }
      this.pendingTextBuffer = '';
    }

    // Clean up all Maps to prevent memory leaks
    this.componentSnapshots.clear();
    this.lastStreamedComponents.clear();
    // Reset accumulator
    this.componentAccumulator = {};
  }

  /**
   * Get all collected parts for building the final response
   */
  getCollectedParts(): StreamPart[] {
    return [...this.collectedParts];
  }

  /**
   * Get all streamed content that was actually sent to the user
   */
  getAllStreamedContent(): StreamPart[] {
    return [...this.allStreamedContent];
  }

  /**
   * Parse buffer for complete artifacts and text parts (for text streaming)
   */
  private async parseTextBuffer(): Promise<ParseResult> {
    const completeParts: StreamPart[] = [];
    const workingBuffer = this.buffer;

    // Check if we have incomplete artifact markers
    if (this.artifactParser.hasIncompleteArtifact(workingBuffer)) {
      // Find safe boundary to stream text before incomplete artifact
      const safeEnd = this.artifactParser.findSafeTextBoundary(workingBuffer);

      if (safeEnd > 0) {
        const safeText = workingBuffer.slice(0, safeEnd);
        // Parse the safe portion for complete artifacts
        const parts = await this.artifactParser.parseText(
          safeText,
          this.artifactMap,
          this.subAgentId
        );
        completeParts.push(...parts);

        return {
          completeParts,
          remainingBuffer: workingBuffer.slice(safeEnd),
        };
      }

      // Buffer contains only incomplete artifact
      return {
        completeParts: [],
        remainingBuffer: workingBuffer,
      };
    }

    // No incomplete artifacts, parse the entire buffer
    const parts = await this.artifactParser.parseText(
      workingBuffer,
      this.artifactMap,
      this.subAgentId
    );

    // Check last part - if it's text, it might be incomplete
    if (parts.length > 0 && parts[parts.length - 1].kind === 'text') {
      const lastPart = parts[parts.length - 1];
      const lastText = lastPart.text || '';

      // Keep some text in buffer if it might be start of artifact
      if (this.mightBeArtifactStart(lastText)) {
        parts.pop(); // Remove last text part
        return {
          completeParts: parts,
          remainingBuffer: lastText,
        };
      }
    }

    return {
      completeParts: parts,
      remainingBuffer: '',
    };
  }

  /**
   * Check if text might be the start of an artifact marker
   */
  private mightBeArtifactStart(text: string): boolean {
    const lastChars = text.slice(-20); // Check last 20 chars
    return lastChars.includes('<') && !lastChars.includes('/>');
  }

  /**
   * Stream a formatted part (text or data) with smart buffering
   */
  private async streamPart(part: StreamPart): Promise<void> {
    // Collect for final response with size limit enforcement
    this.collectedParts.push({ ...part });

    // Also collect for conversation history - this represents what was actually streamed to the user
    this.allStreamedContent.push({ ...part });

    // Enforce size limit to prevent memory leaks
    if (this.collectedParts.length > IncrementalStreamParser.MAX_COLLECTED_PARTS) {
      // Remove oldest parts (keep last N parts)
      const excess = this.collectedParts.length - IncrementalStreamParser.MAX_COLLECTED_PARTS;
      this.collectedParts.splice(0, excess);
    }

    // Also enforce size limit for streamed content
    if (this.allStreamedContent.length > IncrementalStreamParser.MAX_COLLECTED_PARTS) {
      const excess = this.allStreamedContent.length - IncrementalStreamParser.MAX_COLLECTED_PARTS;
      this.allStreamedContent.splice(0, excess);
    }

    if (!this.hasStartedRole) {
      await this.streamHelper.writeRole('assistant');
      this.hasStartedRole = true;
    }

    if (part.kind === 'text' && part.text) {
      // Add to pending buffer
      this.pendingTextBuffer += part.text;

      // Flush if safe to do so
      if (!this.artifactParser.hasIncompleteArtifact(this.pendingTextBuffer)) {
        // Clean up any artifact-related tags or remnants before flushing
        // Use safe, non-backtracking regex patterns to prevent ReDoS attacks
        const cleanedText = this.pendingTextBuffer
          .replace(/<\/?artifact:ref(?:\s[^>]*)?>\/?>/g, '') // Remove artifact:ref tags safely
          .replace(/<\/?artifact(?:\s[^>]*)?>\/?>/g, '') // Remove artifact tags safely
          .replace(/<\/artifact:ref>/g, '') // Remove closing artifact:ref tags
          .replace(/<\/(?:\w+:)?artifact>/g, ''); // Remove closing artifact tags safely

        if (cleanedText) {
          await this.streamHelper.streamText(cleanedText, 50);
        }
        this.pendingTextBuffer = '';
      }
    } else if (part.kind === 'data' && part.data) {
      // Flush any pending text before streaming data
      if (this.pendingTextBuffer) {
        // Clean up any artifact-related tags or remnants before flushing
        // Use safe, non-backtracking regex patterns to prevent ReDoS attacks
        const cleanedText = this.pendingTextBuffer
          .replace(/<\/?artifact:ref(?:\s[^>]*)?>\/?>/g, '') // Remove artifact:ref tags safely
          .replace(/<\/?artifact(?:\s[^>]*)?>\/?>/g, '') // Remove artifact tags safely
          .replace(/<\/artifact:ref>/g, '') // Remove closing artifact:ref tags
          .replace(/<\/(?:\w+:)?artifact>/g, ''); // Remove closing artifact tags safely

        if (cleanedText) {
          await this.streamHelper.streamText(cleanedText, 50);
        }
        this.pendingTextBuffer = '';
      }

      // Determine if this is an artifact or regular data component
      const isArtifact = part.data.artifactId && part.data.toolCallId;

      if (isArtifact) {
        await this.streamHelper.writeData('data-artifact', part.data);
      } else {
        await this.streamHelper.writeData('data-component', part.data);
      }
    }
  }
}<|MERGE_RESOLUTION|>--- conflicted
+++ resolved
@@ -27,12 +27,8 @@
   private lastStreamedComponents = new Map<string, any>();
   private componentSnapshots = new Map<string, string>();
   private artifactMap?: Map<string, any>;
-<<<<<<< HEAD
-  private agentId?: string;
+  private subAgentId?: string;
   private allStreamedContent: StreamPart[] = [];
-=======
-  private subAgentId?: string;
->>>>>>> 81d5a7eb
 
   // Memory management constants
   private static readonly MAX_SNAPSHOT_SIZE = 100; // Max number of snapshots to keep
