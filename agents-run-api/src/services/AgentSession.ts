import type {
  DelegationReturnedData,
  DelegationSentData,
  ModelSettings,
  StatusComponent,
  StatusUpdateSettings,
  SummaryEvent,
  TransferData,
} from '@inkeep/agents-core';
import {
  CONVERSATION_HISTORY_DEFAULT_LIMIT,
  CONVERSATION_HISTORY_MAX_OUTPUT_TOKENS_DEFAULT,
  getSubAgentById,
} from '@inkeep/agents-core';
import { SpanStatusCode } from '@opentelemetry/api';
import { generateObject } from 'ai';
import { z } from 'zod';
import { ModelFactory } from '../agents/ModelFactory';
import { toolSessionManager } from '../agents/ToolSessionManager';
import {
  ARTIFACT_GENERATION_BACKOFF_INITIAL_MS,
  ARTIFACT_GENERATION_BACKOFF_MAX_MS,
  ARTIFACT_GENERATION_MAX_RETRIES,
  ARTIFACT_SESSION_MAX_PENDING,
  ARTIFACT_SESSION_MAX_PREVIOUS_SUMMARIES,
  STATUS_UPDATE_DEFAULT_INTERVAL_SECONDS,
  STATUS_UPDATE_DEFAULT_NUM_EVENTS,
} from '../constants/execution-limits';
import { getFormattedConversationHistory } from '../data/conversations';
import dbClient from '../data/db/dbClient';
import { getLogger } from '../logger';
import { defaultStatusSchemas } from '../utils/default-status-schemas';
import { getStreamHelper } from '../utils/stream-registry';
import { setSpanWithError, tracer } from '../utils/tracer';
import { ArtifactParser } from './ArtifactParser';
import { ArtifactService } from './ArtifactService';

const logger = getLogger('AgentSession');

export type AgentSessionEventType =
  | 'agent_generate'
  | 'agent_reasoning'
  | 'transfer'
  | 'delegation_sent'
  | 'delegation_returned'
  | 'artifact_saved'
  | 'tool_call'
  | 'tool_result'
  | 'error';

interface BaseAgentSessionEvent {
  timestamp: number;
  subAgentId: string;
}

export type AgentSessionEvent =
  | (BaseAgentSessionEvent & { eventType: 'agent_generate'; data: AgentGenerateData })
  | (BaseAgentSessionEvent & { eventType: 'agent_reasoning'; data: AgentReasoningData })
  | (BaseAgentSessionEvent & { eventType: 'transfer'; data: TransferData })
  | (BaseAgentSessionEvent & { eventType: 'delegation_sent'; data: DelegationSentData })
  | (BaseAgentSessionEvent & { eventType: 'delegation_returned'; data: DelegationReturnedData })
  | (BaseAgentSessionEvent & { eventType: 'artifact_saved'; data: ArtifactSavedData })
  | (BaseAgentSessionEvent & { eventType: 'tool_call'; data: ToolCallData })
  | (BaseAgentSessionEvent & { eventType: 'tool_result'; data: ToolResultData })
  | (BaseAgentSessionEvent & { eventType: 'error'; data: ErrorEventData });

export type EventData =
  | AgentGenerateData
  | AgentReasoningData
  | TransferData
  | DelegationSentData
  | DelegationReturnedData
  | ArtifactSavedData
  | ToolCallData
  | ToolResultData
  | ErrorEventData;

export type EventDataMap = {
  agent_generate: AgentGenerateData;
  agent_reasoning: AgentReasoningData;
  transfer: TransferData;
  delegation_sent: DelegationSentData;
  delegation_returned: DelegationReturnedData;
  artifact_saved: ArtifactSavedData;
  tool_call: ToolCallData;
  tool_result: ToolResultData;
  error: ErrorEventData;
};

type MakeAgentSessionEvent<T extends AgentSessionEventType> = BaseAgentSessionEvent & {
  eventType: T;
  data: EventDataMap[T];
};

export interface AgentGenerateData {
  parts: Array<{
    type: 'text' | 'tool_call' | 'tool_result';
    content?: string;
    toolName?: string;
    args?: any;
    result?: any;
  }>;
  generationType: 'text_generation' | 'object_generation';
}

export interface AgentReasoningData {
  parts: Array<{
    type: 'text' | 'tool_call' | 'tool_result';
    content?: string;
    toolName?: string;
    args?: any;
    result?: any;
  }>;
}

export interface ArtifactSavedData {
  artifactId: string;
  taskId: string;
  toolCallId?: string;
  artifactType: string;
  pendingGeneration?: boolean;
  tenantId?: string;
  projectId?: string;
  contextId?: string;
  subAgentId?: string;
  subAgentName?: string;
  metadata?: Record<string, any>;
  summaryData?: Record<string, any>;
  data?: Record<string, any>;
  schemaValidation?: {
    summary: {
      hasExpectedFields: boolean;
      missingFields: string[];
      extraFields: string[];
      expectedFields: string[];
      actualFields: string[];
      hasRequiredFields: boolean;
      missingRequired: string[];
    };
    full: {
      hasExpectedFields: boolean;
      missingFields: string[];
      extraFields: string[];
      expectedFields: string[];
      actualFields: string[];
      hasRequiredFields: boolean;
      missingRequired: string[];
    };
    schemaFound: boolean;
  };
}

export interface ToolCallData {
  toolName: string;
  input: any;
  toolCallId: string;
<<<<<<< HEAD
  needsApproval?: boolean;
  conversationId?: string;
=======
  relationshipId?: string;
>>>>>>> b83ce529
}

export interface ToolResultData {
  toolName: string;
  toolCallId: string;
  output: any;
  duration?: number;
  error?: string;
<<<<<<< HEAD
  needsApproval?: boolean;
=======
  relationshipId?: string;
>>>>>>> b83ce529
}

export interface ErrorEventData {
  message: string;
  code?: string;
  severity?: 'error' | 'warning' | 'info';
  context?: any;
}

interface StatusUpdateState {
  lastUpdateTime: number;
  lastEventCount: number;
  startTime: number;
  config: StatusUpdateSettings;
  summarizerModel?: ModelSettings;
  baseModel?: ModelSettings;
  updateLock?: boolean; // Atomic lock for status updates
}

/**
 * Tracks all agent operations and interactions for a single message
 * Now includes intelligent status update functionality
 */
export class AgentSession {
  private events: AgentSessionEvent[] = [];
  private statusUpdateState?: StatusUpdateState;
  private statusUpdateTimer?: ReturnType<typeof setInterval>;
  private previousSummaries: string[] = [];
  private isEnded: boolean = false;
  private isTextStreaming: boolean = false;
  private isGeneratingUpdate: boolean = false;
  private pendingArtifacts = new Set<string>(); // Track pending artifact processing
  private artifactProcessingErrors = new Map<string, number>(); // Track errors per artifact
  private readonly MAX_ARTIFACT_RETRIES = ARTIFACT_GENERATION_MAX_RETRIES;
  private readonly MAX_PENDING_ARTIFACTS = ARTIFACT_SESSION_MAX_PENDING; // Prevent unbounded growth
  private scheduledTimeouts?: Set<ReturnType<typeof setTimeout>>; // Track scheduled timeouts for cleanup
  private artifactCache = new Map<string, any>(); // Cache artifacts created in this session
  private artifactService?: any; // Session-scoped ArtifactService instance
  private artifactParser?: any; // Session-scoped ArtifactParser instance
  private isEmitOperations: boolean = false; // Whether to send data operations

  constructor(
    public readonly sessionId: string,
    public readonly messageId: string,
    public readonly agentId?: string,
    public readonly tenantId?: string,
    public readonly projectId?: string,
    public readonly contextId?: string
  ) {
    logger.debug({ sessionId, messageId, agentId }, 'AgentSession created');

    if (tenantId && projectId) {
      toolSessionManager.createSessionWithId(
        sessionId,
        tenantId,
        projectId,
        contextId || 'default',
        `task_${contextId}-${messageId}` // Create a taskId based on context and message
      );

      this.artifactService = new ArtifactService({
        tenantId,
        projectId,
        sessionId,
        contextId,
        taskId: `task_${contextId}-${messageId}`,
        streamRequestId: sessionId,
      });

      this.artifactParser = new ArtifactParser(tenantId, {
        projectId,
        sessionId: sessionId,
        contextId,
        taskId: `task_${contextId}-${messageId}`,
        streamRequestId: sessionId,
        artifactService: this.artifactService, // Pass the shared ArtifactService
      });
    }
  }

  /**
   * Enable emit operations to send data operations
   */
  enableEmitOperations(): void {
    this.isEmitOperations = true;
    logger.info(
      { sessionId: this.sessionId },
      '🔍 DEBUG: Emit operations enabled for AgentSession'
    );
  }

  /**
   * Send data operation to stream when emit operations is enabled
   */
  private async sendDataOperation(event: AgentSessionEvent): Promise<void> {
    try {
      const streamHelper = getStreamHelper(this.sessionId);
      if (streamHelper) {
        const formattedOperation = {
          type: event.eventType,
          label: this.generateEventLabel(event),
          details: {
            timestamp: event.timestamp,
            subAgentId: event.subAgentId,
            data: event.data,
          },
        };

        await streamHelper.writeOperation(formattedOperation);
      }
    } catch (error) {
      logger.error(
        {
          sessionId: this.sessionId,
          eventType: event.eventType,
          error: error instanceof Error ? error.message : error,
        },
        '❌ DEBUG: Failed to send data operation'
      );
    }
  }

  /**
   * Generate human-readable labels for events
   */
  private generateEventLabel(event: AgentSessionEvent): string {
    switch (event.eventType) {
      case 'agent_generate':
        return `Agent ${event.subAgentId} generating response`;
      case 'agent_reasoning':
        return `Agent ${event.subAgentId} reasoning through request`;
      case 'tool_call':
        return `Tool call: ${event.data.toolName || 'unknown'}`;
      case 'tool_result': {
        const status = event.data.error ? 'failed' : 'completed';
        return `Tool result: ${event.data.toolName || 'unknown'} (${status})`;
      }
      case 'error':
        return `Error: ${event.data.message}`;
      case 'transfer':
        return `Agent transfer: ${event.data.fromSubAgent} → ${event.data.targetSubAgent}`;
      case 'delegation_sent':
        return `Task delegated: ${event.data.fromSubAgent} → ${event.data.targetSubAgent}`;
      case 'delegation_returned':
        return `Task completed: ${event.data.targetSubAgent} → ${event.data.fromSubAgent}`;
      case 'artifact_saved':
        return `Artifact saved: ${event.data.artifactType || 'unknown type'}`;
      default:
        return `${(event as AgentSessionEvent).eventType} event`;
    }
  }

  /**
   * Initialize status updates for this session
   */
  initializeStatusUpdates(
    config: StatusUpdateSettings,
    summarizerModel?: ModelSettings,
    baseModel?: ModelSettings
  ): void {
    const now = Date.now();
    this.statusUpdateState = {
      lastUpdateTime: now,
      lastEventCount: 0,
      startTime: now,
      summarizerModel,
      baseModel,
      config: {
        numEvents: config.numEvents || STATUS_UPDATE_DEFAULT_NUM_EVENTS,
        timeInSeconds: config.timeInSeconds || STATUS_UPDATE_DEFAULT_INTERVAL_SECONDS,
        ...config,
      },
    };

    if (this.statusUpdateState.config.timeInSeconds) {
      this.statusUpdateTimer = setInterval(async () => {
        if (!this.statusUpdateState || this.isEnded) {
          logger.debug(
            { sessionId: this.sessionId },
            'Timer triggered but session already cleaned up or ended'
          );
          if (this.statusUpdateTimer) {
            clearInterval(this.statusUpdateTimer);
            this.statusUpdateTimer = undefined;
          }
          return;
        }
        await this.checkAndSendTimeBasedUpdate();
      }, this.statusUpdateState.config.timeInSeconds * 1000);

      logger.info(
        {
          sessionId: this.sessionId,
          intervalMs: this.statusUpdateState.config.timeInSeconds * 1000,
        },
        'Time-based status update timer started'
      );
    }
  }

  /**
   * Record an event in the session and trigger status updates if configured
   * Generic type parameter T ensures eventType and data are correctly paired
   */
  recordEvent<T extends AgentSessionEventType>(
    eventType: T,
    subAgentId: string,
    data: EventDataMap[T]
  ): void {
    if (this.isEmitOperations) {
      const dataOpEvent: MakeAgentSessionEvent<T> = {
        timestamp: Date.now(),
        eventType,
        subAgentId,
        data,
      };
      this.sendDataOperation(dataOpEvent as AgentSessionEvent);
    }

    if (this.isEnded) {
      logger.debug(
        {
          sessionId: this.sessionId,
          eventType,
          subAgentId,
        },
        'Event received after session ended - ignoring'
      );
      return;
    }

    const event: MakeAgentSessionEvent<T> = {
      timestamp: Date.now(),
      eventType,
      subAgentId,
      data,
    };

    this.events.push(event as AgentSessionEvent);

    if (eventType === 'artifact_saved') {
      const artifactData = data as ArtifactSavedData;

      if (artifactData.pendingGeneration) {
        const artifactId = artifactData.artifactId;

        if (this.pendingArtifacts.size >= this.MAX_PENDING_ARTIFACTS) {
          logger.warn(
            {
              sessionId: this.sessionId,
              artifactId,
              pendingCount: this.pendingArtifacts.size,
              maxAllowed: this.MAX_PENDING_ARTIFACTS,
            },
            'Too many pending artifacts, skipping processing'
          );
          return;
        }

        this.pendingArtifacts.add(artifactId);

        setImmediate(() => {
          const artifactDataWithAgent = { ...artifactData, subAgentId };
          this.processArtifact(artifactDataWithAgent)
            .then(() => {
              this.pendingArtifacts.delete(artifactId);
              this.artifactProcessingErrors.delete(artifactId);
            })
            .catch((error) => {
              const errorCount = (this.artifactProcessingErrors.get(artifactId) || 0) + 1;
              this.artifactProcessingErrors.set(artifactId, errorCount);

              if (errorCount >= this.MAX_ARTIFACT_RETRIES) {
                this.pendingArtifacts.delete(artifactId);
                logger.error(
                  {
                    sessionId: this.sessionId,
                    artifactId,
                    errorCount,
                    maxRetries: this.MAX_ARTIFACT_RETRIES,
                    error: error instanceof Error ? error.message : 'Unknown error',
                    stack: error instanceof Error ? error.stack : undefined,
                  },
                  'Artifact processing failed after max retries, giving up'
                );
              } else {
                logger.warn(
                  {
                    sessionId: this.sessionId,
                    artifactId,
                    errorCount,
                    error: error instanceof Error ? error.message : 'Unknown error',
                  },
                  'Artifact processing failed, may retry'
                );
              }
            });
        });
      }
    }

    if (!this.isEnded) {
      this.checkStatusUpdates();
    }
  }

  /**
   * Check and send status updates if configured (async, non-blocking)
   */
  private checkStatusUpdates(): void {
    if (this.isEnded) {
      logger.debug(
        { sessionId: this.sessionId },
        'Session has ended - skipping status update check'
      );
      return;
    }

    if (!this.statusUpdateState) {
      logger.debug({ sessionId: this.sessionId }, 'No status update state - skipping check');
      return;
    }

    const statusUpdateState = this.statusUpdateState;

    // Schedule async update check with proper error handling
    this.scheduleStatusUpdateCheck(statusUpdateState);
  }

  /**
   * Check and send time-based status updates
   */
  private async checkAndSendTimeBasedUpdate(): Promise<void> {
    if (this.isEnded) {
      logger.debug({ sessionId: this.sessionId }, 'Session has ended - skipping time-based update');
      return;
    }

    if (!this.statusUpdateState) {
      logger.debug(
        { sessionId: this.sessionId },
        'No status updates configured for time-based check'
      );
      return;
    }

    // Only send if we have new events since last update
    const newEventCount = this.events.length - this.statusUpdateState.lastEventCount;
    if (newEventCount === 0) {
      return;
    }

    try {
      // Always send time-based updates regardless of event count
      await this.generateAndSendUpdate();
    } catch (error) {
      logger.error(
        {
          sessionId: this.sessionId,
          error: error instanceof Error ? error.message : 'Unknown error',
        },
        'Failed to send time-based status update'
      );
    }
  }

  /**
   * Get all events in chronological order
   */
  getEvents(): AgentSessionEvent[] {
    return [...this.events];
  }

  /**
   * Get events filtered by type
   */
  getEventsByType(eventType: AgentSessionEventType): AgentSessionEvent[] {
    return this.events.filter((event) => event.eventType === eventType);
  }

  /**
   * Get events filtered by agent
   */
  getEventsByAgent(subAgentId: string): AgentSessionEvent[] {
    return this.events.filter((event) => event.subAgentId === subAgentId);
  }

  /**
   * Get summary of session activity
   */
  getSummary() {
    const eventCounts = this.events.reduce(
      (counts, event) => {
        counts[event.eventType] = (counts[event.eventType] || 0) + 1;
        return counts;
      },
      {} as Record<AgentSessionEventType, number>
    );

    const agentCounts = this.events.reduce(
      (counts, event) => {
        counts[event.subAgentId] = (counts[event.subAgentId] || 0) + 1;
        return counts;
      },
      {} as Record<string, number>
    );

    return {
      sessionId: this.sessionId,
      messageId: this.messageId,
      agentId: this.agentId,
      totalEvents: this.events.length,
      eventCounts,
      agentCounts,
      startTime: this.events[0]?.timestamp,
      endTime: this.events[this.events.length - 1]?.timestamp,
      duration:
        this.events.length > 0
          ? this.events[this.events.length - 1].timestamp - this.events[0].timestamp
          : 0,
    };
  }

  /**
   * Mark that text streaming has started (to suppress status updates)
   */
  setTextStreaming(isStreaming: boolean): void {
    this.isTextStreaming = isStreaming;
  }

  /**
   * Check if text is currently being streamed
   */
  isCurrentlyStreaming(): boolean {
    return this.isTextStreaming;
  }

  /**
   * Clean up status update resources when session ends
   */
  cleanup(): void {
    // Mark session as ended
    this.isEnded = true;

    if (this.statusUpdateTimer) {
      clearInterval(this.statusUpdateTimer);
      this.statusUpdateTimer = undefined;
    }
    this.statusUpdateState = undefined;

    // Clean up artifact tracking maps to prevent memory leaks
    this.pendingArtifacts.clear();
    this.artifactProcessingErrors.clear();

    // Clear artifact cache for this session
    this.artifactCache.clear();

    // Clean up the ToolSession that this AgentSession created
    if (this.sessionId) {
      toolSessionManager.endSession(this.sessionId);
    }

    // Clear any scheduled timeouts to prevent race conditions
    if (this.scheduledTimeouts) {
      for (const timeoutId of this.scheduledTimeouts) {
        clearTimeout(timeoutId);
      }
      this.scheduledTimeouts.clear();
    }

    // Clear static caches from ArtifactService to prevent memory leaks
    if (this.artifactService) {
      // Use the session-scoped instance
      this.artifactService.constructor.clearCaches();
      this.artifactService = undefined;
    } else {
      // Fallback to static class if session service wasn't initialized
      ArtifactService.clearCaches();
    }
  }

  /**
   * Generate and send a status update using agent-level summarizer
   */
  private async generateAndSendUpdate(): Promise<void> {
    if (this.isEnded) {
      logger.debug({ sessionId: this.sessionId }, 'Session has ended - not generating update');
      return;
    }

    if (this.isTextStreaming) {
      logger.debug(
        { sessionId: this.sessionId },
        'Text is currently streaming - skipping status update'
      );
      return;
    }

    if (this.isGeneratingUpdate) {
      logger.debug(
        { sessionId: this.sessionId },
        'Update already in progress - skipping duplicate generation'
      );
      return;
    }

    if (!this.statusUpdateState) {
      logger.warn({ sessionId: this.sessionId }, 'No status update state - cannot generate update');
      return;
    }

    if (!this.agentId) {
      logger.warn({ sessionId: this.sessionId }, 'No agent ID - cannot generate update');
      return;
    }

    // Only send if we have new events since last update
    const newEventCount = this.events.length - this.statusUpdateState.lastEventCount;
    if (newEventCount === 0) {
      return;
    }

    // Set flag to prevent concurrent updates
    this.isGeneratingUpdate = true;

    // Store references at start to prevent race conditions
    const statusUpdateState = this.statusUpdateState;

    try {
      const streamHelper = getStreamHelper(this.sessionId);
      if (!streamHelper) {
        logger.warn(
          { sessionId: this.sessionId },
          'No stream helper found - cannot send status update'
        );
        this.isGeneratingUpdate = false;
        return;
      }

      const now = Date.now();
      const elapsedTime = now - statusUpdateState.startTime;

      // Use default status schemas if no custom ones are configured
      const statusComponents =
        statusUpdateState.config.statusComponents &&
        statusUpdateState.config.statusComponents.length > 0
          ? statusUpdateState.config.statusComponents
          : defaultStatusSchemas;

      // Generate structured status update using configured or default schemas
      const result = await this.generateStructuredStatusUpdate(
        this.events.slice(statusUpdateState.lastEventCount),
        elapsedTime,
        statusComponents,
        statusUpdateState.summarizerModel,
        this.previousSummaries
      );

      if (result.summaries && result.summaries.length > 0) {
        // Send each operation separately using writeData for dynamic types
        for (const summary of result.summaries) {
          // Guard against empty/invalid operations
          if (
            !summary ||
            !summary.type ||
            !summary.data ||
            !summary.data.label ||
            Object.keys(summary.data).length === 0
          ) {
            logger.warn(
              {
                sessionId: this.sessionId,
                summary: summary,
              },
              'Skipping empty or invalid structured operation'
            );
            continue;
          }

          const summaryToSend = {
            type: summary.data.type || summary.type, // Preserve the actual custom type from LLM
            label: summary.data.label,
            details: Object.fromEntries(
              Object.entries(summary.data).filter(([key]) => !['label', 'type'].includes(key))
            ),
          };

          await streamHelper.writeSummary(summaryToSend as SummaryEvent);
        }

        // Store summaries for next time - use full JSON for better comparison
        const summaryTexts = result.summaries.map((summary) =>
          JSON.stringify({ type: summary.type, data: summary.data })
        );
        this.previousSummaries.push(...summaryTexts);

        // Update state after sending all operations
        if (this.statusUpdateState) {
          this.statusUpdateState.lastUpdateTime = now;
          this.statusUpdateState.lastEventCount = this.events.length;
        }

        return;
      }

      // Keep only last N summaries to avoid context getting too large
      if (this.previousSummaries.length > ARTIFACT_SESSION_MAX_PREVIOUS_SUMMARIES) {
        this.previousSummaries.shift();
      }

      // Update state - check if still exists (could be cleaned up during async operation)
      if (this.statusUpdateState) {
        this.statusUpdateState.lastUpdateTime = now;
        this.statusUpdateState.lastEventCount = this.events.length;
      }
    } catch (error) {
      logger.error(
        {
          sessionId: this.sessionId,
          error: error instanceof Error ? error.message : 'Unknown error',
          stack: error instanceof Error ? error.stack : undefined,
        },
        '❌ Failed to generate status update'
      );
    } finally {
      // Clear the flag to allow future updates
      this.isGeneratingUpdate = false;
    }
  }

  /**
   * Schedule status update check without setImmediate race conditions
   */
  private scheduleStatusUpdateCheck(statusUpdateState: StatusUpdateState): void {
    const timeoutId = setTimeout(async () => {
      try {
        if (this.isEnded || !this.statusUpdateState) {
          return;
        }

        if (!this.acquireUpdateLock()) {
          return; // Another update is in progress
        }

        try {
          if (this.isEnded || !statusUpdateState || this.isTextStreaming) {
            return;
          }

          const currentEventCount = this.events.length;
          const numEventsThreshold = statusUpdateState.config.numEvents;

          const shouldUpdateByEvents =
            numEventsThreshold &&
            currentEventCount >= statusUpdateState.lastEventCount + numEventsThreshold;

          if (shouldUpdateByEvents) {
            await this.generateAndSendUpdate();
          }
        } finally {
          this.releaseUpdateLock();
        }
      } catch (error) {
        logger.error(
          {
            sessionId: this.sessionId,
            error: error instanceof Error ? error.message : 'Unknown error',
          },
          'Failed to check status updates during event recording'
        );
        this.releaseUpdateLock();
      }
    }, 0);

    if (!this.scheduledTimeouts) {
      this.scheduledTimeouts = new Set();
    }
    this.scheduledTimeouts.add(timeoutId);

    setTimeout(() => {
      if (this.scheduledTimeouts) {
        this.scheduledTimeouts.delete(timeoutId);
      }
    }, 1000);
  }

  /**
   * Acquire update lock with atomic check
   */
  private acquireUpdateLock(): boolean {
    if (this.statusUpdateState?.updateLock) {
      return false; // Already locked
    }
    if (this.statusUpdateState) {
      this.statusUpdateState.updateLock = true;
    }
    return true;
  }

  /**
   * Release update lock
   */
  private releaseUpdateLock(): void {
    if (this.statusUpdateState) {
      this.statusUpdateState.updateLock = false;
    }
  }

  /**
   * Generate structured status update using configured data components
   */
  private async generateStructuredStatusUpdate(
    newEvents: AgentSessionEvent[],
    elapsedTime: number,
    statusComponents: StatusComponent[],
    summarizerModel?: ModelSettings,
    previousSummaries: string[] = []
  ): Promise<{ summaries: Array<{ type: string; data: Record<string, any> }> }> {
    return tracer.startActiveSpan(
      'agent_session.generate_structured_update',
      {
        attributes: {
          'agent_session.id': this.sessionId,
          'events.count': newEvents.length,
          'elapsed_time.seconds': Math.round(elapsedTime / 1000),
          'llm.model': summarizerModel?.model,
          'status_components.count': statusComponents.length,
          'previous_summaries.count': previousSummaries.length,
        },
      },
      async (span) => {
        try {
          const userVisibleActivities = this.extractUserVisibleActivities(newEvents);

          let conversationContext = '';
          if (this.tenantId && this.projectId) {
            try {
              const conversationHistory = await getFormattedConversationHistory({
                tenantId: this.tenantId,
                projectId: this.projectId,
                conversationId: this.contextId || 'default',
                options: {
                  limit: CONVERSATION_HISTORY_DEFAULT_LIMIT,
                  maxOutputTokens: CONVERSATION_HISTORY_MAX_OUTPUT_TOKENS_DEFAULT,
                  includeInternal: true,
                  messageTypes: ['chat', 'tool-result'],
                },
                filters: {},
              });
              conversationContext = conversationHistory.trim()
                ? `\nUser's Question/Context:\n${conversationHistory}\n`
                : '';
            } catch (error) {
              logger.warn(
                { sessionId: this.sessionId, error },
                'Failed to fetch conversation history for structured status update'
              );
            }
          }

          const previousSummaryContext =
            previousSummaries.length > 0
              ? `\nPrevious updates sent to user:\n${previousSummaries.map((s, i) => `${i + 1}. ${s}`).join('\n')}\n`
              : '';

          const selectionSchema = z.object(
            Object.fromEntries([
              [
                'no_relevant_updates',
                z
                  .object({
                    no_updates: z.boolean().default(true),
                  })
                  .optional()
                  .describe(
                    'Use when nothing substantially new to report. Should only use on its own.'
                  ),
              ],
              ...statusComponents.map((component) => [
                component.type,
                this.getComponentSchema(component)
                  .optional()
                  .describe(component.description || component.type),
              ]),
            ])
          );

          const basePrompt = `Generate status updates for relevant components based on what the user has asked for.${conversationContext}${previousSummaries.length > 0 ? `\n${previousSummaryContext}` : ''}

Activities:\n${userVisibleActivities.join('\n') || 'No New Activities'}

Available components: no_relevant_updates, ${statusComponents.map((c) => c.type).join(', ')}

Rules:
- Fill in data for relevant components only
- Use 'no_relevant_updates' if nothing substantially new to report. DO NOT WRITE LABELS OR USE OTHER COMPONENTS IF YOU USE THIS COMPONENT.
- Never repeat previous values, make every update EXTREMELY unique. If you cannot do that the update is not worth mentioning.
- Labels MUST be short 3-7 word phrases with ACTUAL information discovered. NEVER MAKE UP SOMETHING WITHOUT BACKING IT UP WITH ACTUAL INFORMATION.
- Use sentence case: only capitalize the first word and proper nouns (e.g., "Admin permissions required", not "Admin Permissions Required"). ALWAYS capitalize the first word of the label.
- DO NOT use action words like "Searching", "Processing", "Analyzing" - state what was FOUND
- Include specific details, numbers, requirements, or insights discovered
- Examples: "Admin permissions required", "Three OAuth steps found", "Token expires daily"

CRITICAL - HIDE ALL INTERNAL SYSTEM OPERATIONS:
- You are ONE unified AI system presenting results to the user
- ABSOLUTELY FORBIDDEN WORDS/PHRASES: "transfer", "transferring", "delegation", "delegating", "delegate", "agent", "routing", "route", "artifact", "saving artifact", "stored artifact", "artifact saved", "continuing", "passing to", "handing off", "switching to"
- NEVER reveal internal architecture: No mentions of different agents, components, systems, or modules working together
- NEVER mention artifact operations: Users don't need to know about data being saved, stored, or organized internally
- NEVER describe transfers or transitions: Present everything as one seamless operation
- If you see "transfer", "delegation_sent", "delegation_returned", or "artifact_saved" events - IGNORE THEM or translate to user-facing information only
- Focus ONLY on actual discoveries, findings, and results that matter to the user

- Bad examples: 
  * "Transferring to search agent"
  * "Delegating research task" 
  * "Routing to QA specialist"
  * "Artifact saved successfully"
  * "Storing results for later"
  * "Passing request to tool handler"
  * "Continuing with analysis"
  * "Handing off to processor"
- Good examples:
  * "Slack bot needs admin privileges"
  * "Found 3-step OAuth flow required"  
  * "Channel limit is 500 per workspace"
  * Use no_relevant_updates if nothing new to report

CRITICAL ANTI-HALLUCINATION RULES:
- NEVER MAKE UP SOMETHING WITHOUT BACKING IT UP WITH ACTUAL INFORMATION. EVERY SINGLE UPDATE MUST BE BACKED UP WITH ACTUAL INFORMATION.
- DO NOT MAKE UP PEOPLE, NAMES, PLACES, THINGS, ORGANIZATIONS, OR INFORMATION. IT IS OBVIOUS WHEN A PERSON/ENTITY DOES NOT EXIST.
- Only report facts that are EXPLICITLY mentioned in the activities or tool results
- If you don't have concrete information about something, DO NOT mention it
- Never invent names like "John Doe", "Alice", "Bob", or any other placeholder names
- Never create fictional companies, products, or services
- If a tool returned no results or an error, DO NOT pretend it found something
- Every detail in your status update must be traceable back to the actual activities provided

REMEMBER YOU CAN ONLY USE 'no_relevant_updates' ALONE! IT CANNOT BE CONCATENATED WITH OTHER STATUS UPDATES!

${this.statusUpdateState?.config.prompt?.trim() || ''}`;

          const prompt = basePrompt;

          let modelToUse = summarizerModel;
          if (!summarizerModel?.model?.trim()) {
            if (!this.statusUpdateState?.baseModel?.model?.trim()) {
              throw new Error(
                'Either summarizer or base model is required for status update generation. Please configure models at the project level.'
              );
            }
            modelToUse = this.statusUpdateState.baseModel;
          }

          if (!modelToUse) {
            throw new Error('No model configuration available');
          }
          const model = ModelFactory.createModel(modelToUse);

          const { object } = await generateObject({
            model,
            prompt,
            schema: selectionSchema,
            experimental_telemetry: {
              isEnabled: true,
              functionId: `structured_update_${this.sessionId}`,
              recordInputs: true,
              recordOutputs: true,
              metadata: {
                operation: 'structured_status_update_generation',
                sessionId: this.sessionId,
              },
            },
          });

          const result = object as any;

          const summaries = [];
          for (const [componentId, data] of Object.entries(result)) {
            if (componentId === 'no_relevant_updates') {
              continue;
            }

            if (data && typeof data === 'object' && Object.keys(data).length > 0) {
              summaries.push({
                type: componentId,
                data: data,
              });
            }
          }

          span.setAttributes({
            'summaries.count': summaries.length,
            'user_activities.count': userVisibleActivities.length,
            'result_keys.count': Object.keys(result).length,
          });
          span.setStatus({ code: SpanStatusCode.OK });

          return { summaries };
        } catch (error) {
          setSpanWithError(span, error instanceof Error ? error : new Error(String(error)));
          logger.error({ error }, 'Failed to generate structured update, using fallback');
          return { summaries: [] };
        } finally {
          span.end();
        }
      }
    );
  }

  /**
   * Build Zod schema from JSON schema configuration or use pre-defined schemas
   */
  private getComponentSchema(component: StatusComponent): z.ZodType<any> {
    if (component.detailsSchema && 'properties' in component.detailsSchema) {
      return this.buildZodSchemaFromJson(component.detailsSchema);
    }

    return z.object({
      label: z
        .string()
        .describe(
          'A short 3-5 word phrase, that is a descriptive label for the update component. This Label must be EXTREMELY unique to represent the UNIQUE update we are providing. The ACTUAL finding or result, not the action. What specific information was discovered? (e.g., "Slack requires OAuth 2.0 setup", "Found 5 integration methods", "API rate limit is 100/minute"). Include the actual detail or insight, not just that you searched or processed. CRITICAL: Only use facts explicitly found in the activities - NEVER invent names, people, organizations, or details that are not present in the actual tool results.'
        ),
    });
  }

  /**
   * Build Zod schema from JSON schema with improved type handling
   */
  private buildZodSchemaFromJson(jsonSchema: {
    type: string;
    properties: Record<string, any>;
    required?: string[];
  }): z.ZodType<any> {
    const properties: Record<string, z.ZodType<any>> = {};

    properties.label = z
      .string()
      .describe(
        'A short 3-5 word phrase, that is a descriptive label for the update component. This Label must be EXTREMELY unique to represent the UNIQUE update we are providing. The SPECIFIC finding, result, or insight discovered (e.g., "Slack bot needs workspace admin role", "Found ingestion requires 3 steps", "Channel history limited to 10k messages"). State the ACTUAL information found, not that you searched. What did you LEARN or DISCOVER? What specific detail is now known? CRITICAL: Only use facts explicitly found in the activities - NEVER invent names, people, organizations, or details that are not present in the actual tool results.'
      );

    for (const [key, value] of Object.entries(jsonSchema.properties)) {
      let zodType: z.ZodType<any>;

      if (value.enum && Array.isArray(value.enum)) {
        if (value.enum.length === 1) {
          zodType = z.literal(value.enum[0]);
        } else {
          const [first, ...rest] = value.enum;
          zodType = z.enum([first, ...rest] as [string, ...string[]]);
        }
      } else if (value.type === 'string') {
        zodType = z.string();
        if (value.minLength) zodType = (zodType as z.ZodString).min(value.minLength);
        if (value.maxLength) zodType = (zodType as z.ZodString).max(value.maxLength);
        if (value.format === 'email') zodType = (zodType as z.ZodString).email();
        if (value.format === 'url' || value.format === 'uri')
          zodType = (zodType as z.ZodString).url();
      } else if (value.type === 'number' || value.type === 'integer') {
        zodType = value.type === 'integer' ? z.number().int() : z.number();
        if (value.minimum !== undefined) zodType = (zodType as z.ZodNumber).min(value.minimum);
        if (value.maximum !== undefined) zodType = (zodType as z.ZodNumber).max(value.maximum);
      } else if (value.type === 'boolean') {
        zodType = z.boolean();
      } else if (value.type === 'array') {
        if (value.items) {
          if (value.items.enum && Array.isArray(value.items.enum)) {
            const [first, ...rest] = value.items.enum;
            zodType = z.array(z.enum([first, ...rest] as [string, ...string[]]));
          } else if (value.items.type === 'string') {
            zodType = z.array(z.string());
          } else if (value.items.type === 'number') {
            zodType = z.array(z.number());
          } else if (value.items.type === 'boolean') {
            zodType = z.array(z.boolean());
          } else if (value.items.type === 'object') {
            zodType = z.array(z.record(z.string(), z.any()));
          } else {
            zodType = z.array(z.any());
          }
        } else {
          zodType = z.array(z.any());
        }
        if (value.minItems) zodType = (zodType as z.ZodArray<any>).min(value.minItems);
        if (value.maxItems) zodType = (zodType as z.ZodArray<any>).max(value.maxItems);
      } else if (value.type === 'object') {
        zodType = z.record(z.string(), z.any());
      } else {
        zodType = z.any();
      }

      if (value.description) {
        zodType = zodType.describe(value.description);
      }

      if (!jsonSchema.required?.includes(key) || value.optional === true) {
        zodType = zodType.optional();
      }

      properties[key] = zodType;
    }

    return z.object(properties);
  }

  /**
   * Extract user-visible activities with rich formatting and complete information
   */
  private extractUserVisibleActivities(events: AgentSessionEvent[]): string[] {
    const activities: string[] = [];

    for (const event of events) {
      switch (event.eventType) {
        case 'tool_call': {
          activities.push(
            `🔧 **${event.data.toolName}** (called)\n` +
              `   📥 Input: ${JSON.stringify(event.data.input)}`
          );
          break;
        }

        case 'tool_result': {
          const resultStr = event.data.error
            ? `❌ Error: ${event.data.error}`
            : JSON.stringify(event.data.output);

          activities.push(
            `🔧 **${event.data.toolName}** ${event.data.duration ? `(${event.data.duration}ms)` : ''}\n` +
              `   📤 Output: ${resultStr}`
          );
          break;
        }

        case 'error': {
          activities.push(
            `❌ **Error**: ${event.data.message}\n` +
              `   🔍 Code: ${event.data.code || 'unknown'}\n` +
              `   📊 Severity: ${event.data.severity || 'error'}`
          );
          break;
        }

        case 'transfer':
        case 'delegation_sent':
        case 'delegation_returned':
        case 'artifact_saved':
          break;

        case 'agent_reasoning': {
          activities.push(
            `⚙️ **Analyzing request**\n   Details: ${JSON.stringify(event.data.parts, null, 2)}`
          );
          break;
        }

        case 'agent_generate': {
          activities.push(
            `⚙️ **Preparing response**\n   Details: ${JSON.stringify(event.data.parts, null, 2)}`
          );
          break;
        }

        default: {
          const safeEvent = event as AgentSessionEvent;
          activities.push(
            `📋 **${safeEvent.eventType}**: ${JSON.stringify(safeEvent.data, null, 2)}`
          );
          break;
        }
      }
    }

    return activities;
  }

  /**
   * Process a single artifact to generate name and description using conversation context
   */
  private async processArtifact(artifactData: ArtifactSavedData): Promise<void> {
    return tracer.startActiveSpan(
      'agent_session.process_artifact',
      {
        attributes: {
          'agent_session.id': this.sessionId,
          'artifact.id': artifactData.artifactId,
          'artifact.type': artifactData.artifactType || 'unknown',
          'subAgent.id': artifactData.subAgentId || 'unknown',
          'subAgent.name': artifactData.subAgentName || 'unknown',
          'artifact.tool_call_id': artifactData.metadata?.toolCallId || 'unknown',
          'artifact.data': JSON.stringify(artifactData.data, null, 2),
          'tenant.id': artifactData.tenantId || 'unknown',
          'project.id': artifactData.projectId || 'unknown',
          'context.id': artifactData.contextId || 'unknown',
          has_tenant_id: !!artifactData.tenantId,
          has_project_id: !!artifactData.projectId,
          has_context_id: !!artifactData.contextId,
          has_metadata: !!artifactData.metadata,
          tool_call_id: artifactData.metadata?.toolCallId || 'missing',
          pending_generation: !!artifactData.pendingGeneration,
          // Schema validation attributes
          'schema_validation.schema_found': artifactData.schemaValidation?.schemaFound || false,
          'schema_validation.summary.has_expected_fields':
            artifactData.schemaValidation?.summary?.hasExpectedFields || true,
          'schema_validation.summary.missing_fields_count':
            artifactData.schemaValidation?.summary?.missingFields?.length || 0,
          'schema_validation.summary.extra_fields_count':
            artifactData.schemaValidation?.summary?.extraFields?.length || 0,
          'schema_validation.summary.expected_fields': JSON.stringify(
            artifactData.schemaValidation?.summary?.expectedFields || []
          ),
          'schema_validation.summary.actual_fields': JSON.stringify(
            artifactData.schemaValidation?.summary?.actualFields || []
          ),
          'schema_validation.summary.missing_fields': JSON.stringify(
            artifactData.schemaValidation?.summary?.missingFields || []
          ),
          'schema_validation.summary.extra_fields': JSON.stringify(
            artifactData.schemaValidation?.summary?.extraFields || []
          ),
          'schema_validation.summary.has_required_fields':
            artifactData.schemaValidation?.summary?.hasRequiredFields || true,
          'schema_validation.summary.missing_required_count':
            artifactData.schemaValidation?.summary?.missingRequired?.length || 0,
          'schema_validation.summary.missing_required': JSON.stringify(
            artifactData.schemaValidation?.summary?.missingRequired || []
          ),
          'schema_validation.full.has_expected_fields':
            artifactData.schemaValidation?.full?.hasExpectedFields || true,
          'schema_validation.full.missing_fields_count':
            artifactData.schemaValidation?.full?.missingFields?.length || 0,
          'schema_validation.full.extra_fields_count':
            artifactData.schemaValidation?.full?.extraFields?.length || 0,
          'schema_validation.full.expected_fields': JSON.stringify(
            artifactData.schemaValidation?.full?.expectedFields || []
          ),
          'schema_validation.full.actual_fields': JSON.stringify(
            artifactData.schemaValidation?.full?.actualFields || []
          ),
          'schema_validation.full.missing_fields': JSON.stringify(
            artifactData.schemaValidation?.full?.missingFields || []
          ),
          'schema_validation.full.extra_fields': JSON.stringify(
            artifactData.schemaValidation?.full?.extraFields || []
          ),
          'schema_validation.full.has_required_fields':
            artifactData.schemaValidation?.full?.hasRequiredFields || true,
          'schema_validation.full.missing_required_count':
            artifactData.schemaValidation?.full?.missingRequired?.length || 0,
          'schema_validation.full.missing_required': JSON.stringify(
            artifactData.schemaValidation?.full?.missingRequired || []
          ),
        },
      },
      async (span) => {
        try {
          if (!artifactData.tenantId || !artifactData.projectId || !artifactData.contextId) {
            span.setAttributes({
              'validation.failed': true,
              missing_tenant_id: !artifactData.tenantId,
              missing_project_id: !artifactData.projectId,
              missing_context_id: !artifactData.contextId,
            });
            throw new Error(
              'Missing required session info (tenantId, projectId, or contextId) for artifact processing'
            );
          }

          span.setAttributes({ 'validation.passed': true });

          let mainSaveSucceeded = false;

          const conversationHistory = await getFormattedConversationHistory({
            tenantId: artifactData.tenantId,
            projectId: artifactData.projectId,
            conversationId: artifactData.contextId,
            options: {
              limit: 10, // Only need recent context
              includeInternal: false, // Focus on user messages
              messageTypes: ['chat'],
            },
          });

          const toolCallEvent = this.events.find(
            (event) =>
              event.eventType === 'tool_result' &&
              event.data &&
              'toolCallId' in event.data &&
              event.data.toolCallId === artifactData.metadata?.toolCallId
          ) as AgentSessionEvent | undefined;

          const toolContext = toolCallEvent
            ? {
                toolName: (toolCallEvent.data as any).toolName,
                args: (toolCallEvent.data as any).args,
              }
            : null;

          const prompt = `Name this artifact (max 50 chars) and describe it (max 150 chars).

Tool Context: ${toolContext ? JSON.stringify(toolContext, null, 2) : 'No tool context'}
Context: ${conversationHistory?.slice(-200) || 'Processing'}
Type: ${artifactData.artifactType || 'data'}
Data: ${JSON.stringify(artifactData.data || artifactData.summaryData, null, 2)}

Make it specific and relevant.`;

          let modelToUse = this.statusUpdateState?.summarizerModel;
          if (!modelToUse?.model?.trim()) {
            if (!this.statusUpdateState?.baseModel?.model?.trim()) {
              if (artifactData.subAgentId && artifactData.tenantId && artifactData.projectId) {
                try {
                  const agentData = await getSubAgentById(dbClient)({
                    scopes: {
                      tenantId: artifactData.tenantId,
                      projectId: artifactData.projectId,
                      agentId: this.agentId || '',
                    },
                    subAgentId: artifactData.subAgentId,
                  });

                  if (agentData && 'models' in agentData && agentData.models?.base?.model) {
                    modelToUse = agentData.models.base;
                    logger.info(
                      {
                        sessionId: this.sessionId,
                        artifactId: artifactData.artifactId,
                        subAgentId: artifactData.subAgentId,
                        model: modelToUse.model,
                      },
                      'Using agent model configuration for artifact name generation'
                    );
                  }
                } catch (error) {
                  logger.warn(
                    {
                      sessionId: this.sessionId,
                      artifactId: artifactData.artifactId,
                      subAgentId: artifactData.subAgentId,
                      error: error instanceof Error ? error.message : 'Unknown error',
                    },
                    'Failed to get agent model configuration'
                  );
                }
              }

              if (!modelToUse?.model?.trim()) {
                logger.warn(
                  {
                    sessionId: this.sessionId,
                    artifactId: artifactData.artifactId,
                  },
                  'No model configuration available for artifact name generation, will use fallback names'
                );
                modelToUse = undefined;
              }
            } else {
              modelToUse = this.statusUpdateState.baseModel;
            }
          }

          let result: { name: string; description: string };
          if (!modelToUse) {
            result = {
              name: `Artifact ${artifactData.artifactId.substring(0, 8)}`,
              description: `${artifactData.artifactType || 'Data'} from ${artifactData.metadata?.toolCallId || 'tool results'}`,
            };
          } else {
            const model = ModelFactory.createModel(modelToUse);

            const schema = z.object({
              name: z.string().describe('Concise, descriptive name for the artifact'),
              description: z
                .string()
                .describe("Brief description of the artifact's relevance to the user's question"),
            });

            const { object } = await tracer.startActiveSpan(
              'agent_session.generate_artifact_metadata',
              {
                attributes: {
                  'llm.model': this.statusUpdateState?.summarizerModel?.model,
                  'llm.operation': 'generate_object',
                  'artifact.id': artifactData.artifactId,
                  'artifact.type': artifactData.artifactType,
                  'artifact.summary': JSON.stringify(artifactData.summaryData, null, 2),
                  'artifact.full': JSON.stringify(
                    artifactData.data || artifactData.summaryData,
                    null,
                    2
                  ),
                  'prompt.length': prompt.length,
                },
              },
              async (generationSpan) => {
                const maxRetries = 3;
                let lastError: Error | null = null;

                for (let attempt = 1; attempt <= maxRetries; attempt++) {
                  try {
                    const result = await generateObject({
                      model,
                      prompt,
                      schema,
                      experimental_telemetry: {
                        isEnabled: true,
                        functionId: `artifact_processing_${artifactData.artifactId}`,
                        recordInputs: true,
                        recordOutputs: true,
                        metadata: {
                          operation: 'artifact_name_description_generation',
                          sessionId: this.sessionId,
                          attempt,
                        },
                      },
                    });

                    generationSpan.setAttributes({
                      'artifact.id': artifactData.artifactId,
                      'artifact.type': artifactData.artifactType,
                      'artifact.name': result.object.name,
                      'artifact.description': result.object.description,
                      'artifact.summary': JSON.stringify(artifactData.summaryData, null, 2),
                      'artifact.full': JSON.stringify(
                        artifactData.data || artifactData.summaryData,
                        null,
                        2
                      ),
                      'generation.name_length': result.object.name.length,
                      'generation.description_length': result.object.description.length,
                      'generation.attempts': attempt,
                    });

                    generationSpan.setStatus({ code: SpanStatusCode.OK });
                    return result;
                  } catch (error) {
                    lastError = error instanceof Error ? error : new Error(String(error));

                    logger.warn(
                      {
                        sessionId: this.sessionId,
                        artifactId: artifactData.artifactId,
                        attempt,
                        maxRetries,
                        error: lastError.message,
                      },
                      `Artifact name/description generation failed, attempt ${attempt}/${maxRetries}`
                    );

                    if (attempt < maxRetries) {
                      const backoffMs = Math.min(
                        ARTIFACT_GENERATION_BACKOFF_INITIAL_MS * 2 ** (attempt - 1),
                        ARTIFACT_GENERATION_BACKOFF_MAX_MS
                      );
                      await new Promise((resolve) => setTimeout(resolve, backoffMs));
                    }
                  }
                }

                setSpanWithError(
                  generationSpan,
                  lastError instanceof Error ? lastError : new Error(String(lastError))
                );
                throw new Error(
                  `Artifact name/description generation failed after ${maxRetries} attempts: ${lastError?.message}`
                );
              }
            );
            result = object;
          }

          try {
            await this.artifactService.saveArtifact({
              artifactId: artifactData.artifactId,
              name: result.name,
              description: result.description,
              type: artifactData.artifactType || 'source',
              data: artifactData.data || {},
              metadata: artifactData.metadata || {},
              toolCallId: artifactData.toolCallId,
            });

            mainSaveSucceeded = true;

            span.setAttributes({
              'artifact.name': result.name,
              'artifact.description': result.description,
              'processing.success': true,
            });
            span.setStatus({ code: SpanStatusCode.OK });
          } catch (saveError) {
            logger.error(
              {
                sessionId: this.sessionId,
                artifactId: artifactData.artifactId,
                error: saveError instanceof Error ? saveError.message : 'Unknown error',
              },
              'Main artifact save failed, will attempt fallback'
            );
          }

          if (!mainSaveSucceeded) {
            try {
              if (artifactData.tenantId && artifactData.projectId) {
                const artifactService = new ArtifactService({
                  tenantId: artifactData.tenantId,
                  projectId: artifactData.projectId,
                  contextId: artifactData.contextId || 'unknown',
                  taskId: artifactData.taskId,
                  sessionId: this.sessionId,
                });

                await artifactService.saveArtifact({
                  artifactId: artifactData.artifactId,
                  name: `Artifact ${artifactData.artifactId.substring(0, 8)}`,
                  description: `${artifactData.artifactType || 'Data'} from ${artifactData.metadata?.toolName || 'tool results'}`,
                  type: artifactData.artifactType || 'source',
                  data: artifactData.data || {},
                  metadata: artifactData.metadata || {},
                  toolCallId: artifactData.toolCallId,
                });

                logger.info(
                  {
                    sessionId: this.sessionId,
                    artifactId: artifactData.artifactId,
                  },
                  'Saved artifact with fallback name/description after main save failed'
                );
              }
            } catch (fallbackError) {
              const isDuplicateError =
                fallbackError instanceof Error &&
                (fallbackError.message?.includes('UNIQUE') ||
                  fallbackError.message?.includes('duplicate'));

              if (isDuplicateError) {
              } else {
                logger.error(
                  {
                    sessionId: this.sessionId,
                    artifactId: artifactData.artifactId,
                    error: fallbackError instanceof Error ? fallbackError.message : 'Unknown error',
                  },
                  'Failed to save artifact even with fallback'
                );
              }
            }
          }
        } catch (error) {
          setSpanWithError(span, error instanceof Error ? error : new Error(String(error)));
          logger.error(
            {
              sessionId: this.sessionId,
              artifactId: artifactData.artifactId,
              error: error instanceof Error ? error.message : 'Unknown error',
            },
            'Failed to process artifact (name/description generation failed)'
          );
        } finally {
          span.end();
        }
      }
    );
  }

  /**
   * Cache an artifact in this session for immediate access
   */
  setArtifactCache(key: string, artifact: any): void {
    this.artifactCache.set(key, artifact);
    logger.debug({ sessionId: this.sessionId, key }, 'Artifact cached in session');
  }

  /**
   * Get session-scoped ArtifactService instance
   */
  getArtifactService(): any | null {
    return this.artifactService || null;
  }

  /**
   * Get session-scoped ArtifactParser instance
   */
  getArtifactParser(): any | null {
    return this.artifactParser || null;
  }

  /**
   * Get an artifact from this session cache
   */
  getArtifactCache(key: string): any | null {
    const artifact = this.artifactCache.get(key);
    logger.debug({ sessionId: this.sessionId, key, found: !!artifact }, 'Artifact cache lookup');
    return artifact || null;
  }

  /**
   * Update artifact components in the shared ArtifactService
   */
  updateArtifactComponents(artifactComponents: any[]): void {
    if (this.artifactService) {
      this.artifactService.updateArtifactComponents(artifactComponents);
    }
  }
}

/**
 * Manages AgentSession instances for message-level tracking
 */
export class AgentSessionManager {
  private sessions = new Map<string, AgentSession>();

  /**
   * Create a new session for a message
   */
  createSession(
    messageId: string,
    agentId?: string,
    tenantId?: string,
    projectId?: string,
    contextId?: string
  ): string {
    const sessionId = messageId; // Use messageId directly as sessionId
    const session = new AgentSession(sessionId, messageId, agentId, tenantId, projectId, contextId);
    this.sessions.set(sessionId, session);

    logger.info(
      { sessionId, messageId, agentId, tenantId, projectId, contextId },
      'AgentSession created'
    );
    return sessionId;
  }

  /**
   * Initialize status updates for a session
   */
  initializeStatusUpdates(
    sessionId: string,
    config: StatusUpdateSettings,
    summarizerModel?: ModelSettings
  ): void {
    const session = this.sessions.get(sessionId);
    if (session) {
      session.initializeStatusUpdates(config, summarizerModel);
    } else {
      logger.error(
        {
          sessionId,
          availableSessions: Array.from(this.sessions.keys()),
        },
        'Session not found for status updates initialization'
      );
    }
  }

  /**
   * Enable emit operations for a session to send data operations
   */
  enableEmitOperations(sessionId: string): void {
    const session = this.sessions.get(sessionId);
    if (session) {
      session.enableEmitOperations();
    } else {
      logger.error(
        {
          sessionId,
          availableSessions: Array.from(this.sessions.keys()),
        },
        'Session not found for emit operations enablement'
      );
    }
  }

  /**
   * Get an existing session
   */
  getSession(sessionId: string): AgentSession | null {
    return this.sessions.get(sessionId) || null;
  }

  /**
   * Record an event in a session
   * Generic type parameter T ensures eventType and data are correctly paired
   */
  recordEvent<T extends AgentSessionEventType>(
    sessionId: string,
    eventType: T,
    subAgentId: string,
    data: EventDataMap[T]
  ): void {
    const session = this.sessions.get(sessionId);
    if (!session) {
      logger.warn({ sessionId }, 'Attempted to record event in non-existent session');
      return;
    }

    session.recordEvent(eventType, subAgentId, data);
  }

  /**
   * End a session and return the final event data
   */
  endSession(sessionId: string): AgentSessionEvent[] {
    const session = this.sessions.get(sessionId);
    if (!session) {
      logger.warn({ sessionId }, 'Attempted to end non-existent session');
      return [];
    }

    const events = session.getEvents();
    const summary = session.getSummary();

    logger.info({ sessionId, summary }, 'AgentSession ended');

    session.cleanup();

    this.sessions.delete(sessionId);

    return events;
  }

  /**
   * Set text streaming state for a session
   */
  setTextStreaming(sessionId: string, isStreaming: boolean): void {
    const session = this.sessions.get(sessionId);
    if (session) {
      session.setTextStreaming(isStreaming);
    }
  }

  /**
   * Get summary of all active sessions
   */
  getActiveSessions(): Array<{ sessionId: string; messageId: string; eventCount: number }> {
    return Array.from(this.sessions.values()).map((session) => ({
      sessionId: session.sessionId,
      messageId: session.messageId,
      eventCount: session.getEvents().length,
    }));
  }

  /**
   * Cache an artifact in the specified session
   */
  async setArtifactCache(sessionId: string, key: string, artifact: any): Promise<void> {
    const session = this.sessions.get(sessionId);
    if (session) {
      session.setArtifactCache(key, artifact);
    }
  }

  /**
   * Get an artifact from the specified session cache
   */
  async getArtifactCache(sessionId: string, key: string): Promise<any | null> {
    const session = this.sessions.get(sessionId);
    return session ? session.getArtifactCache(key) : null;
  }

  /**
   * Get session-scoped ArtifactService instance
   */
  getArtifactService(sessionId: string): any | null {
    const session = this.sessions.get(sessionId);
    return session ? session.getArtifactService() : null;
  }

  /**
   * Get session-scoped ArtifactParser instance
   */
  getArtifactParser(sessionId: string): any | null {
    const session = this.sessions.get(sessionId);
    return session ? session.getArtifactParser() : null;
  }

  /**
   * Update artifact components for a session
   */
  updateArtifactComponents(sessionId: string, artifactComponents: any[]): void {
    const session = this.sessions.get(sessionId);
    if (session) {
      session.updateArtifactComponents(artifactComponents);
    }
  }
}

export const agentSessionManager = new AgentSessionManager();<|MERGE_RESOLUTION|>--- conflicted
+++ resolved
@@ -154,12 +154,9 @@
   toolName: string;
   input: any;
   toolCallId: string;
-<<<<<<< HEAD
+  relationshipId?: string;
   needsApproval?: boolean;
   conversationId?: string;
-=======
-  relationshipId?: string;
->>>>>>> b83ce529
 }
 
 export interface ToolResultData {
@@ -168,11 +165,8 @@
   output: any;
   duration?: number;
   error?: string;
-<<<<<<< HEAD
+  relationshipId?: string;
   needsApproval?: boolean;
-=======
-  relationshipId?: string;
->>>>>>> b83ce529
 }
 
 export interface ErrorEventData {
