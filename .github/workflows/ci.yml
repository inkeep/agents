name: CI

on:
  push:
    branches:
      - main
      - master
  pull_request:
    branches: ['*']
  merge_group:

concurrency:
  group: ${{ github.workflow }}-${{ github.ref }}
  cancel-in-progress: true

jobs:
  ci:
    runs-on: ubuntu-latest

    steps:
      - name: Checkout code
        uses: actions/checkout@v5

      - name: Setup Node.js
        uses: actions/setup-node@v4
        with:
          node-version: 22.x

      - name: Setup pnpm
        uses: pnpm/action-setup@v4
        with:
          version: 10.10.0
          run_install: false

      - name: Get pnpm store directory
        shell: bash
        run: echo "STORE_PATH=$(pnpm store path --silent)" >> $GITHUB_ENV

      # Create necessary directories for postinstall scripts
      - name: Prepare directories
        run: |
          mkdir -p agents-docs/.source
          touch agents-docs/.source/index.ts

      - name: Setup pnpm cache
        uses: actions/cache@v4
        with:
          path: ${{ env.STORE_PATH }}
          key: ${{ runner.os }}-pnpm-store-${{ hashFiles('**/pnpm-lock.yaml') }}
          restore-keys: ${{ runner.os }}-pnpm-store-

      - name: Setup Turborepo cache
        uses: actions/cache@v4
        with:
          path: .turbo
          key: ${{ runner.os }}-turbo-${{ github.sha }}
          restore-keys: ${{ runner.os }}-turbo-

      - name: Install dependencies
        run: |
          pnpm install --frozen-lockfile
          # Ensure agents-manage-ui dependencies are properly installed
          cd agents-manage-ui && pnpm install --frozen-lockfile && cd ..
<<<<<<< HEAD

=======
        env:
          HUSKY: 0
      
>>>>>>> 6d377516
      # Clean database files before running tests
      - name: Clean database files
        run: |
          echo "Cleaning up any existing database files..."
          find . -name "*.db" -o -name "*.sqlite" | grep -v node_modules | xargs -r rm -f

      # Run all CI checks in parallel with Turborepo
      - name: Run CI checks
        id: ci-check
        run: |
          # Run all checks in parallel using Turborepo's dependency graph
          # This will build once and cache, then run lint, typecheck, and test in parallel
          pnpm check
        env:
          TURBO_TELEMETRY_DISABLED: 1
          TURBO_CACHE_DIR: .turbo
          TURBO_TOKEN: ${{ secrets.TURBO_TOKEN }}
          TURBO_TEAM: ${{ secrets.TURBO_TEAM }}
          ENVIRONMENT: test
          OPENAI_API_KEY: ${{ secrets.OPENAI_API_KEY || 'sk-test-key-for-ci-testing' }}
          ANTHROPIC_API_KEY: ${{ secrets.ANTHROPIC_API_KEY || 'sk-ant-test-key-for-ci-testing' }}
          DB_FILE_NAME: test.db
          NODE_OPTIONS: --max-old-space-size=4096
          CI: true
<<<<<<< HEAD

      # Run Cypress E2E tests using composite action
      - name: Run Cypress E2E Tests
        uses: ./.github/composite-actions/cypress-e2e
        env:
          OPENAI_API_KEY: ${{ secrets.OPENAI_API_KEY || 'sk-test-key-for-ci-testing' }}
          ANTHROPIC_API_KEY: ${{ secrets.ANTHROPIC_API_KEY || 'sk-ant-test-key-for-ci-testing' }}

=======
          HUSKY: 0
      
>>>>>>> 6d377516
      # Create summary report
      - name: Create CI Summary
        if: always()
        run: |
          echo "## CI Run Summary" >> $GITHUB_STEP_SUMMARY
          echo "" >> $GITHUB_STEP_SUMMARY

          if [ "${{ steps.ci-check.outcome }}" == "success" ]; then
            echo "✅ **All CI checks passed successfully!**" >> $GITHUB_STEP_SUMMARY
            echo "" >> $GITHUB_STEP_SUMMARY
            echo "All build, lint, typecheck, and test tasks completed without errors." >> $GITHUB_STEP_SUMMARY
          else
            echo "❌ **CI checks failed**" >> $GITHUB_STEP_SUMMARY
            echo "" >> $GITHUB_STEP_SUMMARY
            echo "One or more checks failed. Review the logs above for details." >> $GITHUB_STEP_SUMMARY
            echo "" >> $GITHUB_STEP_SUMMARY
            echo "Run \`pnpm check\` locally to reproduce the CI checks." >> $GITHUB_STEP_SUMMARY
          fi<|MERGE_RESOLUTION|>--- conflicted
+++ resolved
@@ -61,13 +61,9 @@
           pnpm install --frozen-lockfile
           # Ensure agents-manage-ui dependencies are properly installed
           cd agents-manage-ui && pnpm install --frozen-lockfile && cd ..
-<<<<<<< HEAD
-
-=======
         env:
           HUSKY: 0
-      
->>>>>>> 6d377516
+
       # Clean database files before running tests
       - name: Clean database files
         run: |
@@ -92,7 +88,7 @@
           DB_FILE_NAME: test.db
           NODE_OPTIONS: --max-old-space-size=4096
           CI: true
-<<<<<<< HEAD
+          HUSKY: 0
 
       # Run Cypress E2E tests using composite action
       - name: Run Cypress E2E Tests
@@ -101,10 +97,6 @@
           OPENAI_API_KEY: ${{ secrets.OPENAI_API_KEY || 'sk-test-key-for-ci-testing' }}
           ANTHROPIC_API_KEY: ${{ secrets.ANTHROPIC_API_KEY || 'sk-ant-test-key-for-ci-testing' }}
 
-=======
-          HUSKY: 0
-      
->>>>>>> 6d377516
       # Create summary report
       - name: Create CI Summary
         if: always()
