--- conflicted
+++ resolved
@@ -34,7 +34,6 @@
     "prepare": "husky",
     "release": "changeset publish",
     "release-dev": "changeset version --snapshot dev && changeset publish --tag dev",
-<<<<<<< HEAD
     "db:generate": "pnpm --filter @inkeep/agents-core db:generate",
     "db:push": "pnpm --filter @inkeep/agents-core db:push",
     "db:migrate": "pnpm --filter @inkeep/agents-core db:migrate",
@@ -42,10 +41,8 @@
     "db:clean": "pnpm --filter @inkeep/agents-core db:clean",
     "db:check": "pnpm --filter @inkeep/agents-core db:check",
     "db:reset-schema": "pnpm --filter @inkeep/agents-core db:reset-schema"
-=======
     "workflow:profile": "node scripts/workflows/profile.mjs",
     "workflow:profile:verbose": "node scripts/workflows/profile.mjs --verbose"
->>>>>>> 3edd58fc
   },
   "version": "0.1.0",
   "dependencies": {
