--- conflicted
+++ resolved
@@ -1,7 +1,6 @@
 import { createRequire } from 'node:module';
 import { dirname } from 'node:path';
 import chalk from 'chalk';
-import fs from 'fs-extra';
 import ora from 'ora';
 
 const require = createRequire(import.meta.url);
@@ -10,12 +9,6 @@
   port?: number;
   host?: string;
   build?: boolean;
-<<<<<<< HEAD
-=======
-  outputDir?: string;
-  vercel?: boolean;
-  config?: string;
->>>>>>> a413d81e
 }
 
 function resolveWebRuntime() {
@@ -28,28 +21,12 @@
   }
 }
 
-<<<<<<< HEAD
 async function startWebApp({ port = 3000, host = 'localhost' }: DevOptions) {
   const spinner = ora('Starting dashboard server...').start();
 
   try {
     const { devNext } = await import('@inkeep/agents-manage-ui');
     const appDir = resolveWebRuntime();
-=======
-function startWebApp({ port = 3000, host = 'localhost' }: DevOptions) {
-  console.log('');
-  const spinner = ora('Starting dashboard server...').start();
-
-  try {
-    const rt = resolveWebRuntime();
-    const entry = join(rt, 'server.js');
-    // Check if the standalone build exists
-    if (!existsSync(entry)) {
-      spinner.fail('Dashboard server not found');
-      console.error(chalk.red('The dashboard server has not been built yet.'));
-      process.exit(1);
-    }
->>>>>>> a413d81e
 
     spinner.succeed('Starting dashboard server...');
     console.log('');
@@ -66,27 +43,12 @@
   }
 }
 
-<<<<<<< HEAD
 async function buildNextApp() {
   const spinner = ora('Building Next.js app...').start();
 
   try {
     const { buildNext } = await import('@inkeep/agents-manage-ui');
     const appDir = resolveWebRuntime();
-=======
-    console.log(chalk.green(`🚀 Dashboard server started at http://${host}:${port}`));
-    console.log('');
-    console.log(chalk.gray('Press Ctrl+C to stop the server'));
-    console.log('');
-
-    // Handle process termination
-    process.on('SIGINT', () => {
-      console.log('');
-      console.log(chalk.yellow('\n🛑 Stopping dashboard server...'));
-      child.kill('SIGINT');
-      process.exit(0);
-    });
->>>>>>> a413d81e
 
     // Build the Next.js app in the package directory
     await buildNext({
@@ -108,181 +70,11 @@
   }
 }
 
-async function copyVercelOutput() {
-  const spinner = ora('Copying Vercel output...').start();
-
-  try {
-    // 1. Find the package's .vercel/output folder
-    const pkg = require.resolve('@inkeep/agents-manage-ui/package.json');
-    const root = dirname(pkg);
-    const sourceOutputPath = join(root, '.vercel', 'output');
-
-    // Check if the vercel output exists
-    if (!existsSync(sourceOutputPath)) {
-      spinner.fail('Vercel output not found');
-      console.error(chalk.red('The Vercel output has not been built yet in the package.'));
-      process.exit(1);
-    }
-
-    // 2. Determine destination path (current working directory)
-    const destVercelDir = join(process.cwd(), '.vercel');
-    const destOutputPath = join(destVercelDir, 'output');
-
-    // 3. Ensure .vercel directory exists
-    await fs.ensureDir(destVercelDir);
-
-    // 4. Remove existing output directory if it exists
-    if (existsSync(destOutputPath)) {
-      await fs.remove(destOutputPath);
-    }
-
-    // 5. Copy the vercel output
-    await fs.copy(sourceOutputPath, destOutputPath);
-
-    spinner.succeed(`Vercel output copied to .vercel/output/`);
-
-    console.log('');
-    console.log(chalk.blue('🚀 Ready for Vercel deployment'));
-    console.log(chalk.gray('Run: vercel deploy --prebuilt --prod'));
-    console.log('');
-  } catch (error) {
-    spinner.fail('Failed to copy Vercel output');
-    console.error(chalk.red('Error:'), error instanceof Error ? error.message : 'Unknown error');
-    throw error;
-  }
-}
-
-async function buildForVercel({ outputDir = './vercel-build' }: { outputDir: string }) {
-  const spinner = ora('Creating Vercel-ready build...').start();
-
-  try {
-    // 1. Find the standalone package (same logic as dev command)
-    const pkg = require.resolve('@inkeep/agents-manage-ui/package.json');
-    const root = dirname(pkg);
-    const standalonePath = join(root, '.next/standalone/agents-manage-ui');
-
-    // Check if the standalone build exists
-    if (!existsSync(standalonePath)) {
-      spinner.fail('Standalone build not found');
-      console.error(chalk.red('The standalone build has not been created yet.'));
-      process.exit(1);
-    }
-
-    // 2. Remove existing output directory if it exists
-    if (existsSync(outputDir)) {
-      await fs.remove(outputDir);
-    }
-
-    // 3. Create output directory
-    await fs.ensureDir(outputDir);
-
-    // 4. Copy the entire standalone package
-    await fs.copy(standalonePath, outputDir);
-
-    // 5. Create a simple package.json with the correct start script
-    const packageJson = {
-      name: 'inkeep-dashboard',
-      version: '1.0.0',
-      scripts: {
-        start: 'node server.js',
-      },
-      dependencies: {
-        '@inkeep/agents-manage-ui': 'latest',
-      },
-    };
-
-    await fs.writeJson(join(outputDir, 'package.json'), packageJson, { spaces: 2 });
-
-    // 6. Create vercel.json
-    const vercelConfig = {
-      version: 2,
-      builds: [
-        {
-          src: 'server.js',
-          use: '@vercel/node',
-        },
-      ],
-      routes: [
-        {
-          src: '/(.*)',
-          dest: 'server.js',
-        },
-      ],
-    };
-
-    await fs.writeJson(join(outputDir, 'vercel.json'), vercelConfig, { spaces: 2 });
-
-    // 7. Create setup instructions
-    const instructions = `# Inkeep Dashboard - Vercel Deployment
-
-## Quick Deploy
-
-1. Go to https://vercel.com/dashboard
-2. Click "New Project" 
-3. Upload this folder or connect to GitHub
-4. Set environment variables:
-   - INKEEP_API_URL=your-api-url
-   - INKEEP_TENANT_ID=your-tenant-id
-   - NODE_ENV=production
-5. Deploy!
-
-## Using Vercel CLI
-
-\`\`\`bash
-cd ${outputDir}
-vercel --prod
-\`\`\`
-
-## Environment Variables
-
-Make sure to set these in your Vercel project settings:
-- INKEEP_API_URL
-- INKEEP_TENANT_ID
-- Any other variables from your .env file
-`;
-
-    await fs.writeFile(join(outputDir, 'README-VERCEL.md'), instructions);
-
-    spinner.succeed(`Vercel-ready build created at ${outputDir}/`);
-
-    console.log('');
-    console.log(chalk.blue('🚀 Start script:'), 'node server.js');
-
-    console.log('');
-    console.log(chalk.yellow('📖 See README-VERCEL.md for deployment instructions'));
-  } catch (error) {
-    spinner.fail('Failed to create Vercel build');
-    console.error(chalk.red('Error:'), error instanceof Error ? error.message : 'Unknown error');
-    throw error;
-  }
-}
-
 export async function devCommand(options: DevOptions) {
-<<<<<<< HEAD
   const { port = 3000, host = 'localhost', build = false } = options;
 
   if (build) {
     await buildNextApp();
-=======
-  const {
-    port = 3000,
-    host = 'localhost',
-    build = false,
-    outputDir = './vercel-build',
-    vercel = false,
-  } = options;
-
-  if (vercel) {
-    await copyVercelOutput();
-    return;
-  }
-
-  if (build) {
-    await buildForVercel({ outputDir });
-
-    console.log('');
-    console.log(chalk.blue('Next steps: Deploy the build folder to Vercel'));
->>>>>>> a413d81e
     return;
   }
 
