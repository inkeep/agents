--- conflicted
+++ resolved
@@ -29,25 +29,12 @@
   const registryComponents = localRegistry.getAllComponents();
   const projectDataWithRegistry = {
     ...remoteProject,
-<<<<<<< HEAD
     agents: registryComponents.filter(c => c.type === 'agents').map(c => c.id),
     tools: registryComponents.filter(c => c.type === 'tools').map(c => c.id),
     externalAgents: registryComponents.filter(c => c.type === 'externalAgents').map(c => c.id),
     dataComponents: registryComponents.filter(c => c.type === 'dataComponents').map(c => c.id),
     artifactComponents: registryComponents.filter(c => c.type === 'artifactComponents').map(c => c.id),
     credentialReferences: registryComponents.filter(c => c.type === 'credentials').map(c => c.id)
-=======
-    agents: registryComponents.filter((c) => c.type === 'agent').map((c) => c.id),
-    tools: registryComponents.filter((c) => c.type === 'tool').map((c) => c.id),
-    externalAgents: registryComponents.filter((c) => c.type === 'externalAgent').map((c) => c.id),
-    dataComponents: registryComponents.filter((c) => c.type === 'dataComponent').map((c) => c.id),
-    artifactComponents: registryComponents
-      .filter((c) => c.type === 'artifactComponent')
-      .map((c) => c.id),
-    credentialReferences: registryComponents
-      .filter((c) => c.type === 'credential')
-      .map((c) => c.id),
->>>>>>> f40be5ba
   };
 
   const content = generateProjectFile(
