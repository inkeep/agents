--- conflicted
+++ resolved
@@ -51,26 +51,7 @@
   };
 }
 
-<<<<<<< HEAD
 // ComponentType is imported from component-registry.ts
-=======
-type ComponentType =
-  | 'agent'
-  | 'subAgent'
-  | 'tool'
-  | 'functionTool'
-  | 'function'
-  | 'dataComponent'
-  | 'artifactComponent'
-  | 'statusComponent'
-  | 'environment'
-  | 'contextConfig'
-  | 'fetchDefinition'
-  | 'header'
-  | 'credential'
-  | 'externalAgent'
-  | 'models';
->>>>>>> f40be5ba
 
 /**
  * Compare two projects and classify all changes using direct component comparison
@@ -340,7 +321,6 @@
   const remoteIds = Object.keys(remoteAgents);
 
   // Find added agents
-<<<<<<< HEAD
   remoteIds.filter(id => !localIds.includes(id)).forEach(id => {
     const agent = remoteAgents[id];
     changes.push({ 
@@ -348,22 +328,10 @@
       componentId: id, 
       changeType: 'added',
       summary: `New agent: ${agent.name || id}`
-=======
-  remoteIds
-    .filter((id) => !localIds.includes(id))
-    .forEach((id) => {
-      const agent = remoteAgents[id];
-      changes.push({
-        componentType: 'agent',
-        componentId: id,
-        changeType: 'added',
-        summary: `New agent: ${agent.name || id}`,
-      });
->>>>>>> f40be5ba
-    });
+    });
+  });
 
   // Find deleted agents
-<<<<<<< HEAD
   localIds.filter(id => !remoteIds.includes(id)).forEach(id => {
     const agent = localAgents[id];
     changes.push({ 
@@ -371,19 +339,8 @@
       componentId: id, 
       changeType: 'deleted',
       summary: `Removed agent: ${agent.name || id}`
-=======
-  localIds
-    .filter((id) => !remoteIds.includes(id))
-    .forEach((id) => {
-      const agent = localAgents[id];
-      changes.push({
-        componentType: 'agent',
-        componentId: id,
-        changeType: 'deleted',
-        summary: `Removed agent: ${agent.name || id}`,
-      });
->>>>>>> f40be5ba
-    });
+    });
+  });
 
   // Find modified agents with detailed field changes
   const commonIds = localIds.filter((id) => remoteIds.includes(id));
@@ -391,15 +348,9 @@
     const fieldChanges = getDetailedFieldChanges('', localAgents[id], remoteAgents[id]);
     if (fieldChanges.length > 0) {
       const summary = generateAgentChangeSummary(fieldChanges);
-<<<<<<< HEAD
       changes.push({ 
         componentType: 'agents', 
         componentId: id, 
-=======
-      changes.push({
-        componentType: 'agent',
-        componentId: id,
->>>>>>> f40be5ba
         changeType: 'modified',
         changedFields: fieldChanges,
         summary,
@@ -445,7 +396,6 @@
   const remoteIds = Object.keys(remoteSubAgents);
 
   // Find added subAgents
-<<<<<<< HEAD
   remoteIds.filter(id => !localIds.includes(id)).forEach(id => {
     const subAgent = remoteSubAgents[id];
     changes.push({ 
@@ -453,22 +403,10 @@
       componentId: id, 
       changeType: 'added',
       summary: `New subAgent: ${subAgent.name || id}`
-=======
-  remoteIds
-    .filter((id) => !localIds.includes(id))
-    .forEach((id) => {
-      const subAgent = remoteSubAgents[id];
-      changes.push({
-        componentType: 'subAgent',
-        componentId: id,
-        changeType: 'added',
-        summary: `New subAgent: ${subAgent.name || id}`,
-      });
->>>>>>> f40be5ba
-    });
-
+    });
+  });
+  
   // Find deleted subAgents
-<<<<<<< HEAD
   localIds.filter(id => !remoteIds.includes(id)).forEach(id => {
     const subAgent = localSubAgents[id];
     changes.push({ 
@@ -476,35 +414,18 @@
       componentId: id, 
       changeType: 'deleted',
       summary: `Removed subAgent: ${subAgent.name || id}`
-=======
-  localIds
-    .filter((id) => !remoteIds.includes(id))
-    .forEach((id) => {
-      const subAgent = localSubAgents[id];
-      changes.push({
-        componentType: 'subAgent',
-        componentId: id,
-        changeType: 'deleted',
-        summary: `Removed subAgent: ${subAgent.name || id}`,
-      });
->>>>>>> f40be5ba
-    });
-
+    });
+  });
+  
   // Find modified subAgents with detailed field changes
   const commonIds = localIds.filter((id) => remoteIds.includes(id));
   commonIds.forEach((id) => {
     const fieldChanges = getDetailedFieldChanges('', localSubAgents[id], remoteSubAgents[id]);
     if (fieldChanges.length > 0) {
       const summary = generateSubAgentChangeSummary(fieldChanges);
-<<<<<<< HEAD
       changes.push({ 
         componentType: 'subAgents', 
         componentId: id, 
-=======
-      changes.push({
-        componentType: 'subAgent',
-        componentId: id,
->>>>>>> f40be5ba
         changeType: 'modified',
         changedFields: fieldChanges,
         summary,
@@ -613,16 +534,7 @@
   remoteArtifactComponents: Record<string, any>,
   debug: boolean
 ): ComponentChange[] {
-<<<<<<< HEAD
   return compareComponentMaps('artifactComponents', localArtifactComponents, remoteArtifactComponents, debug);
-=======
-  return compareComponentMaps(
-    'artifactComponent',
-    localArtifactComponents,
-    remoteArtifactComponents,
-    debug
-  );
->>>>>>> f40be5ba
 }
 
 /**
@@ -655,16 +567,7 @@
   remoteStatusComponents: Record<string, any>,
   debug: boolean
 ): ComponentChange[] {
-<<<<<<< HEAD
   return compareComponentMaps('statusComponents', localStatusComponents, remoteStatusComponents, debug);
-=======
-  return compareComponentMaps(
-    'statusComponent',
-    localStatusComponents,
-    remoteStatusComponents,
-    debug
-  );
->>>>>>> f40be5ba
 }
 
 /**
@@ -1176,13 +1079,8 @@
 ): string {
   const name = component?.name || component?.id || 'unnamed';
   const action = changeType === 'added' ? 'Added' : 'Removed';
-<<<<<<< HEAD
   
   if (componentType === 'tools') {
-=======
-
-  if (componentType === 'tool') {
->>>>>>> f40be5ba
     const toolType = component?.config?.type || 'unknown type';
     return `${action} ${toolType} tool: ${name}`;
   }
@@ -1193,18 +1091,9 @@
 /**
  * Generate summary for component modifications
  */
-<<<<<<< HEAD
 function generateComponentChangeSummary(componentType: ComponentType, fieldChanges: FieldChange[]): string {
   if (componentType === 'tools') {
     const configChanges = fieldChanges.filter(c => c.field.startsWith('config'));
-=======
-function generateComponentChangeSummary(
-  componentType: ComponentType,
-  fieldChanges: FieldChange[]
-): string {
-  if (componentType === 'tool') {
-    const configChanges = fieldChanges.filter((c) => c.field.startsWith('config'));
->>>>>>> f40be5ba
     if (configChanges.length > 0) {
       return `Configuration updated (${configChanges.length} changes)`;
     }
@@ -1286,36 +1175,10 @@
  */
 function groupChangesByType(changes: ComponentChange[]): ProjectComparison['componentChanges'] {
   const result = createEmptyComponentChanges();
-<<<<<<< HEAD
   
   changes.forEach(change => {
     // componentChanges keys now match ComponentType directly
     const group = result[change.componentType as keyof ProjectComparison['componentChanges']];
-=======
-
-  // Map singular ComponentType to plural componentChanges keys
-  const typeMapping: Record<string, keyof ProjectComparison['componentChanges']> = {
-    agent: 'agents',
-    subAgent: 'subAgents',
-    tool: 'tools',
-    functionTool: 'functionTools',
-    function: 'functions',
-    dataComponent: 'dataComponents',
-    artifactComponent: 'artifactComponents',
-    statusComponent: 'statusComponents',
-    environment: 'environments',
-    contextConfig: 'contextConfigs',
-    fetchDefinition: 'fetchDefinitions',
-    header: 'headers',
-    credential: 'credentials',
-    externalAgent: 'externalAgents',
-    models: 'models',
-  };
-
-  changes.forEach((change) => {
-    const groupKey = typeMapping[change.componentType];
-    const group = result[groupKey];
->>>>>>> f40be5ba
     if (group && !group[change.changeType].includes(change.componentId)) {
       group[change.changeType].push(change.componentId);
     }
@@ -1432,7 +1295,6 @@
  */
 function getComponentIcon(componentType: string): string {
   switch (componentType) {
-<<<<<<< HEAD
     case 'agents': return '🤖';
     case 'tools': return '🛠️ ';
     case 'functionTools': return '⚡';
@@ -1443,28 +1305,6 @@
     case 'fetchDefinitions': return '🔄';
     case 'models': return '🧠';
     default: return '📦';
-=======
-    case 'agent':
-      return '🤖';
-    case 'tool':
-      return '🛠️ ';
-    case 'functionTool':
-      return '⚡';
-    case 'dataComponent':
-      return '📊';
-    case 'artifactComponent':
-      return '📄';
-    case 'credential':
-      return '🔑';
-    case 'contextConfig':
-      return '⚙️ ';
-    case 'fetchDefinition':
-      return '🔄';
-    case 'models':
-      return '🧠';
-    default:
-      return '📦';
->>>>>>> f40be5ba
   }
 }
 
