--- conflicted
+++ resolved
@@ -10,7 +10,6 @@
 
 import type { FullProjectDefinition } from '@inkeep/agents-core';
 
-<<<<<<< HEAD
 export type ComponentType = 
   | 'agents' 
   | 'subAgents' 
@@ -25,20 +24,6 @@
   | 'credentials'
   | 'contextConfigs'
   | 'fetchDefinitions'
-=======
-export type ComponentType =
-  | 'agent'
-  | 'subAgent'
-  | 'tool'
-  | 'functionTool'
-  | 'dataComponent'
-  | 'artifactComponent'
-  | 'statusComponent'
-  | 'externalAgent'
-  | 'credential'
-  | 'contextConfig'
-  | 'fetchDefinition'
->>>>>>> f40be5ba
   | 'headers'
   | 'models'
   | 'project';
@@ -333,7 +318,6 @@
    */
   private getTypePrefix(type: ComponentType): string {
     switch (type) {
-<<<<<<< HEAD
       case 'agents': return 'agent';
       case 'subAgents': return 'sub';
       case 'externalAgents': return 'ext';
@@ -351,32 +335,6 @@
       case 'models': return 'model';
       case 'project': return 'project';
       default: return 'comp';
-=======
-      case 'agent':
-        return 'agent';
-      case 'subAgent':
-        return 'sub';
-      case 'externalAgent':
-        return 'ext';
-      case 'tool':
-        return 'tool';
-      case 'functionTool':
-        return 'func';
-      case 'dataComponent':
-        return 'data';
-      case 'artifactComponent':
-        return 'artifact';
-      case 'credential':
-        return 'cred';
-      case 'statusComponent':
-        return 'status';
-      case 'contextConfig':
-        return 'context';
-      case 'project':
-        return 'project';
-      default:
-        return 'comp';
->>>>>>> f40be5ba
     }
   }
 
