--- conflicted
+++ resolved
@@ -249,19 +249,10 @@
 
       // Register the component with its expected file path and variable name
       const filePath = determineNewFilePath(componentType, componentId, targetPaths);
-<<<<<<< HEAD
       const relativePath = filePath.replace((tempDirName ? targetPaths.projectRoot : paths.projectRoot) + '/', '');
       
       // Special handling for contextConfigs to use agent-based names
       let explicitVariableName: string | undefined;
-=======
-      const relativePath = filePath.replace(
-        (tempDirName ? targetPaths.projectRoot : paths.projectRoot) + '/',
-        ''
-      );
-
-      let variableName: string;
->>>>>>> f40be5ba
       if (componentType === 'contextConfigs') {
         const contextResult = findContextConfigData(remoteProject, componentId);
         if (contextResult) {
