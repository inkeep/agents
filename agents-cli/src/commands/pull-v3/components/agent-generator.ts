/**
 * Agent Generator - Generate top-level agent definitions
 *
 * Generates top-level agents using the agent() builder function from @inkeep/agents-sdk
 * Top-level agents are the main entry points that handle statusUpdates with statusComponents
 */

import type { ComponentRegistry, ComponentType } from '../utils/component-registry';
import {
  type CodeStyle,
  DEFAULT_STYLE,
  formatPromptWithContext,
  formatString,
  generateFileContent,
  generateImport,
  hasTemplateVariables,
  removeTrailingComma,
  toCamelCase,
} from '../utils/generator-utils';

/**
 * Format statusUpdates configuration with statusComponents references
 */
function formatStatusUpdates(
  statusUpdatesConfig: any,
  style: CodeStyle,
  indentLevel: number,
  registry?: ComponentRegistry,
  contextConfigData?: any,
  agentId?: string
): string {
  if (!statusUpdatesConfig) {
    return '';
  }

  const { quotes, indentation } = style;
  const q = quotes === 'single' ? "'" : '"';
  const indent = indentation.repeat(indentLevel);
  const lines: string[] = [];

  lines.push(`${indent}statusUpdates: {`);

  // numEvents
  if (statusUpdatesConfig.numEvents !== undefined) {
    lines.push(`${indent}${indentation}numEvents: ${statusUpdatesConfig.numEvents},`);
  }

  // timeInSeconds
  if (statusUpdatesConfig.timeInSeconds !== undefined) {
    lines.push(`${indent}${indentation}timeInSeconds: ${statusUpdatesConfig.timeInSeconds},`);
  }

  // statusComponents - array of status component config references
  if (
    statusUpdatesConfig.statusComponents &&
    Array.isArray(statusUpdatesConfig.statusComponents) &&
    statusUpdatesConfig.statusComponents.length > 0
  ) {
    const statusComponentIds = statusUpdatesConfig.statusComponents
      .map((comp: any) => {
        if (typeof comp === 'string') {
          return comp;
        } else if (typeof comp === 'object' && comp) {
          return comp.id || comp.type || comp.name;
        }
        return null;
      })
      .filter(Boolean);

    if (statusComponentIds.length > 0) {
      lines.push(`${indent}${indentation}statusComponents: [`);
      for (const statusCompId of statusComponentIds) {
        const statusCompVar = registry?.getVariableName(statusCompId, 'statusComponents');
        lines.push(`${indent}${indentation}${indentation}${statusCompVar || 'undefined'}.config,`);
      }
      lines.push(`${indent}${indentation}],`);
    }
  }

  // prompt - for status updates, use context.toTemplate() or headers.toTemplate() based on schema analysis
  if (statusUpdatesConfig.prompt) {
    if (
      hasTemplateVariables(statusUpdatesConfig.prompt) &&
      contextConfigData &&
      agentId &&
      registry
    ) {
      const contextConfigId = contextConfigData.id;
<<<<<<< HEAD
      const contextVarName = registry.getVariableName(contextConfigId, 'contextConfigs');
      
=======
      const contextVarName = registry.getVariableName(contextConfigId, 'contextConfig');

>>>>>>> f40be5ba
      if (!contextVarName) {
        throw new Error(`Failed to resolve context config variable name for: ${contextConfigId}`);
      }

      const headersVarName = 'headersSchema';
      lines.push(
        `${indent}${indentation}prompt: ${formatPromptWithContext(statusUpdatesConfig.prompt, contextVarName, headersVarName, contextConfigData, q, true)},`
      );
    } else {
      lines.push(
        `${indent}${indentation}prompt: ${formatString(statusUpdatesConfig.prompt, q, true)},`
      );
    }
  }

  // Remove trailing comma from last property
  removeTrailingComma(lines);

  lines.push(`${indent}},`);

  return lines.join('\n');
}

/**
 * Format stopWhen configuration for agents (only supports transferCountIs)
 */
function formatStopWhen(stopWhenConfig: any, style: CodeStyle, indentLevel: number): string {
  if (!stopWhenConfig || !stopWhenConfig.transferCountIs) {
    return '';
  }

  const { indentation } = style;
  const indent = indentation.repeat(indentLevel);

  return `${indent}stopWhen: {\n${indent}${indentation}transferCountIs: ${stopWhenConfig.transferCountIs} // Max transfers in one conversation\n${indent}},`;
}

/**
 * Check if agent models are different from project models
 */
function hasDistinctModels(agentModels: any, projectModels: any): boolean {
  if (!agentModels) return false;
  if (!projectModels) return !!agentModels; // Agent has models but project doesn't

  // Compare each model type
  const modelTypes = ['base', 'structuredOutput', 'summarizer'];

  for (const type of modelTypes) {
    const agentModel = agentModels[type]?.model;
    const projectModel = projectModels[type]?.model;

    // Check if models are different (including when one exists and other doesn't)
    if (agentModel !== projectModel) {
      return true;
    }

    // Check provider options (only if both models exist)
    if (agentModel && projectModel) {
      const agentOptions = agentModels[type]?.providerOptions;
      const projectOptions = projectModels[type]?.providerOptions;

      // Deep comparison for provider options
      if (agentOptions !== projectOptions) {
        if (!agentOptions && !projectOptions) {
          // Both are falsy, they're the same
          continue;
        }
        if (!agentOptions || !projectOptions) {
          // One is falsy, other isn't - they're different
          return true;
        }
        // Both exist, compare as JSON
        if (JSON.stringify(agentOptions) !== JSON.stringify(projectOptions)) {
          return true;
        }
      }
    }
  }

  return false;
}

/**
 * Generate Agent Definition using agent() builder function
 */
export function generateAgentDefinition(
  agentId: string,
  agentData: any,
  style: CodeStyle = DEFAULT_STYLE,
  registry?: ComponentRegistry,
  contextConfigData?: any,
  projectModels?: any
): string {
  // Validate required parameters
  if (!agentId || typeof agentId !== 'string') {
    throw new Error('agentId is required and must be a string');
  }

  if (!agentData || typeof agentData !== 'object') {
    throw new Error(`agentData is required for agent '${agentId}'`);
  }

  // Validate required agent fields
  const requiredFields = ['name', 'defaultSubAgentId', 'subAgents'];
  const missingFields = requiredFields.filter(
    (field) => !agentData[field] || agentData[field] === null || agentData[field] === undefined
  );

  if (missingFields.length > 0) {
    throw new Error(`Missing required fields for agent '${agentId}': ${missingFields.join(', ')}`);
  }

  const { quotes, semicolons, indentation } = style;
  const q = quotes === 'single' ? "'" : '"';
  const semi = semicolons ? ';' : '';

  let agentVarName = toCamelCase(agentId);

  // Use registry to get collision-safe variable name if available
  if (registry) {
    const registryVarName = registry.getVariableName(agentId, 'agents');
    if (registryVarName) {
      agentVarName = registryVarName;
    }
  }

  const lines: string[] = [];

  lines.push(`export const ${agentVarName} = agent({`);
  lines.push(`${indentation}id: ${formatString(agentId, q)},`);

  // Required fields - these must be present
  lines.push(`${indentation}name: ${formatString(agentData.name, q)},`);

  if (agentData.description !== undefined && agentData.description !== null) {
    lines.push(`${indentation}description: ${formatString(agentData.description, q, true)},`);
  }

  // Prompt - main agent prompt, use context.toTemplate() or headers.toTemplate() based on schema analysis
  if (agentData.prompt !== undefined && agentData.prompt !== null) {
    if (hasTemplateVariables(agentData.prompt) && contextConfigData && registry) {
      const contextConfigId = contextConfigData.id;
<<<<<<< HEAD
      const contextVarName = registry.getVariableName(contextConfigId, 'contextConfigs');
      
=======
      const contextVarName = registry.getVariableName(contextConfigId, 'contextConfig');

>>>>>>> f40be5ba
      if (!contextVarName) {
        throw new Error(`Failed to resolve context config variable name for: ${contextConfigId}`);
      }

      const headersVarName = 'headersSchema';
      lines.push(
        `${indentation}prompt: ${formatPromptWithContext(agentData.prompt, contextVarName, headersVarName, contextConfigData, q, true)},`
      );
    } else {
      lines.push(`${indentation}prompt: ${formatString(agentData.prompt, q, true)},`);
    }
  }

  // models - model configuration overrides (only when different from project level)
  if (agentData.models && hasDistinctModels(agentData.models, projectModels)) {
    lines.push(`${indentation}models: {`);

    if (agentData.models.base?.model) {
      lines.push(`${indentation}${indentation}base: {`);
      lines.push(
        `${indentation}${indentation}${indentation}model: ${formatString(agentData.models.base.model, q)}`
      );
      if (agentData.models.base.providerOptions) {
        lines.push(`${indentation}${indentation}${indentation},`);
        lines.push(
          `${indentation}${indentation}${indentation}providerOptions: ${JSON.stringify(agentData.models.base.providerOptions)}`
        );
      }
      lines.push(`${indentation}${indentation}},`);
    }

    if (agentData.models.structuredOutput?.model) {
      lines.push(`${indentation}${indentation}structuredOutput: {`);
      lines.push(
        `${indentation}${indentation}${indentation}model: ${formatString(agentData.models.structuredOutput.model, q)}`
      );
      if (agentData.models.structuredOutput.providerOptions) {
        lines.push(`${indentation}${indentation}${indentation},`);
        lines.push(
          `${indentation}${indentation}${indentation}providerOptions: ${JSON.stringify(agentData.models.structuredOutput.providerOptions)}`
        );
      }
      lines.push(`${indentation}${indentation}},`);
    }

    if (agentData.models.summarizer?.model) {
      lines.push(`${indentation}${indentation}summarizer: {`);
      lines.push(
        `${indentation}${indentation}${indentation}model: ${formatString(agentData.models.summarizer.model, q)}`
      );
      if (agentData.models.summarizer.providerOptions) {
        lines.push(`${indentation}${indentation}${indentation},`);
        lines.push(
          `${indentation}${indentation}${indentation}providerOptions: ${JSON.stringify(agentData.models.summarizer.providerOptions)}`
        );
      }
      lines.push(`${indentation}${indentation}},`);
    }

    // Remove trailing comma from last model entry
    removeTrailingComma(lines);

    lines.push(`${indentation}},`);
  }

  // defaultSubAgent - reference to the default sub-agent
  if (agentData.defaultSubAgentId) {
    if (!registry) {
      throw new Error('Registry is required for defaultSubAgent generation');
    }
<<<<<<< HEAD
    
    const defaultSubAgentVar = registry.getVariableName(agentData.defaultSubAgentId, 'subAgents');
    
=======

    const defaultSubAgentVar = registry.getVariableName(agentData.defaultSubAgentId, 'subAgent');

>>>>>>> f40be5ba
    if (!defaultSubAgentVar) {
      throw new Error(
        `Failed to resolve variable name for default sub-agent: ${agentData.defaultSubAgentId}`
      );
    }

    lines.push(`${indentation}defaultSubAgent: ${defaultSubAgentVar},`);
  }

  // subAgents - function returning array of sub-agent references
  if (
    agentData.subAgents &&
    typeof agentData.subAgents === 'object' &&
    Object.keys(agentData.subAgents).length > 0
  ) {
    if (!registry) {
      throw new Error('Registry is required for subAgents generation');
    }

    // subAgents is an object with IDs as keys, extract the keys
    const subAgentIds = Object.keys(agentData.subAgents);
<<<<<<< HEAD
    const subAgentsArray = registry.formatReferencesForCode(subAgentIds, 'subAgents', style, 2);
    
=======
    const subAgentsArray = registry.formatReferencesForCode(subAgentIds, 'subAgent', style, 2);

>>>>>>> f40be5ba
    if (!subAgentsArray) {
      throw new Error(`Failed to resolve variable names for sub-agents: ${subAgentIds.join(', ')}`);
    }

    lines.push(`${indentation}subAgents: () => ${subAgentsArray},`);
  }

  // contextConfig - reference to context configuration (generated separately)
<<<<<<< HEAD
  if (agentData.contextConfig && registry && agentData.contextConfig.id) {
    const contextConfigVar = registry.getVariableName(agentData.contextConfig.id, 'contextConfigs');
=======
  if (agentData.contextConfig) {
    // Try to find the contextConfig variable name by searching for contextConfig components
    // Since contextConfig doesn't have a stable ID, we look for any contextConfig component
    let contextConfigVar: string | undefined;

    if (registry) {
      const allComponents = registry.getAllComponents();
      const contextConfigComponent = allComponents.find((comp) => comp.type === 'contextConfig');
      if (contextConfigComponent) {
        contextConfigVar = contextConfigComponent.name;
      } else {
      }
    }

>>>>>>> f40be5ba
    if (contextConfigVar) {
      lines.push(`${indentation}contextConfig: ${contextConfigVar},`);
    } else {
      lines.push(`${indentation}contextConfig: undefined,`);
    }
  }

  // stopWhen - stopping conditions for the agent (only supports transferCountIs)
  if (agentData.stopWhen) {
    const stopWhenFormatted = formatStopWhen(agentData.stopWhen, style, 1);
    if (stopWhenFormatted) {
      lines.push(stopWhenFormatted);
    }
  }

  // statusUpdates - status updates configuration with statusComponents and prompt
  if (agentData.statusUpdates) {
    const statusUpdatesFormatted = formatStatusUpdates(
      agentData.statusUpdates,
      style,
      1,
      registry,
      contextConfigData,
      agentId
    );
    if (statusUpdatesFormatted) {
      lines.push(statusUpdatesFormatted);
    }
  }

  // Remove trailing comma from last line
  removeTrailingComma(lines);

  lines.push(`})${semi}`);

  return lines.join('\n');
}

/**
 * Generate imports needed for an agent file
 */
export function generateAgentImports(
  agentId: string,
  agentData: any,
  style: CodeStyle = DEFAULT_STYLE,
  registry?: ComponentRegistry,
  contextConfigData?: any
): string[] {
  const imports: string[] = [];

  // Always import agent from SDK
  imports.push(generateImport(['agent'], '@inkeep/agents-sdk', style));

  // Generate imports for referenced components if registry is available
  if (registry) {
    const currentFilePath = `agents/${agentId}.ts`;

    // Collect all component references with their types
    const referencedComponents: Array<{ id: string; type: ComponentType }> = [];

    // Sub-agent references (subAgents is an object with IDs as keys)
    if (agentData.subAgents && typeof agentData.subAgents === 'object') {
      const subAgentIds = Object.keys(agentData.subAgents);
<<<<<<< HEAD
      referencedComponents.push(...subAgentIds.map(id => ({id, type: 'subAgents' as ComponentType})));
=======
      referencedComponents.push(
        ...subAgentIds.map((id) => ({ id, type: 'subAgent' as ComponentType }))
      );
>>>>>>> f40be5ba
    }

    // Status component references
    if (
      agentData.statusUpdates &&
      agentData.statusUpdates.statusComponents &&
      Array.isArray(agentData.statusUpdates.statusComponents)
    ) {
      for (const comp of agentData.statusUpdates.statusComponents) {
        if (typeof comp === 'string') {
<<<<<<< HEAD
          referencedComponents.push({id: comp, type: 'statusComponents'});
        } else if (typeof comp === 'object' && comp) {
          const statusId = comp.id || comp.type || comp.name;
          if (statusId) referencedComponents.push({id: statusId, type: 'statusComponents'});
=======
          referencedComponents.push({ id: comp, type: 'statusComponent' });
        } else if (typeof comp === 'object' && comp) {
          const statusId = comp.id || comp.type || comp.name;
          if (statusId) referencedComponents.push({ id: statusId, type: 'statusComponent' });
>>>>>>> f40be5ba
        }
      }
    }

    // Context config reference
    if (agentData.contextConfig) {
      // Use actual contextConfig.id
      const contextConfigId = agentData.contextConfig.id;
<<<<<<< HEAD
      referencedComponents.push({id: contextConfigId, type: 'contextConfigs'});
=======
      referencedComponents.push({ id: contextConfigId, type: 'contextConfig' });
>>>>>>> f40be5ba
    }

    // Default sub-agent reference
    if (agentData.defaultSubAgentId) {
<<<<<<< HEAD
      referencedComponents.push({id: agentData.defaultSubAgentId, type: 'subAgents'});
=======
      referencedComponents.push({ id: agentData.defaultSubAgentId, type: 'subAgent' });
>>>>>>> f40be5ba
    }

    // Get import statements for all referenced components
    const componentImports = registry.getImportsForFile(currentFilePath, referencedComponents);
    imports.push(...componentImports);
  }

  return imports;
}

/**
 * Generate complete agent file (imports + definition)
 */
export function generateAgentFile(
  agentId: string,
  agentData: any,
  style: CodeStyle = DEFAULT_STYLE,
  registry?: ComponentRegistry,
  contextConfigData?: any,
  projectModels?: any
): string {
  const imports = generateAgentImports(agentId, agentData, style, registry, contextConfigData);
  const definition = generateAgentDefinition(
    agentId,
    agentData,
    style,
    registry,
    contextConfigData,
    projectModels
  );

  return generateFileContent(imports, [definition]);
}<|MERGE_RESOLUTION|>--- conflicted
+++ resolved
@@ -86,13 +86,8 @@
       registry
     ) {
       const contextConfigId = contextConfigData.id;
-<<<<<<< HEAD
       const contextVarName = registry.getVariableName(contextConfigId, 'contextConfigs');
       
-=======
-      const contextVarName = registry.getVariableName(contextConfigId, 'contextConfig');
-
->>>>>>> f40be5ba
       if (!contextVarName) {
         throw new Error(`Failed to resolve context config variable name for: ${contextConfigId}`);
       }
@@ -235,13 +230,8 @@
   if (agentData.prompt !== undefined && agentData.prompt !== null) {
     if (hasTemplateVariables(agentData.prompt) && contextConfigData && registry) {
       const contextConfigId = contextConfigData.id;
-<<<<<<< HEAD
       const contextVarName = registry.getVariableName(contextConfigId, 'contextConfigs');
       
-=======
-      const contextVarName = registry.getVariableName(contextConfigId, 'contextConfig');
-
->>>>>>> f40be5ba
       if (!contextVarName) {
         throw new Error(`Failed to resolve context config variable name for: ${contextConfigId}`);
       }
@@ -312,15 +302,9 @@
     if (!registry) {
       throw new Error('Registry is required for defaultSubAgent generation');
     }
-<<<<<<< HEAD
     
     const defaultSubAgentVar = registry.getVariableName(agentData.defaultSubAgentId, 'subAgents');
     
-=======
-
-    const defaultSubAgentVar = registry.getVariableName(agentData.defaultSubAgentId, 'subAgent');
-
->>>>>>> f40be5ba
     if (!defaultSubAgentVar) {
       throw new Error(
         `Failed to resolve variable name for default sub-agent: ${agentData.defaultSubAgentId}`
@@ -342,13 +326,8 @@
 
     // subAgents is an object with IDs as keys, extract the keys
     const subAgentIds = Object.keys(agentData.subAgents);
-<<<<<<< HEAD
     const subAgentsArray = registry.formatReferencesForCode(subAgentIds, 'subAgents', style, 2);
     
-=======
-    const subAgentsArray = registry.formatReferencesForCode(subAgentIds, 'subAgent', style, 2);
-
->>>>>>> f40be5ba
     if (!subAgentsArray) {
       throw new Error(`Failed to resolve variable names for sub-agents: ${subAgentIds.join(', ')}`);
     }
@@ -357,25 +336,8 @@
   }
 
   // contextConfig - reference to context configuration (generated separately)
-<<<<<<< HEAD
   if (agentData.contextConfig && registry && agentData.contextConfig.id) {
     const contextConfigVar = registry.getVariableName(agentData.contextConfig.id, 'contextConfigs');
-=======
-  if (agentData.contextConfig) {
-    // Try to find the contextConfig variable name by searching for contextConfig components
-    // Since contextConfig doesn't have a stable ID, we look for any contextConfig component
-    let contextConfigVar: string | undefined;
-
-    if (registry) {
-      const allComponents = registry.getAllComponents();
-      const contextConfigComponent = allComponents.find((comp) => comp.type === 'contextConfig');
-      if (contextConfigComponent) {
-        contextConfigVar = contextConfigComponent.name;
-      } else {
-      }
-    }
-
->>>>>>> f40be5ba
     if (contextConfigVar) {
       lines.push(`${indentation}contextConfig: ${contextConfigVar},`);
     } else {
@@ -439,13 +401,7 @@
     // Sub-agent references (subAgents is an object with IDs as keys)
     if (agentData.subAgents && typeof agentData.subAgents === 'object') {
       const subAgentIds = Object.keys(agentData.subAgents);
-<<<<<<< HEAD
       referencedComponents.push(...subAgentIds.map(id => ({id, type: 'subAgents' as ComponentType})));
-=======
-      referencedComponents.push(
-        ...subAgentIds.map((id) => ({ id, type: 'subAgent' as ComponentType }))
-      );
->>>>>>> f40be5ba
     }
 
     // Status component references
@@ -456,17 +412,10 @@
     ) {
       for (const comp of agentData.statusUpdates.statusComponents) {
         if (typeof comp === 'string') {
-<<<<<<< HEAD
           referencedComponents.push({id: comp, type: 'statusComponents'});
         } else if (typeof comp === 'object' && comp) {
           const statusId = comp.id || comp.type || comp.name;
           if (statusId) referencedComponents.push({id: statusId, type: 'statusComponents'});
-=======
-          referencedComponents.push({ id: comp, type: 'statusComponent' });
-        } else if (typeof comp === 'object' && comp) {
-          const statusId = comp.id || comp.type || comp.name;
-          if (statusId) referencedComponents.push({ id: statusId, type: 'statusComponent' });
->>>>>>> f40be5ba
         }
       }
     }
@@ -475,20 +424,12 @@
     if (agentData.contextConfig) {
       // Use actual contextConfig.id
       const contextConfigId = agentData.contextConfig.id;
-<<<<<<< HEAD
       referencedComponents.push({id: contextConfigId, type: 'contextConfigs'});
-=======
-      referencedComponents.push({ id: contextConfigId, type: 'contextConfig' });
->>>>>>> f40be5ba
     }
 
     // Default sub-agent reference
     if (agentData.defaultSubAgentId) {
-<<<<<<< HEAD
       referencedComponents.push({id: agentData.defaultSubAgentId, type: 'subAgents'});
-=======
-      referencedComponents.push({ id: agentData.defaultSubAgentId, type: 'subAgent' });
->>>>>>> f40be5ba
     }
 
     // Get import statements for all referenced components
