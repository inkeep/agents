--- conflicted
+++ resolved
@@ -113,78 +113,37 @@
 
   // Agents array - function that returns agents
   if (shouldInclude(projectData.agents)) {
-<<<<<<< HEAD
     const agentsArray = registry ? registry.formatReferencesForCode(projectData.agents, 'agents', style, 2) : '[]';
-=======
-    const agentsArray = registry
-      ? registry.formatReferencesForCode(projectData.agents, 'agent', style, 2)
-      : '[]';
->>>>>>> f40be5ba
     lines.push(`${indentation}agents: () => ${agentsArray},`);
   }
 
   // Tools array - project-level tools (MCP tools)
   if (shouldInclude(projectData.tools)) {
-<<<<<<< HEAD
     const toolsArray = registry ? registry.formatReferencesForCode(projectData.tools, 'tools', style, 2) : '[]';
-=======
-    const toolsArray = registry
-      ? registry.formatReferencesForCode(projectData.tools, 'tool', style, 2)
-      : '[]';
->>>>>>> f40be5ba
     lines.push(`${indentation}tools: () => ${toolsArray},`);
   }
 
   // External agents array - project-level external agents
   if (shouldInclude(projectData.externalAgents)) {
-<<<<<<< HEAD
     const externalAgentsArray = registry ? registry.formatReferencesForCode(projectData.externalAgents, 'externalAgents', style, 2) : '[]';
-=======
-    const externalAgentsArray = registry
-      ? registry.formatReferencesForCode(projectData.externalAgents, 'externalAgent', style, 2)
-      : '[]';
->>>>>>> f40be5ba
     lines.push(`${indentation}externalAgents: () => ${externalAgentsArray},`);
   }
 
   // Data components array - project-level data components
   if (shouldInclude(projectData.dataComponents)) {
-<<<<<<< HEAD
     const dataComponentsArray = registry ? registry.formatReferencesForCode(projectData.dataComponents, 'dataComponents', style, 2) : '[]';
-=======
-    const dataComponentsArray = registry
-      ? registry.formatReferencesForCode(projectData.dataComponents, 'dataComponent', style, 2)
-      : '[]';
->>>>>>> f40be5ba
     lines.push(`${indentation}dataComponents: () => ${dataComponentsArray},`);
   }
 
   // Artifact components array - project-level artifact components
   if (shouldInclude(projectData.artifactComponents)) {
-<<<<<<< HEAD
     const artifactComponentsArray = registry ? registry.formatReferencesForCode(projectData.artifactComponents, 'artifactComponents', style, 2) : '[]';
-=======
-    const artifactComponentsArray = registry
-      ? registry.formatReferencesForCode(
-          projectData.artifactComponents,
-          'artifactComponent',
-          style,
-          2
-        )
-      : '[]';
->>>>>>> f40be5ba
     lines.push(`${indentation}artifactComponents: () => ${artifactComponentsArray},`);
   }
 
   // Credential references array - project-level credentials
   if (shouldInclude(projectData.credentialReferences)) {
-<<<<<<< HEAD
     const credentialReferencesArray = registry ? registry.formatReferencesForCode(projectData.credentialReferences, 'credentials', style, 2) : '[]';
-=======
-    const credentialReferencesArray = registry
-      ? registry.formatReferencesForCode(projectData.credentialReferences, 'credential', style, 2)
-      : '[]';
->>>>>>> f40be5ba
     lines.push(`${indentation}credentialReferences: () => ${credentialReferencesArray},`);
   }
 
@@ -226,11 +185,7 @@
         agentIds = Object.keys(projectData.agents);
       }
       for (const agentId of agentIds) {
-<<<<<<< HEAD
         referencedComponents.push({id: agentId, type: 'agents'});
-=======
-        referencedComponents.push({ id: agentId, type: 'agent' });
->>>>>>> f40be5ba
       }
     }
 
@@ -264,11 +219,7 @@
         extAgentIds = Object.keys(projectData.externalAgents);
       }
       for (const extAgentId of extAgentIds) {
-<<<<<<< HEAD
         referencedComponents.push({id: extAgentId, type: 'externalAgents'});
-=======
-        referencedComponents.push({ id: extAgentId, type: 'externalAgent' });
->>>>>>> f40be5ba
       }
     }
 
@@ -281,11 +232,7 @@
         dataCompIds = Object.keys(projectData.dataComponents);
       }
       for (const dataCompId of dataCompIds) {
-<<<<<<< HEAD
         referencedComponents.push({id: dataCompId, type: 'dataComponents'});
-=======
-        referencedComponents.push({ id: dataCompId, type: 'dataComponent' });
->>>>>>> f40be5ba
       }
     }
 
@@ -298,11 +245,7 @@
         artifactCompIds = Object.keys(projectData.artifactComponents);
       }
       for (const artifactCompId of artifactCompIds) {
-<<<<<<< HEAD
         referencedComponents.push({id: artifactCompId, type: 'artifactComponents'});
-=======
-        referencedComponents.push({ id: artifactCompId, type: 'artifactComponent' });
->>>>>>> f40be5ba
       }
     }
 
@@ -315,11 +258,7 @@
         credIds = Object.keys(projectData.credentialReferences);
       }
       for (const credId of credIds) {
-<<<<<<< HEAD
         referencedComponents.push({id: credId, type: 'credentials'});
-=======
-        referencedComponents.push({ id: credId, type: 'credential' });
->>>>>>> f40be5ba
       }
     }
 
