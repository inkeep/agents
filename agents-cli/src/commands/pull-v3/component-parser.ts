--- conflicted
+++ resolved
@@ -22,7 +22,6 @@
 /**
  * Valid plural component types for parsing
  */
-<<<<<<< HEAD
 const VALID_COMPONENT_TYPES = new Set<ComponentType>([
   'project',
   'agents',
@@ -57,23 +56,6 @@
   'fetchDefinition': 'fetchDefinitions',
   'header': 'headers',
   'mcpTool': 'tools'
-=======
-const COMPONENT_TYPE_MAP: Record<string, ComponentType> = {
-  project: 'project',
-  agent: 'agent',
-  subAgent: 'subAgent',
-  tool: 'tool',
-  mcpTool: 'tool', // MCP tools are a type of tool
-  functionTool: 'functionTool',
-  dataComponent: 'dataComponent',
-  artifactComponent: 'artifactComponent',
-  statusComponent: 'statusComponent',
-  externalAgent: 'externalAgent',
-  credential: 'credential',
-  contextConfig: 'contextConfig',
-  fetchDefinition: 'fetchDefinition',
-  headers: 'headers',
->>>>>>> f40be5ba
 };
 
 /**
@@ -140,15 +122,9 @@
       const variableName = match[1];
       const functionName = match[2];
       const componentId = match[3];
-<<<<<<< HEAD
       
       const componentType = FUNCTION_NAME_TO_TYPE[functionName];
       if (componentType && VALID_COMPONENT_TYPES.has(componentType)) {
-=======
-
-      const componentType = COMPONENT_TYPE_MAP[functionName];
-      if (componentType) {
->>>>>>> f40be5ba
         const lineNumber = content.substring(0, match.index).split('\n').length;
 
         components.push({
@@ -167,16 +143,10 @@
       const variableName = match[1];
       const functionName = match[2];
       const componentId = match[3];
-<<<<<<< HEAD
       
       const componentType = FUNCTION_NAME_TO_TYPE[functionName];
       // Only use 'type' field for statusComponents
       if (componentType && VALID_COMPONENT_TYPES.has(componentType) && componentType === 'statusComponents') {
-=======
-
-      const componentType = COMPONENT_TYPE_MAP[functionName];
-      if (componentType) {
->>>>>>> f40be5ba
         const lineNumber = content.substring(0, match.index).split('\n').length;
 
         components.push({
@@ -195,17 +165,10 @@
       const variableName = match[1];
       const functionName = match[2];
       const componentId = match[3];
-<<<<<<< HEAD
       
       const componentType = FUNCTION_NAME_TO_TYPE[functionName];
       // Only use 'name' field for functionTools components
       if (VALID_COMPONENT_TYPES.has(componentType) && componentType === 'functionTools') {
-=======
-
-      const componentType = COMPONENT_TYPE_MAP[functionName];
-      // Only use 'name' field for functionTool components
-      if (componentType && componentType === 'functionTool') {
->>>>>>> f40be5ba
         const lineNumber = content.substring(0, match.index).split('\n').length;
 
         components.push({
@@ -224,15 +187,9 @@
       const variableName = match[1];
       const functionName = match[2];
       const componentId = match[3];
-<<<<<<< HEAD
       
       const componentType = FUNCTION_NAME_TO_TYPE[functionName];
       if (VALID_COMPONENT_TYPES.has(componentType) && exportedVariables.has(variableName)) {
-=======
-
-      const componentType = COMPONENT_TYPE_MAP[functionName];
-      if (componentType && exportedVariables.has(variableName)) {
->>>>>>> f40be5ba
         const lineNumber = content.substring(0, match.index).split('\n').length;
 
         components.push({
@@ -251,16 +208,10 @@
       const variableName = match[1];
       const functionName = match[2];
       const componentId = match[3];
-<<<<<<< HEAD
       
       const componentType = FUNCTION_NAME_TO_TYPE[functionName];
       // Only use 'type' field for statusComponents
       if (componentType && VALID_COMPONENT_TYPES.has(componentType) && componentType === 'statusComponents' && exportedVariables.has(variableName)) {
-=======
-
-      const componentType = COMPONENT_TYPE_MAP[functionName];
-      if (componentType && exportedVariables.has(variableName)) {
->>>>>>> f40be5ba
         const lineNumber = content.substring(0, match.index).split('\n').length;
 
         components.push({
@@ -279,21 +230,10 @@
       const variableName = match[1];
       const functionName = match[2];
       const componentId = match[3];
-<<<<<<< HEAD
       
       const componentType = FUNCTION_NAME_TO_TYPE[functionName];
       // Only use 'name' field for functionTools components
       if (VALID_COMPONENT_TYPES.has(componentType) && componentType === 'functionTools' && exportedVariables.has(variableName)) {
-=======
-
-      const componentType = COMPONENT_TYPE_MAP[functionName];
-      // Only use 'name' field for functionTool components
-      if (
-        componentType &&
-        componentType === 'functionTool' &&
-        exportedVariables.has(variableName)
-      ) {
->>>>>>> f40be5ba
         const lineNumber = content.substring(0, match.index).split('\n').length;
 
         components.push({
@@ -313,15 +253,9 @@
       const variableName = match[1];
       const functionName = match[2];
       const componentId = match[3];
-<<<<<<< HEAD
       
       const componentType = FUNCTION_NAME_TO_TYPE[functionName];
       if (VALID_COMPONENT_TYPES.has(componentType) && !exportedVariables.has(variableName)) {
-=======
-
-      const componentType = COMPONENT_TYPE_MAP[functionName];
-      if (componentType && !exportedVariables.has(variableName)) {
->>>>>>> f40be5ba
         const lineNumber = content.substring(0, match.index).split('\n').length;
 
         components.push({
@@ -339,16 +273,10 @@
       const variableName = match[1];
       const functionName = match[2];
       const componentId = match[3];
-<<<<<<< HEAD
       
       const componentType = FUNCTION_NAME_TO_TYPE[functionName];
       // Only use 'type' field for statusComponents
       if (componentType && VALID_COMPONENT_TYPES.has(componentType) && componentType === 'statusComponents' && !exportedVariables.has(variableName)) {
-=======
-
-      const componentType = COMPONENT_TYPE_MAP[functionName];
-      if (componentType && !exportedVariables.has(variableName)) {
->>>>>>> f40be5ba
         const lineNumber = content.substring(0, match.index).split('\n').length;
         components.push({
           id: componentId,
@@ -365,21 +293,10 @@
       const variableName = match[1];
       const functionName = match[2];
       const componentId = match[3];
-<<<<<<< HEAD
       
       const componentType = FUNCTION_NAME_TO_TYPE[functionName];
       // Only use 'name' field for functionTools components
       if (componentType && VALID_COMPONENT_TYPES.has(componentType) && componentType === 'functionTools' && !exportedVariables.has(variableName)) {
-=======
-
-      const componentType = COMPONENT_TYPE_MAP[functionName];
-      // Only use 'name' field for functionTool components
-      if (
-        componentType &&
-        componentType === 'functionTool' &&
-        !exportedVariables.has(variableName)
-      ) {
->>>>>>> f40be5ba
         const lineNumber = content.substring(0, match.index).split('\n').length;
 
         components.push({
@@ -516,24 +433,6 @@
   scanDirectory(projectRoot);
   return allComponents;
 }
-
-<<<<<<< HEAD
-// Removed generateVariableName - registry handles all naming with conflict resolution
-=======
-/**
- * Generate a variable name for inline components
- */
-function generateVariableName(componentId: string, componentType: ComponentType): string {
-  // Convert kebab-case or snake_case to camelCase
-  const camelCase = componentId
-    .toLowerCase()
-    .replace(/[-_](.)/g, (_, char) => char.toUpperCase())
-    .replace(/[^a-zA-Z0-9]/g, '')
-    .replace(/^[0-9]/, '_$&');
-
-  return camelCase || `${componentType}Component`;
-}
->>>>>>> f40be5ba
 
 /**
  * Build component registry from project parsing
