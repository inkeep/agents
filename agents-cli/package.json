{
  "name": "@inkeep/agents-cli",
  "version": "0.2.2",
  "description": "Inkeep CLI tool",
  "type": "module",
  "main": "./dist/index.js",
  "bin": {
    "inkeep": "./dist/index.js"
  },
  "exports": {
    ".": "./dist/index.js",
    "./config": "./dist/config.js",
    "./package.json": "./package.json"
  },
  "scripts": {
    "build": "tsup",
    "prepare": "pnpm build --no-dts",
    "dev": "MODE=watch tsup",
    "test": "node -e \"process.exit(process.env.CI ? 0 : 1)\" && vitest --run --config vitest.config.ci.ts || vitest --run",
    "test:debug": "vitest --run --reporter=verbose --no-coverage",
    "test:watch": "vitest",
    "test:coverage": "node -e \"process.exit(process.env.CI ? 0 : 1)\" && vitest --run --coverage --config vitest.config.ci.ts || vitest --run --coverage",
    "test:ci": "vitest --run --config vitest.config.ci.ts",
    "typecheck": "tsc --noEmit --project tsconfig.typecheck.json"
  },
  "keywords": [
    "cli",
    "inkeep",
    "agent"
  ],
  "author": "Inkeep <support@inkeep.com>",
  "license": "SEE LICENSE IN LICENSE.md",
  "dependencies": {
    "@ai-sdk/anthropic": "2.0.2",
    "@ai-sdk/openai": "2.0.11",
    "@babel/parser": "^7.23.0",
    "@babel/types": "^7.23.0",
    "@clack/prompts": "^0.11.0",
    "@inkeep/agents-core": "workspace:^",
    "@inkeep/agents-manage-ui": "workspace:^",
    "@libsql/client": "^0.15.7",
    "ai": "5.0.11",
    "ast-types": "^0.14.2",
    "chalk": "^5.3.0",
    "cli-table3": "^0.6.3",
    "commander": "^14.0.0",
    "degit": "^2.8.4",
    "dotenv": "^17.2.1",
    "drizzle-orm": "^0.44.5",
    "find-up": "^7.0.0",
    "fs-extra": "^11.2.0",
    "inquirer": "^9.2.12",
    "inquirer-autocomplete-prompt": "^3.0.1",
    "ora": "^8.0.1",
    "picocolors": "^1.1.1",
    "recast": "^0.23.0",
    "ts-morph": "^26.0.0",
    "tsx": "^4.20.5"
  },
  "devDependencies": {
<<<<<<< HEAD
    "@inkeep/agents-sdk": "workspace:^",
=======
    "@types/degit": "^2.8.6",
>>>>>>> 6e765aab
    "@types/fs-extra": "^11.0.4",
    "@types/inquirer": "^9.0.7",
    "@types/node": "^20.10.0",
    "@vitest/coverage-v8": "^3.2.4",
    "tsup": "^8.5.0",
    "typescript": "^5.9.2",
    "vitest": "^3.2.4"
  },
  "peerDependencies": {
    "zod": "^4.1.5"
  },
  "engines": {
    "node": ">=22.0.0"
  },
  "publishConfig": {
    "access": "public",
    "registry": "https://registry.npmjs.org/"
  },
  "files": [
    "dist",
    "README.md",
    "LICENSE.md",
    "SUPPLEMENTAL_TERMS.md"
  ],
  "repository": {
    "type": "git",
    "url": "git+https://github.com/inkeep/agents.git",
    "directory": "agents-cli"
  }
}<|MERGE_RESOLUTION|>--- conflicted
+++ resolved
@@ -58,11 +58,8 @@
     "tsx": "^4.20.5"
   },
   "devDependencies": {
-<<<<<<< HEAD
     "@inkeep/agents-sdk": "workspace:^",
-=======
     "@types/degit": "^2.8.6",
->>>>>>> 6e765aab
     "@types/fs-extra": "^11.0.4",
     "@types/inquirer": "^9.0.7",
     "@types/node": "^20.10.0",
